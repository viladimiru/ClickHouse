#!/usr/bin/env python3
import sys
from testflows.core import *

append_path(sys.path, ".")

from helpers.argparser import argparser

@TestModule
@Name("clickhouse")
@ArgumentParser(argparser)
def regression(self, local, clickhouse_binary_path, stress=None, parallel=None):
    """ClickHouse regression.
    """
    args = {"local": local, "clickhouse_binary_path": clickhouse_binary_path, "stress": stress, "parallel": parallel}

<<<<<<< HEAD
    Feature(test=load("example.regression", "regression"))(**args)
    Feature(test=load("ldap.regression", "regression"))(**args)
    Feature(test=load("rbac.regression", "regression"))(**args)
    Feature(test=load("aes_encryption.regression", "regression"))(**args)
    Feature(test=load("datetime64_extended_range.regression", "regression"))(**args)
=======
    # Feature(test=load("example.regression", "regression"))(**args)
    # Feature(test=load("ldap.regression", "regression"))(**args)
    # Feature(test=load("rbac.regression", "regression"))(**args)
    # Feature(test=load("aes_encryption.regression", "regression"))(**args)
    Feature(test=load("map_type.regression", "regression"))(**args)
    # Feature(test=load("window_functions.regression", "regression"))(**args)
>>>>>>> 0b67f593
    # Feature(test=load("kerberos.regression", "regression"))(**args)

if main():
    regression()<|MERGE_RESOLUTION|>--- conflicted
+++ resolved
@@ -14,20 +14,13 @@
     """
     args = {"local": local, "clickhouse_binary_path": clickhouse_binary_path, "stress": stress, "parallel": parallel}
 
-<<<<<<< HEAD
-    Feature(test=load("example.regression", "regression"))(**args)
-    Feature(test=load("ldap.regression", "regression"))(**args)
-    Feature(test=load("rbac.regression", "regression"))(**args)
-    Feature(test=load("aes_encryption.regression", "regression"))(**args)
-    Feature(test=load("datetime64_extended_range.regression", "regression"))(**args)
-=======
     # Feature(test=load("example.regression", "regression"))(**args)
     # Feature(test=load("ldap.regression", "regression"))(**args)
     # Feature(test=load("rbac.regression", "regression"))(**args)
     # Feature(test=load("aes_encryption.regression", "regression"))(**args)
     Feature(test=load("map_type.regression", "regression"))(**args)
     # Feature(test=load("window_functions.regression", "regression"))(**args)
->>>>>>> 0b67f593
+    # Feature(test=load("datetime64_extended_range.regression", "regression"))(**args)
     # Feature(test=load("kerberos.regression", "regression"))(**args)
 
 if main():
