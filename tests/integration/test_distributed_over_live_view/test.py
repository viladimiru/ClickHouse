from __future__ import print_function

import sys
import time

import pytest
from helpers.cluster import ClickHouseCluster
from helpers.uclient import client, prompt, end_of_block

cluster = ClickHouseCluster(__file__)

NODES = {'node' + str(i): cluster.add_instance(
    'node' + str(i),
    main_configs=['configs/remote_servers.xml'],
    user_configs=['configs/set_distributed_defaults.xml'],
) for i in (1, 2)}

CREATE_TABLES_SQL = '''
DROP TABLE IF EXISTS lv_over_base_table;
DROP TABLE IF EXISTS distributed_table;
DROP TABLE IF EXISTS base_table;

SET allow_experimental_live_view = 1;

CREATE TABLE
    base_table(
        node String,
        key Int32,
        value Int32
    )
ENGINE = Memory;

CREATE LIVE VIEW lv_over_base_table AS SELECT * FROM base_table;

CREATE TABLE
    distributed_table
AS base_table
ENGINE = Distributed(test_cluster, default, base_table, rand());
'''

INSERT_SQL_TEMPLATE = "INSERT INTO base_table VALUES ('{node_id}', {key}, {value})"


@pytest.fixture(scope="function")
def started_cluster():
    try:
        cluster.start()
        for node_index, (node_name, node) in enumerate(NODES.items()):
            node.query(CREATE_TABLES_SQL)
            for i in range(0, 2):
                sql = INSERT_SQL_TEMPLATE.format(node_id=node_name, key=i, value=i + (node_index * 10))
                node.query(sql)
        yield cluster

    finally:
        cluster.shutdown()

def poll_query(node, query, expected, timeout):
    """Repeatedly execute query until either expected result is returned or timeout occurs.
    """
    start_time = time.time()
    while node.query(query) != expected and time.time() - start_time < timeout:
        pass
    assert node.query(query) == expected

@pytest.mark.parametrize("node", NODES.values()[:1])
@pytest.mark.parametrize("source", ["lv_over_distributed_table"])
class TestLiveViewOverDistributedSuite:
    def test_distributed_over_live_view_order_by_node(self, started_cluster, node, source):
        log = sys.stdout
        node0, node1 = NODES.values()

        select_query = "SELECT * FROM distributed_over_lv ORDER BY node, key FORMAT CSV"
        select_query_dist_table = "SELECT * FROM distributed_table ORDER BY node, key FORMAT CSV"
        select_count_query = "SELECT count() FROM distributed_over_lv"

        with client(name="client1> ", log=log, command=" ".join(node0.client.command)) as client1, \
                client(name="client2> ", log=log, command=" ".join(node1.client.command)) as client2:
            client1.expect(prompt)
            client2.expect(prompt)

            client1.send("DROP TABLE IF EXISTS distributed_over_lv")
            client1.expect(prompt)
            client1.send(
                "CREATE TABLE distributed_over_lv AS lv_over_base_table ENGINE = Distributed(test_cluster, default, lv_over_base_table)")
            client1.expect(prompt)

            client1.send(select_query)
            client1.expect('"node1",0,0')
            client1.expect('"node1",1,1')
            client1.expect('"node2",0,10')
            client1.expect('"node2",1,11')
            client1.expect(prompt)

            client1.send("INSERT INTO distributed_table VALUES ('node1', 1, 3), ('node1', 2, 3)")
            client1.expect(prompt)
            client2.send("INSERT INTO distributed_table VALUES ('node1', 3, 3)")
            client2.expect(prompt)

            poll_query(node0, select_count_query, "7\n", timeout=60)
            print("\n--DEBUG1--")
            print(select_query)
            print(node0.query(select_query))
            print("---------")
            print("\n--DEBUG2--")
            print(select_query_dist_table)
            print(node0.query(select_query_dist_table))
            print("---------")

            client1.send(select_query)
            client1.expect('"node1",0,0')
            client1.expect('"node1",1,1')
            client1.expect('"node1",1,3')
            client1.expect('"node1",2,3')
            client1.expect('"node1",3,3')
            client1.expect('"node2",0,10')
            client1.expect('"node2",1,11')
            client1.expect(prompt)

    def test_distributed_over_live_view_order_by_key(self, started_cluster, node, source):
        log = sys.stdout
        node0, node1 = NODES.values()

        select_query = "SELECT * FROM distributed_over_lv ORDER BY key, node FORMAT CSV"
        select_count_query = "SELECT count() FROM distributed_over_lv"

        with client(name="client1> ", log=log, command=" ".join(node0.client.command)) as client1, \
                client(name="client2> ", log=log, command=" ".join(node1.client.command)) as client2:
            client1.expect(prompt)
            client2.expect(prompt)

            client1.send("DROP TABLE IF EXISTS distributed_over_lv")
            client1.expect(prompt)
            client1.send(
                "CREATE TABLE distributed_over_lv AS lv_over_base_table ENGINE = Distributed(test_cluster, default, lv_over_base_table)")
            client1.expect(prompt)

            client1.send(select_query)
            client1.expect('"node1",0,0')
            client1.expect('"node2",0,10')
            client1.expect('"node1",1,1')
            client1.expect('"node2",1,11')
            client1.expect(prompt)

            client1.send("INSERT INTO distributed_table VALUES ('node1', 1, 3), ('node1', 2, 3)")
            client1.expect(prompt)
            client2.send("INSERT INTO distributed_table VALUES ('node1', 3, 3)")
            client2.expect(prompt)

            poll_query(node0, select_count_query, "7\n", timeout=60)

            client1.send(select_query)
            client1.expect('"node1",0,0')
            client1.expect('"node2",0,10')
            client1.expect('"node1",1,1')
            client1.expect('"node1",1,3')
            client1.expect('"node2",1,11')
            client1.expect('"node1",2,3')
            client1.expect('"node1",3,3')
            client1.expect(prompt)

    def test_distributed_over_live_view_group_by_node(self, started_cluster, node, source):
        log = sys.stdout
        node0, node1 = NODES.values()

        select_query = "SELECT node, SUM(value) FROM distributed_over_lv GROUP BY node ORDER BY node FORMAT CSV"

        with client(name="client1> ", log=log, command=" ".join(node0.client.command)) as client1, \
                client(name="client2> ", log=log, command=" ".join(node1.client.command)) as client2:
            client1.expect(prompt)
            client2.expect(prompt)

            client1.send("DROP TABLE IF EXISTS distributed_over_lv")
            client1.expect(prompt)
            client1.send(
                "CREATE TABLE distributed_over_lv AS lv_over_base_table ENGINE = Distributed(test_cluster, default, lv_over_base_table)")
            client1.expect(prompt)

            client1.send(select_query)
            client1.expect('"node1",1')
            client1.expect('"node2",21')
            client1.expect(prompt)

            client2.send("INSERT INTO distributed_table VALUES ('node1', 2, 2)")
            client2.expect(prompt)

            poll_query(node0, select_query, '"node1",3\n"node2",21\n', timeout=60)

            client1.send(select_query)
            client1.expect('"node1",3')
            client1.expect('"node2",21')
            client1.expect(prompt)

            client1.send("INSERT INTO distributed_table VALUES ('node1', 1, 3), ('node1', 3, 3)")
            client1.expect(prompt)
            client2.send("INSERT INTO distributed_table VALUES ('node1', 3, 3)")
            client2.expect(prompt)

            poll_query(node0, select_query, '"node1",12\n"node2",21\n', timeout=60)

            client1.send(select_query)
            client1.expect('"node1",12')
            client1.expect('"node2",21')
            client1.expect(prompt)

    def test_distributed_over_live_view_group_by_key(self, started_cluster, node, source):
        log = sys.stdout
        node0, node1 = NODES.values()

        select_query = "SELECT key, SUM(value) FROM distributed_over_lv GROUP BY key ORDER BY key FORMAT CSV"

        with client(name="client1> ", log=log, command=" ".join(node0.client.command)) as client1, \
                client(name="client2> ", log=log, command=" ".join(node1.client.command)) as client2:
            client1.expect(prompt)
            client2.expect(prompt)

            client1.send("DROP TABLE IF EXISTS distributed_over_lv")
            client1.expect(prompt)
            client1.send(
                "CREATE TABLE distributed_over_lv AS lv_over_base_table ENGINE = Distributed(test_cluster, default, lv_over_base_table)")
            client1.expect(prompt)

            client1.send(select_query)
            client1.expect('0,10')
            client1.expect('1,12')
            client1.expect(prompt)

            client2.send("INSERT INTO distributed_table VALUES ('node1', 2, 2)")
            client2.expect(prompt)

            poll_query(node0, "SELECT count() FROM (%s)" % select_query.rsplit("FORMAT")[0], "3\n", timeout=60)

            client1.send(select_query)
            client1.expect('0,10')
            client1.expect('1,12')
            client1.expect('2,2')
            client1.expect(prompt)

            client2.send("INSERT INTO distributed_table VALUES ('node1', 1, 3), ('node1', 3, 3)")
            client2.expect(prompt)

            poll_query(node0, "SELECT count() FROM (%s)" % select_query.rsplit("FORMAT")[0], "4\n", timeout=60)

            client1.send(select_query)
            client1.expect('0,10')
            client1.expect('1,15')
            client1.expect('2,2')
            client1.expect('3,3')
            client1.expect(prompt)

    def test_distributed_over_live_view_sum(self, started_cluster, node, source):
        log = sys.stdout
        node0, node1 = NODES.values()

        with client(name="client1> ", log=log, command=" ".join(node0.client.command)) as client1, \
                client(name="client2> ", log=log, command=" ".join(node1.client.command)) as client2:
            client1.expect(prompt)
            client2.expect(prompt)

            client1.send("DROP TABLE IF EXISTS distributed_over_lv")
            client1.expect(prompt)
            client1.send(
                "CREATE TABLE distributed_over_lv AS lv_over_base_table ENGINE = Distributed(test_cluster, default, lv_over_base_table)")
            client1.expect(prompt)

            client1.send("SELECT sum(value) FROM distributed_over_lv")
            client1.expect(r"22" + end_of_block)
            client1.expect(prompt)

            client2.send("INSERT INTO distributed_table VALUES ('node1', 2, 2)")
            client2.expect(prompt)

            poll_query(node0, "SELECT sum(value) FROM distributed_over_lv", "24\n", timeout=60)

            client2.send("INSERT INTO distributed_table VALUES ('node1', 3, 3), ('node1', 4, 4)")
            client2.expect(prompt)

<<<<<<< HEAD
            poll_query(node0, "SELECT sum(value) FROM distributed_over_lv", "31\n", timeout=60)
=======
            time.sleep(2)

            client1.send("SELECT sum(value) FROM distributed_over_lv")
            client1.expect(r"31" + end_of_block)
            client1.expect(prompt)
>>>>>>> f104c382
<|MERGE_RESOLUTION|>--- conflicted
+++ resolved
@@ -275,12 +275,4 @@
             client2.send("INSERT INTO distributed_table VALUES ('node1', 3, 3), ('node1', 4, 4)")
             client2.expect(prompt)
 
-<<<<<<< HEAD
-            poll_query(node0, "SELECT sum(value) FROM distributed_over_lv", "31\n", timeout=60)
-=======
-            time.sleep(2)
-
-            client1.send("SELECT sum(value) FROM distributed_over_lv")
-            client1.expect(r"31" + end_of_block)
-            client1.expect(prompt)
->>>>>>> f104c382
+            poll_query(node0, "SELECT sum(value) FROM distributed_over_lv", "31\n", timeout=60)