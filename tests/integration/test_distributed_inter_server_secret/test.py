# pylint: disable=unused-argument
# pylint: disable=redefined-outer-name
# pylint: disable=line-too-long

import pytest
import uuid
import time

from helpers.client import QueryRuntimeException
from helpers.cluster import ClickHouseCluster

cluster = ClickHouseCluster(__file__)


def make_instance(name, cfg, *args, **kwargs):
    return cluster.add_instance(
        name,
        with_zookeeper=True,
        main_configs=["configs/remote_servers.xml", cfg],
        user_configs=["configs/users.xml"],
        *args,
        **kwargs,
    )


# _n1/_n2 contains cluster with different <secret> -- should fail
<<<<<<< HEAD
# only n1 contains new_user
n1 = make_instance(
    "n1",
    main_configs=["configs/remote_servers_n1.xml"],
    user_configs=["configs/users.d/new_user.xml"],
)
n2 = make_instance("n2", main_configs=["configs/remote_servers_n2.xml"])
=======
n1 = make_instance("n1", "configs/remote_servers_n1.xml")
n2 = make_instance("n2", "configs/remote_servers_n2.xml")
backward = make_instance(
    "backward",
    "configs/remote_servers_backward.xml",
    image="clickhouse/clickhouse-server",
    # version without DBMS_MIN_REVISION_WITH_INTERSERVER_SECRET_V2
    tag=CLICKHOUSE_CI_MIN_TESTED_VERSION,
    with_installed_binary=True,
)
>>>>>>> d1358ca7

users = pytest.mark.parametrize(
    "user,password",
    [
        ("default", ""),
        ("nopass", ""),
        ("pass", "foo"),
    ],
)


def bootstrap():
    for n in list(cluster.instances.values()):
        n.query("DROP TABLE IF EXISTS data")
        n.query("DROP TABLE IF EXISTS data_from_buffer")
        n.query("DROP TABLE IF EXISTS dist")
        n.query("CREATE TABLE data (key Int) Engine=Memory()")
        n.query("CREATE TABLE data_from_buffer (key Int) Engine=Memory()")
        n.query(
            """
        CREATE TABLE dist_insecure AS data
        Engine=Distributed(insecure, currentDatabase(), data, key)
        """
        )
        n.query(
            """
        CREATE TABLE dist_secure AS data
        Engine=Distributed(secure, currentDatabase(), data, key)
        """
        )
        n.query(
            """
        CREATE TABLE dist_secure_backward AS data
        Engine=Distributed(secure_backward, currentDatabase(), data, key)
        """
        )
        n.query(
            """
        CREATE TABLE dist_secure_from_buffer AS data_from_buffer
        Engine=Distributed(secure, currentDatabase(), data_from_buffer, key)
        """
        )
        n.query(
            """
        CREATE TABLE dist_secure_disagree AS data
        Engine=Distributed(secure_disagree, currentDatabase(), data, key)
        """
        )
        n.query(
            """
        CREATE TABLE dist_secure_buffer AS dist_secure_from_buffer
        Engine=Buffer(currentDatabase(), dist_secure_from_buffer,
            /* settings for manual flush only */
            1, /* num_layers */
            0, /* min_time, placeholder */
            0, /* max_time, placeholder */
            0, /* min_rows   */
            0, /* max_rows   */
            0, /* min_bytes  */
            0  /* max_bytes  */
        )
        """
        )


@pytest.fixture(scope="module", autouse=True)
def start_cluster():
    try:
        cluster.start()
        bootstrap()
        yield cluster
    finally:
        cluster.shutdown()


# @return -- [user, initial_user]
def get_query_user_info(node, query_pattern):
    node.query("SYSTEM FLUSH LOGS")
    return (
        node.query(
            """
    SELECT user, initial_user
    FROM system.query_log
    WHERE
        query LIKE '%{}%' AND
        query NOT LIKE '%system.query_log%' AND
        type = 'QueryFinish'
    """.format(
                query_pattern
            )
        )
        .strip()
        .split("\t")
    )


# @return -- [user, initial_user]
def get_query_user_info_by_id(node, query_id):
    node.query("SYSTEM FLUSH LOGS")
    return (
        node.query(
            """
    SELECT user, initial_user
    FROM system.query_log
    WHERE
        query_id = '{}' AND
        type = 'QueryFinish'
    """.format(
                query_id
            )
        )
        .strip()
        .split("\t")
    )


# @return -- settings
def get_query_setting_on_shard(node, query_pattern, setting):
    node.query("SYSTEM FLUSH LOGS")
    return node.query(
        """
    SELECT Settings['{}']
    FROM system.query_log
    WHERE
        query LIKE '%{}%' AND
        NOT is_initial_query AND
        query NOT LIKE '%system.query_log%' AND
        type = 'QueryFinish'
    LIMIT 1
    """.format(
            setting, query_pattern
        )
    ).strip()


def test_insecure():
    n1.query("SELECT * FROM dist_insecure")


def test_insecure_insert_async():
    n1.query("TRUNCATE TABLE data")
    n1.query("INSERT INTO dist_insecure SELECT * FROM numbers(2)")
    n1.query("SYSTEM FLUSH DISTRIBUTED ON CLUSTER insecure dist_insecure")
    assert int(n1.query("SELECT count() FROM dist_insecure")) == 2
    n1.query("TRUNCATE TABLE data ON CLUSTER insecure")


def test_insecure_insert_sync():
    n1.query("TRUNCATE TABLE data")
    n1.query(
        "INSERT INTO dist_insecure SELECT * FROM numbers(2)",
        settings={"distributed_foreground_insert": 1},
    )
    assert int(n1.query("SELECT count() FROM dist_insecure")) == 2
    n1.query("TRUNCATE TABLE data ON CLUSTER secure")


def test_secure():
    n1.query("SELECT * FROM dist_secure")


def test_secure_insert_async():
    n1.query("TRUNCATE TABLE data")
    n1.query("INSERT INTO dist_secure SELECT * FROM numbers(2)")
    n1.query("SYSTEM FLUSH DISTRIBUTED ON CLUSTER secure dist_secure")
    assert int(n1.query("SELECT count() FROM dist_secure")) == 2
    n1.query("TRUNCATE TABLE data ON CLUSTER secure")


def test_secure_insert_sync():
    n1.query("TRUNCATE TABLE data")
    n1.query(
        "INSERT INTO dist_secure SELECT * FROM numbers(2)",
        settings={"distributed_foreground_insert": 1},
    )
    assert int(n1.query("SELECT count() FROM dist_secure")) == 2
    n1.query("TRUNCATE TABLE data ON CLUSTER secure")


# INSERT without initial_user
#
# Buffer() flush happens with global context, that does not have user
# And so Context::user/ClientInfo::current_user/ClientInfo::initial_user will be empty
#
# This is the regression test for the subsequent query that it
# will not use user from the previous query.
#
# The test a little bit complex, but I will try to explain:
# - first, we need to execute query with the readonly user (regualar SELECT),
#   and then we will execute INSERT, and if the bug is there, then INSERT will
#   use the user from SELECT and will fail (since you cannot do INSERT with
#   readonly=1/2)
#
# - the trick with generating random priority (via sed) is to avoid reusing
#   connection from n1 to n2 from another test (and we cannot simply use
#   another pool after ConnectionPoolFactory had been added [1].
#
#     [1]: https://github.com/ClickHouse/ClickHouse/pull/26318
#
#   We need at least one change in one of fields of the node/shard definition,
#   and this "priorirty" for us in this test.
#
# - after we will ensure that connection is really established from the context
#   of SELECT query, and that the connection will not be established from the
#   context of the INSERT query (but actually it is a no-op since the INSERT
#   will be done in background, due to distributed_foreground_insert=false by
#   default)
#
# - if the bug is there, then FLUSH DISTRIBUTED will fail, because it will go
#   from n1 to n2 using previous user.
#
# I hope that this will clarify something for the reader.
def test_secure_insert_buffer_async():
    # Change cluster definition so that the SELECT will always creates new connection
    priority = int(time.time())
    n1.exec_in_container(
        [
            "bash",
            "-c",
            f'sed -i "s#<priority>.*</priority>#<priority>{priority}</priority>#" /etc/clickhouse-server/config.d/remote_servers.xml',
        ]
    )
    n1.query("SYSTEM RELOAD CONFIG")
    # ensure that SELECT creates new connection (we need separate table for
    # this, so that separate distributed pool will be used)
    query_id = uuid.uuid4().hex
    n1.query("SELECT * FROM dist_secure_from_buffer", user="ro", query_id=query_id)
    assert n1.contains_in_log(
        "{" + query_id + "} <Trace> Connection (n2:9000): Connecting."
    )

    query_id = uuid.uuid4().hex
    n1.query(
        "INSERT INTO dist_secure_buffer SELECT * FROM numbers(2)", query_id=query_id
    )
    # ensure that INSERT does not creates new connection, so that it will use
    # previous connection that was instantiated with "ro" user (using
    # interserver secret)
    assert not n1.contains_in_log(
        "{" + query_id + "} <Trace> Connection (n2:9000): Connecting."
    )
    assert get_query_user_info_by_id(n1, query_id) == ["default", "default"]

    # And before the bug was fixed this query will fail with the following error:
    #
    #     Code: 164. DB::Exception: Received from 172.16.2.5:9000. DB::Exception: There was an error on [n1:9000]: Code: 164. DB::Exception: Received from n2:9000. DB::Exception: ro: Cannot execute query in readonly mode. (READONLY)
    n1.query("SYSTEM FLUSH DISTRIBUTED ON CLUSTER secure dist_secure_from_buffer")
    n1.query("OPTIMIZE TABLE dist_secure_buffer")
    n1.query("SYSTEM FLUSH DISTRIBUTED ON CLUSTER secure dist_secure_from_buffer")

    # Check user from which the INSERT on the remote node will be executed
    #
    # Incorrect example:
    #
    #    {2c55669f-71ad-48fe-98fa-7b475b80718e} <Debug> executeQuery: (from 172.16.1.1:44636, user: ro) INSERT INTO default.data_from_buffer (key) VALUES
    #
    # Correct example:
    #
    #    {2c55669f-71ad-48fe-98fa-7b475b80718e} <Debug> executeQuery: (from 0.0.0.0:0, user: ) INSERT INTO default.data_from_buffer (key) VALUES
    #
    assert n2.contains_in_log(
        "executeQuery: (from 0.0.0.0:0, user: ) INSERT INTO default.data_from_buffer (key) VALUES"
    )

    assert int(n1.query("SELECT count() FROM dist_secure_from_buffer")) == 2
    n1.query("TRUNCATE TABLE data_from_buffer ON CLUSTER secure")


def test_secure_disagree():
    with pytest.raises(QueryRuntimeException):
        n1.query("SELECT * FROM dist_secure_disagree")


def test_secure_disagree_insert():
    n1.query("TRUNCATE TABLE data")
    n1.query("INSERT INTO dist_secure_disagree SELECT * FROM numbers(2)")
    with pytest.raises(QueryRuntimeException):
        n1.query(
            "SYSTEM FLUSH DISTRIBUTED ON CLUSTER secure_disagree dist_secure_disagree"
        )
    # check that the connection will be re-established
    # IOW that we will not get "Unknown BlockInfo field"
    with pytest.raises(QueryRuntimeException):
        assert int(n1.query("SELECT count() FROM dist_secure_disagree")) == 0


@users
def test_user_insecure_cluster(user, password):
    id_ = "query-dist_insecure-" + user
    n1.query(f"SELECT *, '{id_}' FROM dist_insecure", user=user, password=password)
    assert get_query_user_info(n1, id_) == [
        user,
        user,
    ]  # due to prefer_localhost_replica
    assert get_query_user_info(n2, id_) == ["default", user]


@users
def test_user_secure_cluster(user, password):
    id_ = "query-dist_secure-" + user
    n1.query(f"SELECT *, '{id_}' FROM dist_secure", user=user, password=password)
    assert get_query_user_info(n1, id_) == [user, user]
    assert get_query_user_info(n2, id_) == [user, user]


@users
def test_per_user_inline_settings_insecure_cluster(user, password):
    id_ = "query-ddl-settings-dist_insecure-" + user
    n1.query(
        f"""
        SELECT *, '{id_}' FROM dist_insecure
        SETTINGS
            prefer_localhost_replica=0,
            max_memory_usage_for_user=1e9,
            max_untracked_memory=0
        """,
        user=user,
        password=password,
    )
    assert get_query_setting_on_shard(n1, id_, "max_memory_usage_for_user") == ""


@users
def test_per_user_inline_settings_secure_cluster(user, password):
    id_ = "query-ddl-settings-dist_secure-" + user
    n1.query(
        f"""
        SELECT *, '{id_}' FROM dist_secure
        SETTINGS
            prefer_localhost_replica=0,
            max_memory_usage_for_user=1e9,
            max_untracked_memory=0
        """,
        user=user,
        password=password,
    )
    assert int(get_query_setting_on_shard(n1, id_, "max_memory_usage_for_user")) == int(
        1e9
    )


@users
def test_per_user_protocol_settings_insecure_cluster(user, password):
    id_ = "query-protocol-settings-dist_insecure-" + user
    n1.query(
        f"SELECT *, '{id_}' FROM dist_insecure",
        user=user,
        password=password,
        settings={
            "prefer_localhost_replica": 0,
            "max_memory_usage_for_user": int(1e9),
            "max_untracked_memory": 0,
        },
    )
    assert get_query_setting_on_shard(n1, id_, "max_memory_usage_for_user") == ""


@users
def test_per_user_protocol_settings_secure_cluster(user, password):
    id_ = "query-protocol-settings-dist_secure-" + user
    n1.query(
        f"SELECT *, '{id_}' FROM dist_secure",
        user=user,
        password=password,
        settings={
            "prefer_localhost_replica": 0,
            "max_memory_usage_for_user": int(1e9),
            "max_untracked_memory": 0,
        },
    )
    assert int(get_query_setting_on_shard(n1, id_, "max_memory_usage_for_user")) == int(
        1e9
    )


<<<<<<< HEAD
def test_secure_cluster_distributed_over_distributed_different_users():
    # This works because we will have initial_user='default'
    n1.query(
        "SELECT * FROM remote('n1', currentDatabase(), dist_secure)", user="new_user"
    )
    # While this is broken because now initial_user='new_user', and n2 does not has it
    with pytest.raises(QueryRuntimeException):
        n2.query(
            "SELECT * FROM remote('n1', currentDatabase(), dist_secure, 'new_user')"
        )
    # And this is still a problem, let's assume that this is OK, since we are
    # expecting that in case of dist-over-dist the clusters are the same (users
    # and stuff).
    with pytest.raises(QueryRuntimeException):
        n1.query("SELECT * FROM dist_over_dist_secure", user="new_user")
=======
@users
def test_user_secure_cluster_with_backward(user, password):
    id_ = "with-backward-query-dist_secure-" + user
    n1.query(
        f"SELECT *, '{id_}' FROM dist_secure_backward", user=user, password=password
    )
    assert get_query_user_info(n1, id_) == [user, user]
    assert get_query_user_info(backward, id_) == [user, user]


@users
def test_user_secure_cluster_from_backward(user, password):
    id_ = "from-backward-query-dist_secure-" + user
    backward.query(f"SELECT *, '{id_}' FROM dist_secure", user=user, password=password)
    assert get_query_user_info(n1, id_) == [user, user]
    assert get_query_user_info(backward, id_) == [user, user]

    assert n1.contains_in_log(
        "Using deprecated interserver protocol because the client is too old. Consider upgrading all nodes in cluster."
    )
>>>>>>> d1358ca7
<|MERGE_RESOLUTION|>--- conflicted
+++ resolved
@@ -24,7 +24,6 @@
 
 
 # _n1/_n2 contains cluster with different <secret> -- should fail
-<<<<<<< HEAD
 # only n1 contains new_user
 n1 = make_instance(
     "n1",
@@ -32,9 +31,6 @@
     user_configs=["configs/users.d/new_user.xml"],
 )
 n2 = make_instance("n2", main_configs=["configs/remote_servers_n2.xml"])
-=======
-n1 = make_instance("n1", "configs/remote_servers_n1.xml")
-n2 = make_instance("n2", "configs/remote_servers_n2.xml")
 backward = make_instance(
     "backward",
     "configs/remote_servers_backward.xml",
@@ -43,7 +39,6 @@
     tag=CLICKHOUSE_CI_MIN_TESTED_VERSION,
     with_installed_binary=True,
 )
->>>>>>> d1358ca7
 
 users = pytest.mark.parametrize(
     "user,password",
@@ -419,7 +414,6 @@
     )
 
 
-<<<<<<< HEAD
 def test_secure_cluster_distributed_over_distributed_different_users():
     # This works because we will have initial_user='default'
     n1.query(
@@ -435,7 +429,8 @@
     # and stuff).
     with pytest.raises(QueryRuntimeException):
         n1.query("SELECT * FROM dist_over_dist_secure", user="new_user")
-=======
+
+
 @users
 def test_user_secure_cluster_with_backward(user, password):
     id_ = "with-backward-query-dist_secure-" + user
@@ -455,5 +450,4 @@
 
     assert n1.contains_in_log(
         "Using deprecated interserver protocol because the client is too old. Consider upgrading all nodes in cluster."
-    )
->>>>>>> d1358ca7
+    )