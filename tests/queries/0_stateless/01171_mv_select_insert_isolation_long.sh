#!/usr/bin/env bash
<<<<<<< HEAD
# Tags: long, no-ordinary-database
=======
# Tags: long, no-parallel, no-ordinary-database, no-debug
>>>>>>> 7c7783e2
# Test is too heavy, avoid parallel run in Flaky Check
# shellcheck disable=SC2119

CURDIR=$(cd "$(dirname "${BASH_SOURCE[0]}")" && pwd)
# shellcheck source=../shell_config.sh
. "$CURDIR"/../shell_config.sh

set -ue

$CLICKHOUSE_CLIENT --query "DROP TABLE IF EXISTS src";
$CLICKHOUSE_CLIENT --query "DROP TABLE IF EXISTS dst";
$CLICKHOUSE_CLIENT --query "DROP TABLE IF EXISTS mv";
$CLICKHOUSE_CLIENT --query "DROP TABLE IF EXISTS tmp";

$CLICKHOUSE_CLIENT --query "CREATE TABLE src (n Int32, m Int32, CONSTRAINT c CHECK xxHash32(n+m) % 8 != 0) ENGINE=MergeTree ORDER BY n PARTITION BY 0 < n SETTINGS old_parts_lifetime=0";
$CLICKHOUSE_CLIENT --query "CREATE TABLE dst (nm Int32, CONSTRAINT c CHECK xxHash32(nm) % 8 != 0) ENGINE=MergeTree ORDER BY nm SETTINGS old_parts_lifetime=0";
$CLICKHOUSE_CLIENT --query "CREATE MATERIALIZED VIEW mv TO dst (nm Int32) AS SELECT n*m AS nm FROM src";

$CLICKHOUSE_CLIENT --query "CREATE TABLE tmp (x UInt32, nm Int32) ENGINE=MergeTree ORDER BY (x, nm) SETTINGS old_parts_lifetime=0"

$CLICKHOUSE_CLIENT --query "INSERT INTO src VALUES (0, 0)"

function get_now()
{
    date +%s
}

is_pid_exist()
{
    local pid=$1
    ps -p $pid > /dev/null
}

function run_until_deadline_and_at_least_times()
{
    set -e

    local deadline=$1; shift
    local min_iterations=$1; shift
    local function_to_run=$1; shift

    local started_time
    started_time=$(get_now)
    local i=0

    while true
    do
        $function_to_run $i "$@"

        [[ $(get_now) -lt $deadline ]] || break

        i=$(($i + 1))
    done

    [[ $i -gt $min_iterations ]] || echo "$i/$min_iterations : not enough iterations of $function_to_run has been made from $started_time until $deadline" >&2
}

function insert_commit_action()
{
    set -e

    local i=$1; shift
    local tag=$1; shift

    # some transactions will fail due to constraint
    $CLICKHOUSE_CLIENT --multiquery --query "
        BEGIN TRANSACTION;
        INSERT INTO src VALUES /* ($i, $tag) */ ($i, $tag);
        SELECT throwIf((SELECT sum(nm) FROM mv) != $(($i * $tag))) /* ($i, $tag) */ FORMAT Null;
        INSERT INTO src VALUES /* (-$i, $tag) */ (-$i, $tag);
        COMMIT;
    " 2>&1 \
    | grep -Fv "is violated at row" | grep -Fv "Transaction is not in RUNNING state" | grep -F "Received from " ||:
}


function insert_rollback_action()
{
    set -e

    local i=$1; shift
    local tag=$1; shift

    $CLICKHOUSE_CLIENT --multiquery --query "
        BEGIN TRANSACTION;
        INSERT INTO src VALUES /* (42, $tag) */ (42, $tag);
        SELECT throwIf((SELECT count() FROM src WHERE n=42 AND m=$tag) != 1) FORMAT Null;
        ROLLBACK;"
}

# make merges more aggressive
function optimize_action()
{
    set -e

    optimize_query="OPTIMIZE TABLE src"
    partition_id=$(( RANDOM % 2 ))
    if (( RANDOM % 2 )); then
        optimize_query="OPTIMIZE TABLE dst"
        partition_id="all"
    fi
    if (( RANDOM % 2 )); then
        optimize_query="$optimize_query PARTITION ID '$partition_id'"
    fi
    if (( RANDOM % 2 )); then
        optimize_query="$optimize_query FINAL"
    fi
    action="COMMIT"
    if (( RANDOM % 4 )); then
        action="ROLLBACK"
    fi

    $CLICKHOUSE_CLIENT --multiquery --query "
        BEGIN TRANSACTION;
            $optimize_query;
        $action;
    " 2>&1 \
    | grep -Fv "already exists, but it will be deleted soon" | grep -F "Received from " ||:

    sleep 0.$RANDOM;
}

function select_action()
{
    set -e

    $CLICKHOUSE_CLIENT --multiquery --query "
        BEGIN TRANSACTION;
        SELECT throwIf((SELECT (sum(n), count() % 2) FROM src) != (0, 1)) FORMAT Null;
        SELECT throwIf((SELECT (sum(nm), count() % 2) FROM mv) != (0, 1)) FORMAT Null;
        SELECT throwIf((SELECT (sum(nm), count() % 2) FROM dst) != (0, 1)) FORMAT Null;
        SELECT throwIf((SELECT arraySort(groupArray(nm)) FROM mv) != (SELECT arraySort(groupArray(nm)) FROM dst)) FORMAT Null;
        SELECT throwIf((SELECT arraySort(groupArray(nm)) FROM mv) != (SELECT arraySort(groupArray(n*m)) FROM src)) FORMAT Null;
        COMMIT;"
}

function select_insert_action()
{
    set -e

    $CLICKHOUSE_CLIENT --multiquery --query "
        BEGIN TRANSACTION;
        SELECT throwIf((SELECT count() FROM tmp) != 0) FORMAT Null;
        INSERT INTO tmp SELECT 1, n*m FROM src;
        INSERT INTO tmp SELECT 2, nm FROM mv;
        INSERT INTO tmp SELECT 3, nm FROM dst;
        INSERT INTO tmp SELECT 4, (*,).1 FROM (SELECT n*m FROM src UNION ALL SELECT nm FROM mv UNION ALL SELECT nm FROM dst);
        SELECT throwIf((SELECT countDistinct(x) FROM tmp) != 4) FORMAT Null;

        -- now check that all results are the same
        SELECT throwIf(1 != (SELECT countDistinct(arr) FROM (SELECT x, arraySort(groupArray(nm)) AS arr FROM tmp WHERE x!=4 GROUP BY x))) FORMAT Null;
        SELECT throwIf((SELECT count(), sum(nm) FROM tmp WHERE x=4) != (SELECT count(), sum(nm) FROM tmp WHERE x!=4)) FORMAT Null;
        ROLLBACK;"
}

MAIN_TIME_PART=400
SECOND_TIME_PART=30
WAIT_FINISH=60
LAST_TIME_GAP=10

if [[ $((MAIN_TIME_PART + SECOND_TIME_PART + WAIT_FINISH + LAST_TIME_GAP)) -ge  600 ]]; then
    echo "time sttings are wrong" 2>&1
    exit 1
fi

START_TIME=$(get_now)
STOP_TIME=$((START_TIME + MAIN_TIME_PART))
SECOND_STOP_TIME=$((STOP_TIME + SECOND_TIME_PART))
MIN_ITERATIONS=20

run_until_deadline_and_at_least_times $STOP_TIME $MIN_ITERATIONS insert_commit_action 1   & PID_1=$!
run_until_deadline_and_at_least_times $STOP_TIME $MIN_ITERATIONS insert_commit_action 2   & PID_2=$!
run_until_deadline_and_at_least_times $STOP_TIME $MIN_ITERATIONS insert_rollback_action 3 & PID_3=$!

run_until_deadline_and_at_least_times $SECOND_STOP_TIME $MIN_ITERATIONS optimize_action      & PID_4=$!
run_until_deadline_and_at_least_times $SECOND_STOP_TIME $MIN_ITERATIONS select_action        & PID_5=$!
run_until_deadline_and_at_least_times $SECOND_STOP_TIME $MIN_ITERATIONS select_insert_action & PID_6=$!
sleep 0.$RANDOM
run_until_deadline_and_at_least_times $SECOND_STOP_TIME $MIN_ITERATIONS select_action        & PID_7=$!
run_until_deadline_and_at_least_times $SECOND_STOP_TIME $MIN_ITERATIONS select_insert_action & PID_8=$!

wait $PID_1 || echo "insert_commit_action has failed with status $?" 2>&1
wait $PID_2 || echo "second insert_commit_action has failed with status $?" 2>&1
wait $PID_3 || echo "insert_rollback_action has failed with status $?" 2>&1

is_pid_exist $PID_4 || echo "optimize_action is not running" 2>&1
is_pid_exist $PID_5 || echo "select_action is not running" 2>&1
is_pid_exist $PID_6 || echo "select_insert_action is not running" 2>&1
is_pid_exist $PID_7 || echo "second select_action is not running" 2>&1
is_pid_exist $PID_8 || echo "second select_insert_action is not running" 2>&1

wait $PID_4 || echo "optimize_action has failed with status $?" 2>&1
wait $PID_5 || echo "select_action has failed with status $?" 2>&1
wait $PID_6 || echo "select_insert_action has failed with status $?" 2>&1
wait $PID_7 || echo "second select_action has failed with status $?" 2>&1
wait $PID_8 || echo "second select_insert_action has failed with status $?" 2>&1

wait_for_queries_to_finish $WAIT_FINISH

$CLICKHOUSE_CLIENT --multiquery --query "
    BEGIN TRANSACTION;
        SELECT throwIf((SELECT (sum(n), count() % 2) FROM src) != (0, 1)) FORMAT Null;
        SELECT throwIf((SELECT (sum(nm), count() % 2) FROM mv) != (0, 1)) FORMAT Null;
        SELECT throwIf((SELECT (sum(nm), count() % 2) FROM dst) != (0, 1)) FORMAT Null;
        SELECT throwIf((SELECT arraySort(groupArray(nm)) FROM mv) != (SELECT arraySort(groupArray(nm)) FROM dst)) FORMAT Null;
        SELECT throwIf((SELECT arraySort(groupArray(nm)) FROM mv) != (SELECT arraySort(groupArray(n*m)) FROM src)) FORMAT Null;
    COMMIT;
"

$CLICKHOUSE_CLIENT --multiquery --query  "
    SELECT throwIf((SELECT (sum(n), count() % 2) FROM src) != (0, 1)) FORMAT Null;
    SELECT throwIf((SELECT (sum(nm), count() % 2) FROM mv) != (0, 1)) FORMAT Null;
    SELECT throwIf((SELECT (sum(nm), count() % 2) FROM dst) != (0, 1)) FORMAT Null;
    SELECT throwIf((SELECT arraySort(groupArray(nm)) FROM mv) != (SELECT arraySort(groupArray(nm)) FROM dst)) FORMAT Null;
    SELECT throwIf((SELECT arraySort(groupArray(nm)) FROM mv) != (SELECT arraySort(groupArray(n*m)) FROM src)) FORMAT Null;
"

$CLICKHOUSE_CLIENT --query "DROP TABLE src";
$CLICKHOUSE_CLIENT --query "DROP TABLE dst";
$CLICKHOUSE_CLIENT --query "DROP TABLE mv";
$CLICKHOUSE_CLIENT --query "DROP TABLE tmp";<|MERGE_RESOLUTION|>--- conflicted
+++ resolved
@@ -1,9 +1,5 @@
 #!/usr/bin/env bash
-<<<<<<< HEAD
-# Tags: long, no-ordinary-database
-=======
-# Tags: long, no-parallel, no-ordinary-database, no-debug
->>>>>>> 7c7783e2
+# Tags: long, no-parallel, no-ordinary-database
 # Test is too heavy, avoid parallel run in Flaky Check
 # shellcheck disable=SC2119
 
