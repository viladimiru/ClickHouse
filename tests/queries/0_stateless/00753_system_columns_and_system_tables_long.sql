-- Tags: long, no-s3-storage, no-random-merge-tree-settings

DROP TABLE IF EXISTS check_system_tables;

-- Check MergeTree declaration in new format
CREATE TABLE check_system_tables
  (
    name1 UInt8,
    name2 UInt8,
    name3 UInt8
  ) ENGINE = MergeTree()
    ORDER BY name1
    PARTITION BY name2
    SAMPLE BY name1
    SETTINGS min_bytes_for_wide_part = 0, compress_marks = false, compress_primary_key = false, ratio_of_defaults_for_sparse_serialization = 1;

SELECT name, partition_key, sorting_key, primary_key, sampling_key, storage_policy, total_rows
FROM system.tables WHERE name = 'check_system_tables' AND database = currentDatabase()
FORMAT PrettyCompactNoEscapes;

SELECT name, is_in_partition_key, is_in_sorting_key, is_in_primary_key, is_in_sampling_key
FROM system.columns WHERE table = 'check_system_tables' AND database = currentDatabase()
FORMAT PrettyCompactNoEscapes;

INSERT INTO check_system_tables VALUES (1, 1, 1);
SELECT total_bytes_uncompressed, total_bytes, total_rows FROM system.tables WHERE name = 'check_system_tables' AND database = currentDatabase();

DROP TABLE IF EXISTS check_system_tables;

-- Check VersionedCollapsingMergeTree
CREATE TABLE check_system_tables
  (
    date Date,
    value String,
    version UInt64,
    sign Int8
  ) ENGINE = VersionedCollapsingMergeTree(sign, version)
    PARTITION BY date
    ORDER BY date
    SETTINGS compress_marks=false, compress_primary_key=false;

SELECT name, partition_key, sorting_key, primary_key, sampling_key
FROM system.tables WHERE name = 'check_system_tables' AND database = currentDatabase()
FORMAT PrettyCompactNoEscapes;

SELECT name, is_in_partition_key, is_in_sorting_key, is_in_primary_key, is_in_sampling_key
FROM system.columns WHERE table = 'check_system_tables' AND database = currentDatabase()
FORMAT PrettyCompactNoEscapes;

DROP TABLE IF EXISTS check_system_tables;

-- Check MergeTree declaration in old format
set allow_deprecated_syntax_for_merge_tree=1;
CREATE TABLE check_system_tables
  (
    Event Date,
    UserId UInt32,
    Counter UInt32
  ) ENGINE = MergeTree(Event, intHash32(UserId), (Counter, Event, intHash32(UserId)), 8192);

SELECT name, partition_key, sorting_key, primary_key, sampling_key
FROM system.tables WHERE name = 'check_system_tables' AND database = currentDatabase()
FORMAT PrettyCompactNoEscapes;

SELECT name, is_in_partition_key, is_in_sorting_key, is_in_primary_key, is_in_sampling_key
FROM system.columns WHERE table = 'check_system_tables' AND database = currentDatabase()
FORMAT PrettyCompactNoEscapes;

DROP TABLE IF EXISTS check_system_tables;



SELECT 'Check total_bytes/total_rows for TinyLog';
CREATE TABLE check_system_tables (key UInt8) ENGINE = TinyLog();
SELECT total_bytes, total_rows FROM system.tables WHERE name = 'check_system_tables' AND database = currentDatabase();
INSERT INTO check_system_tables VALUES (1);
SELECT total_bytes, total_rows FROM system.tables WHERE name = 'check_system_tables' AND database = currentDatabase();
DROP TABLE check_system_tables;

SELECT 'Check total_bytes/total_rows for Log';
CREATE TABLE check_system_tables (key UInt8) ENGINE = Log();
SELECT total_bytes, total_rows FROM system.tables WHERE name = 'check_system_tables' AND database = currentDatabase();
INSERT INTO check_system_tables VALUES (1);
SELECT total_bytes, total_rows FROM system.tables WHERE name = 'check_system_tables' AND database = currentDatabase();
DROP TABLE check_system_tables;

SELECT 'Check total_bytes/total_rows for StripeLog';
CREATE TABLE check_system_tables (key UInt8) ENGINE = StripeLog();
SELECT total_bytes, total_rows FROM system.tables WHERE name = 'check_system_tables' AND database = currentDatabase();
INSERT INTO check_system_tables VALUES (1);
SELECT total_bytes, total_rows FROM system.tables WHERE name = 'check_system_tables' AND database = currentDatabase();
DROP TABLE check_system_tables;

SELECT 'Check total_bytes/total_rows for Memory';
CREATE TABLE check_system_tables (key UInt16) ENGINE = Memory();
SELECT total_bytes, total_rows FROM system.tables WHERE name = 'check_system_tables' AND database = currentDatabase();
INSERT INTO check_system_tables VALUES (1);
SELECT total_bytes, total_rows FROM system.tables WHERE name = 'check_system_tables' AND database = currentDatabase();
DROP TABLE check_system_tables;

SELECT 'Check total_bytes/total_rows for Buffer';
DROP TABLE IF EXISTS check_system_tables;
DROP TABLE IF EXISTS check_system_tables_null;
CREATE TABLE check_system_tables_null (key UInt16) ENGINE = Null();
CREATE TABLE check_system_tables (key UInt16) ENGINE = Buffer(
    currentDatabase(),
    check_system_tables_null,
    2,
    0,   100, /* min_time /max_time */
    100, 100, /* min_rows /max_rows */
    0,   1e6  /* min_bytes/max_bytes */
);
SELECT total_bytes, total_rows FROM system.tables WHERE name = 'check_system_tables' AND database = currentDatabase();
INSERT INTO check_system_tables SELECT * FROM numbers_mt(50);
SELECT total_bytes, total_rows FROM system.tables WHERE name = 'check_system_tables' AND database = currentDatabase();

SELECT 'Check lifetime_bytes/lifetime_rows for Buffer';
SELECT lifetime_bytes, lifetime_rows FROM system.tables WHERE name = 'check_system_tables' AND database = currentDatabase();
OPTIMIZE TABLE check_system_tables; -- flush
SELECT lifetime_bytes, lifetime_rows FROM system.tables WHERE name = 'check_system_tables' AND database = currentDatabase();
INSERT INTO check_system_tables SELECT * FROM numbers_mt(50);
SELECT lifetime_bytes, lifetime_rows FROM system.tables WHERE name = 'check_system_tables' AND database = currentDatabase();
OPTIMIZE TABLE check_system_tables; -- flush
SELECT lifetime_bytes, lifetime_rows FROM system.tables WHERE name = 'check_system_tables' AND database = currentDatabase();
INSERT INTO check_system_tables SELECT * FROM numbers_mt(101); -- direct block write (due to min_rows exceeded)
SELECT lifetime_bytes, lifetime_rows FROM system.tables WHERE name = 'check_system_tables' AND database = currentDatabase();
DROP TABLE check_system_tables;
DROP TABLE check_system_tables_null;

SELECT 'Check total_bytes/total_rows for Set';
CREATE TABLE check_system_tables Engine=Set() AS SELECT * FROM numbers(50);
SELECT total_bytes, total_rows FROM system.tables WHERE name = 'check_system_tables' AND database = currentDatabase();
INSERT INTO check_system_tables SELECT number+50 FROM numbers(50);
SELECT total_bytes, total_rows FROM system.tables WHERE name = 'check_system_tables' AND database = currentDatabase();
DROP TABLE check_system_tables;

SELECT 'Check total_bytes/total_rows for Join';
CREATE TABLE check_system_tables Engine=Join(ANY, LEFT, number) AS SELECT * FROM numbers(50);
SELECT total_bytes BETWEEN 5000 AND 15000, total_rows FROM system.tables WHERE name = 'check_system_tables' AND database = currentDatabase();
INSERT INTO check_system_tables SELECT number+50 FROM numbers(50);
<<<<<<< HEAD
SELECT total_bytes, total_rows FROM system.tables WHERE name = 'check_system_tables' AND database = currentDatabase();
DROP TABLE check_system_tables;

-- Build MergeTree table for Materialized view
CREATE TABLE check_system_tables
  (
    name1 UInt8,
    name2 UInt8,
    name3 UInt8
  ) ENGINE = MergeTree()
    ORDER BY name1
    PARTITION BY name2
    SAMPLE BY name1
    SETTINGS min_bytes_for_wide_part = 0, compress_marks = false, compress_primary_key = false, ratio_of_defaults_for_sparse_serialization = 1;

SELECT 'Check total_uncompressed_bytes/total_bytes/total_rows for Materialized views';
CREATE MATERIALIZED VIEW check_system_tables_mv ENGINE = MergeTree() ORDER BY name2 AS SELECT name1, name2, name3 FROM check_system_tables;
SELECT total_bytes_uncompressed, total_bytes, total_rows FROM system.tables WHERE name = 'check_system_tables_mv' AND database = currentDatabase();
INSERT INTO check_system_tables VALUES (1, 1, 1);
SELECT total_bytes_uncompressed, total_bytes, total_rows FROM system.tables WHERE name = 'check_system_tables_mv' AND database = currentDatabase();
DROP TABLE check_system_tables_mv;
=======
SELECT total_bytes BETWEEN 5000 AND 15000, total_rows FROM system.tables WHERE name = 'check_system_tables' AND database = currentDatabase();
>>>>>>> 0159a4d4
DROP TABLE check_system_tables;<|MERGE_RESOLUTION|>--- conflicted
+++ resolved
@@ -138,8 +138,7 @@
 CREATE TABLE check_system_tables Engine=Join(ANY, LEFT, number) AS SELECT * FROM numbers(50);
 SELECT total_bytes BETWEEN 5000 AND 15000, total_rows FROM system.tables WHERE name = 'check_system_tables' AND database = currentDatabase();
 INSERT INTO check_system_tables SELECT number+50 FROM numbers(50);
-<<<<<<< HEAD
-SELECT total_bytes, total_rows FROM system.tables WHERE name = 'check_system_tables' AND database = currentDatabase();
+SELECT total_bytes BETWEEN 5000 AND 15000, total_rows FROM system.tables WHERE name = 'check_system_tables' AND database = currentDatabase();
 DROP TABLE check_system_tables;
 
 -- Build MergeTree table for Materialized view
@@ -160,7 +159,4 @@
 INSERT INTO check_system_tables VALUES (1, 1, 1);
 SELECT total_bytes_uncompressed, total_bytes, total_rows FROM system.tables WHERE name = 'check_system_tables_mv' AND database = currentDatabase();
 DROP TABLE check_system_tables_mv;
-=======
-SELECT total_bytes BETWEEN 5000 AND 15000, total_rows FROM system.tables WHERE name = 'check_system_tables' AND database = currentDatabase();
->>>>>>> 0159a4d4
 DROP TABLE check_system_tables;