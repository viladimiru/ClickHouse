/** List of tests which should be skipped depending on clickhouse build options.
  * This file in json format, but javascript-style comments are allowed.
  */
{
    "thread-sanitizer": [
        "00877",
        "query_profiler",
        "memory_profiler",
        "01103_check_cpu_instructions_at_startup",
        "00152_insert_different_granularity",
        "00151_replace_partition_with_different_granularity",
        "00157_cache_dictionary",
        "01193_metadata_loading",
        "01473_event_time_microseconds",
        "01526_max_untracked_memory", /// requires TraceCollector, does not available under sanitizers
        "01474_executable_dictionary", /// informational stderr from sanitizer at start
        "functions_bad_arguments", /// Too long for TSan
        "01603_read_with_backoff_bug", /// Too long for TSan
        "01646_system_restart_replicas_smoke", /// RESTART REPLICAS can acquire too much locks, while only 64 is possible from one thread under TSan
        "01641_memory_tracking_insert_optimize", /// INSERT lots of rows is too heavy for TSan
        "01017_uniqCombined_memory_usage" /// Fine thresholds on memory usage
    ],
    "address-sanitizer": [
        "00877",
        "query_profiler",
        "memory_profiler",
        "odbc_roundtrip",
        "01103_check_cpu_instructions_at_startup",
        "01473_event_time_microseconds",
        "01526_max_untracked_memory", /// requires TraceCollector, does not available under sanitizers
        "01193_metadata_loading",
        "01017_uniqCombined_memory_usage" /// Fine thresholds on memory usage
    ],
    "ub-sanitizer": [
        "capnproto",
        "query_profiler",
        "memory_profiler",
        "01103_check_cpu_instructions_at_startup",
        "00900_orc_load",
        "01473_event_time_microseconds",
        "01526_max_untracked_memory", /// requires TraceCollector, does not available under sanitizers
        "01193_metadata_loading"
    ],
    "memory-sanitizer": [
        "capnproto",
        "query_profiler",
        "memory_profiler",
        "01103_check_cpu_instructions_at_startup",
        "01086_odbc_roundtrip", /// can't pass because odbc libraries are not instrumented
        "00877_memory_limit_for_new_delete", /// memory limits don't work correctly under msan because it replaces malloc/free
        "01473_event_time_microseconds",
        "01526_max_untracked_memory", /// requires TraceCollector, does not available under sanitizers
        "01193_metadata_loading",
        "01017_uniqCombined_memory_usage" /// Fine thresholds on memory usage
    ],
    "debug-build": [
        "query_profiler",
        "memory_profiler",
        "00899_long_attach",
        "00980_alter_settings_race",
        "00834_kill_mutation_replicated_zookeeper",
        "00834_kill_mutation",
        "01200_mutations_memory_consumption",
        "01103_check_cpu_instructions_at_startup",
        "01037_polygon_dicts_",
        "hyperscan",
        "01193_metadata_loading",
        "01473_event_time_microseconds",
        "01396_inactive_replica_cleanup_nodes",
        "01641_memory_tracking_insert_optimize" /// INSERT lots of rows is too heavy in debug build
    ],
    "unbundled-build": [
        "00429",
        "00877",
        "pocopatch",
        "parquet",
        "xxhash",
        "_h3",
        "query_profiler",
        "memory_profiler",
        "orc_load",
        "01033_storage_odbc_parsing_exception_check",
        "avro",
        "01072_optimize_skip_unused_shards_const_expr_eval",
        "00505_secure",
        "00505_shard_secure",
        "odbc_roundtrip",
        "01103_check_cpu_instructions_at_startup",
        "01114_mysql_database_engine_segfault",
        "00834_cancel_http_readonly_queries_on_client_close",
        "_arrow",
        "01099_parallel_distributed_insert_select",
        "01300_client_save_history_when_terminated",
        "orc_output",
        "01370_client_autocomplete_word_break_characters",
        "01676_clickhouse_client_autocomplete",
        "01193_metadata_loading",
        "01455_time_zones"
    ],
    "release-build": [
    ],
    "database-ordinary": [
        "00604_show_create_database",
        "00609_mv_index_in_in",
        "00510_materizlized_view_and_deduplication_zookeeper",
        "00738_lock_for_inner_table"
    ],
    "database-replicated": [
        /// Tests with DETACH TABLE (it's not allowed)
        /// and tests with SET (session and query settings are not supported)
        "memory_tracking",
        "memory_usage",
        "live_view",
        "01761_alter_decimal_zookeeper",
        "01560_optimize_on_insert_zookeeper",
        "01720_type_map_and_casts",
        "01413_alter_update_supertype",
        "01149_zookeeper_mutation_stuck_after_replace_partition",
        "00836_indices_alter_replicated_zookeeper",
        "00652_mutations_alter_update",
        "01715_tuple_insert_null_as_default",
        "00825_protobuf_format_map",
        "00152_insert_different_granularity",
        "01715_background_checker_blather_zookeeper",
        "01714_alter_drop_version",
        "01114_materialize_clear_index_compact_parts",
        "00814_replicated_minimalistic_part_header_zookeeper",
        "01188_attach_table_from_pat",
        "01415_sticking_mutations",
        "01130_in_memory_parts",
        "01110_dictionary_layout_without_arguments",
        "01018_ddl_dictionaries_create",
        "01018_ddl_dictionaries_select",
        "01414_freeze_does_not_prevent_alters",
        "01018_ddl_dictionaries_bad_queries",
        "01686_rocksdb",
        "01550_mutation_subquery",
        "01070_mutations_with_dependencies",
        "01070_materialize_ttl",
        "01055_compact_parts",
        "01017_mutations_with_nondeterministic_functions_zookeeper",
        "00926_adaptive_index_granularity_pk",
        "00910_zookeeper_test_alter_compression_codecs",
        "00908_bloom_filter_index",
        "00616_final_single_part",
        "00446_clear_column_in_partition_zookeeper",
        "01533_multiple_nested",
        "01213_alter_rename_column_zookeeper",
        "01575_disable_detach_table_of_dictionary",
        "01457_create_as_table_function_structure",
        "01415_inconsistent_merge_tree_settings",
        "01413_allow_non_metadata_alters",
        "01378_alter_rename_with_ttl_zookeeper",
        "01349_mutation_datetime_key",
        "01325_freeze_mutation_stuck",
        "01272_suspicious_codecs",
        "01181_db_atomic_drop_on_cluster",
        "00957_delta_diff_bug",
        "00910_zookeeper_custom_compression_codecs_replicated",
        "00899_long_attach_memory_limit",
        "00804_test_custom_compression_codes_log_storages",
        "00804_test_alter_compression_codecs",
        "00804_test_delta_codec_no_type_alter",
        "00804_test_custom_compression_codecs",
        "00753_alter_attach",
        "00715_fetch_merged_or_mutated_part_zookeeper",
        "00688_low_cardinality_serialization",
        "01575_disable_detach_table_of_dictionary",
        "00738_lock_for_inner_table",
        "01666_blns",
        "01652_ignore_and_low_cardinality",
        "01651_map_functions",
        "01650_fetch_patition_with_macro_in_zk_path",
        "01648_mutations_and_escaping",
        "01640_marks_corruption_regression",
        "01622_byte_size",
        "01611_string_to_low_cardinality_key_alter",
        "01602_show_create_view",
        "01600_log_queries_with_extensive_info",
        "01560_ttl_remove_empty_parts",
        "01554_bloom_filter_index_big_integer_uuid",
        "01550_type_map_formats_input",
        "01550_type_map_formats",
        "01550_create_map_type",
        "01532_primary_key_without_order_by_zookeeper",
        "01511_alter_version_versioned_collapsing_merge_tree_zookeeper",
        "01509_parallel_quorum_insert_no_replicas",
        "01504_compression_multiple_streams",
        "01494_storage_join_persistency",
        "01493_storage_set_persistency",
        "01493_alter_remove_properties_zookeeper",
        "01475_read_subcolumns_storages",
        "01475_read_subcolumns",
        "01451_replicated_detach_drop_part",
        "01451_detach_drop_part",
        "01440_big_int_exotic_casts",
        "01430_modify_sample_by_zookeeper",
        "01417_freeze_partition_verbose_zookeeper",
        "01417_freeze_partition_verbose",
        "01396_inactive_replica_cleanup_nodes_zookeeper",
        "01375_compact_parts_codecs",
        "01357_version_collapsing_attach_detach_zookeeper",
        "01355_alter_column_with_order",
        "01291_geo_types",
        "01270_optimize_skip_unused_shards_low_cardinality",
        "01182_materialized_view_different_structure",
        "01150_ddl_guard_rwr",
        "01148_zookeeper_path_macros_unfolding",
        "01135_default_and_alter_zookeeper",
        "01130_in_memory_parts_partitons",
        "01127_month_partitioning_consistency_select",
        "01114_database_atomic",
        "01083_expressions_in_engine_arguments",
        "01073_attach_if_not_exists",
        "01072_optimize_skip_unused_shards_const_expr_eval",
        "01071_prohibition_secondary_index_with_old_format_merge_tree",
        "01062_alter_on_mutataion_zookeeper",
        "01060_shutdown_table_after_detach",
        "01056_create_table_as",
        "01035_avg",
        "01021_only_tuple_columns",
        "01019_alter_materialized_view_query",
        "01019_alter_materialized_view_consistent",
        "01019_alter_materialized_view_atomic",
        "01015_attach_part",
        "00989_parallel_parts_loading",
        "00980_zookeeper_merge_tree_alter_settings",
        "00980_merge_alter_settings",
        "00955_test_final_mark",
        "00933_reserved_word",
        "00926_zookeeper_adaptive_index_granularity_replicated_merge_tree",
        "00926_adaptive_index_granularity_replacing_merge_tree",
        "00926_adaptive_index_granularity_merge_tree",
        "00925_zookeeper_empty_replicated_merge_tree_optimize_final",
        "00800_low_cardinality_distinct_numeric",
        "00754_alter_modify_order_by_replicated_zookeeper",
        "00751_low_cardinality_nullable_group_by",
        "00751_default_databasename_for_view",
        "00719_parallel_ddl_table",
        "00718_low_cardinaliry_alter",
        "00717_low_cardinaliry_distributed_group_by",
        "00688_low_cardinality_syntax",
        "00688_low_cardinality_nullable_cast",
        "00688_low_cardinality_in",
        "00652_replicated_mutations_zookeeper",
        "00634_rename_view",
        "00626_replace_partition_from_table",
        "00625_arrays_in_nested",
        "00623_replicated_truncate_table_zookeeper",
        "00619_union_highlite",
        "00599_create_view_with_subquery",
        "00571_non_exist_database_when_create_materializ_view",
        "00553_buff_exists_materlized_column",
        "00516_deduplication_after_drop_partition_zookeeper",
        "00508_materialized_view_to",
        "00446_clear_column_in_partition_concurrent_zookeeper",
        "00423_storage_log_single_thread",
        "00311_array_primary_key",
        "00236_replicated_drop_on_non_leader_zookeeper",
        "00226_zookeeper_deduplication_and_unexpected_parts",
        "00215_primary_key_order_zookeeper",
        "00180_attach_materialized_view",
        "00121_drop_column_zookeeper",
        "00116_storage_set",
        "00083_create_merge_tree_zookeeper",
        "00062_replicated_merge_tree_alter_zookeeper",
        /// Does not support renaming of multiple tables in single query
        "00634_rename_view",
        "00140_rename",
        "01783_http_chunk_size",
        "01720_constraints_complex_types",
        "01747_alter_partition_key_enum_zookeeper"
    ],
    "polymorphic-parts": [
        "01508_partition_pruning_long", /// bug, shoud be fixed
        "01482_move_to_prewhere_and_cast" /// bug, shoud be fixed
    ],
    "antlr": [
        "00186_very_long_arrays",
        "00233_position_function_sql_comparibilty",
        "00417_kill_query",
        "00534_functions_bad_arguments12",
        "00534_functions_bad_arguments2",
        "00534_functions_bad_arguments4",
        "00534_functions_bad_arguments9",
        "00564_temporary_table_management",
        "00626_replace_partition_from_table_zookeeper",
        "00652_replicated_mutations_zookeeper",
        "00687_top_and_offset",
        "00746_sql_fuzzy",
        "00763_create_query_as_table_engine_bug",
        "00765_sql_compatibility_aliases",
        "00825_protobuf_format_array_3dim",
        "00825_protobuf_format_array_of_arrays",
        "00825_protobuf_format_enum_mapping",
        "00825_protobuf_format_map",
        "00825_protobuf_format_nested_in_nested",
        "00825_protobuf_format_nested_optional",
        "00825_protobuf_format_no_length_delimiter",
        "00825_protobuf_format_persons",
        "00825_protobuf_format_splitted_nested",
        "00825_protobuf_format_squares",
        "00825_protobuf_format_table_default",
        "00826_cross_to_inner_join",
        "00834_not_between",
        "00909_kill_not_initialized_query",
        "00938_template_input_format",
        "00939_limit_by_offset",
        "00943_materialize_index",
        "00944_clear_index_in_partition",
        "00952_input_function",
        "00953_constraints_operations",
        "00954_client_prepared_statements",
        "00956_sensitive_data_masking",
        "00969_columns_clause",
        "00975_indices_mutation_replicated_zookeeper",
        "00975_values_list",
        "00976_system_stop_ttl_merges",
        "00977_int_div",
        "00978_table_function_values_alias",
        "00980_merge_alter_settings",
        "00980_zookeeper_merge_tree_alter_settings",
        "00982_array_enumerate_uniq_ranked",
        "00984_materialized_view_to_columns",
        "00988_constraints_replication_zookeeper",
        "00995_order_by_with_fill",
        "01001_enums_in_in_section",
        "01011_group_uniq_array_memsan",
        "01011_test_create_as_skip_indices",
        "01014_format_custom_separated",
        "01015_attach_part",
        "01015_database_bad_tables",
        "01017_uniqCombined_memory_usage",
        "01018_ddl_dictionaries_concurrent_requrests",  /// Cannot parse ATTACH DICTIONARY IF NOT EXISTS
        "01019_alter_materialized_view_atomic",
        "01019_alter_materialized_view_consistent",
        "01019_alter_materialized_view_query",
        "01021_tuple_parser",
        "01025_array_compact_generic",
        "01030_limit_by_with_ties_error",
        "01033_quota_dcl",
        "01034_with_fill_and_push_down_predicate",
        "01035_avg_weighted_long",
        "01039_row_policy_dcl",
        "01039_test_setting_parse",
        "01042_system_reload_dictionary_reloads_completely",
        "01045_dictionaries_restrictions",
        "01055_compact_parts_1",
        "01056_create_table_as",
        "01066_bit_count",
        "01070_materialize_ttl",
        "01070_mutations_with_dependencies",
        "01073_grant_and_revoke",
        "01073_show_tables_not_like",
        "01074_partial_revokes",
        "01075_allowed_client_hosts",
        "01085_regexp_input_format",
        "01086_regexp_input_format_skip_unmatched",
        "01089_alter_settings_old_format",
        "01095_tpch_like_smoke",
        "01107_atomic_db_detach_attach",
        "01109_exchange_tables",
        "01109_sc0rp10_string_hash_map_zero_bytes",
        "01110_dictionary_layout_without_arguments",
        "01114_database_atomic",
        "01114_materialize_clear_index_compact_parts",
        "01115_join_with_dictionary",
        "01117_comma_and_others_join_mix",
        "01125_dict_ddl_cannot_add_column",
        "01130_in_memory_parts",
        "01144_multiple_joins_rewriter_v2_and_lambdas",
        "01144_multiword_data_types",
        "01145_with_fill_const",
        "01149_zookeeper_mutation_stuck_after_replace_partition",
        "01150_ddl_guard_rwr",
        "01185_create_or_replace_table",
        "01187_set_profile_as_setting",
        "01188_attach_table_from_path",
        "01190_full_attach_syntax",
        "01191_rename_dictionary",
        "01192_rename_database_zookeeper",
        "01213_alter_rename_column",
        "01232_untuple",
        "01244_optimize_distributed_group_by_sharding_key",
        "01254_dict_load_after_detach_attach",
        "01256_misspell_layout_name_podshumok",
        "01257_dictionary_mismatch_types",
        "01267_alter_default_key_columns_zookeeper",
        "01268_mv_scalars",
        "01269_create_with_null",
        "01271_show_privileges",
        "01272_offset_without_limit",
        "01277_alter_rename_column_constraint_zookeeper",
        "01278_min_insert_block_size_rows_for_materialized_views",
        "01280_min_map_max_map",
        "01280_null_in",
        "01280_ttl_where_group_by_negative",
        "01280_ttl_where_group_by",
        "01280_unicode_whitespaces_lexer",
        "01292_create_user",
        "01293_create_role",
        "01293_pretty_max_value_width",
        "01293_show_settings",
        "01294_create_settings_profile",
        "01294_lazy_database_concurrent_recreate_reattach_and_show_tables",
        "01295_create_row_policy",
        "01296_create_row_policy_in_current_database",
        "01297_create_quota",
        "01308_row_policy_and_trivial_count_query",
        "01317_no_password_in_command_line",
        "01318_map_add_map_subtract",
        "01322_any_input_optimize",
        "01324_if_transform_strings_to_enum",
        "01337_mysql_global_variables",
        "01355_alter_column_with_order",
        "01355_ilike",
        "01373_is_zero_or_null",
        "01374_if_nullable_filimonov",
        "01378_alter_rename_with_ttl_zookeeper",
        "01379_with_fill_several_columns",
        "01397_in_bad_arguments",
        "01412_mod_float",
        "01415_table_function_view",
        "01417_freeze_partition_verbose_zookeeper",
        "01417_freeze_partition_verbose",
        "01419_merge_tree_settings_sanity_check",
        "01430_modify_sample_by_zookeeper",
        "01447_json_strings",
        "01449_json_compact_strings",
        "01451_detach_drop_part",
        "01451_replicated_detach_drop_and_quorum",
        "01451_replicated_detach_drop_part",
        "01457_create_as_table_function_structure",
        "01460_allow_dollar_and_number_in_identifier",
        "01463_test_alter_live_view_refresh",
        "01465_ttl_recompression",
        "01470_columns_transformers",
        "01470_columns_transformers2",
        "01470_explain",
        "01470_show_databases_like",
        "01470_test_insert_select_asterisk",
        "01491_nested_multiline_comments",
        "01493_table_function_null",
        "01495_subqueries_in_with_statement_2",
        "01495_subqueries_in_with_statement_3",
        "01495_subqueries_in_with_statement",
        "01501_clickhouse_client_INSERT_exception",
        "01504_compression_multiple_streams",
        "01508_explain_header",
        "01508_partition_pruning_long",
        "01509_check_parallel_quorum_inserts",
        "01509_parallel_quorum_and_merge",
        "01515_mv_and_array_join_optimisation_bag",
        "01516_create_table_primary_key",
        "01517_drop_mv_with_inner_table",
        "01523_client_local_queries_file_parameter",
        "01523_interval_operator_support_string_literal",
        "01525_select_with_offset_fetch_clause",
        "01526_client_start_and_exit",
        "01529_union_distinct_and_setting_union_default_mode",
        "01530_drop_database_atomic_sync",
        "01532_execute_merges_on_single_replica",
        "01532_primary_key_without_order_by_zookeeper",
        "01541_max_memory_usage_for_user_long",
        "01551_mergetree_read_in_order_spread",
        "01552_dict_fixedstring",
        "01554_bloom_filter_index_big_integer_uuid",
        "01556_explain_select_with_union_query",
        "01561_aggregate_functions_of_key_with_join",
        "01562_optimize_monotonous_functions_in_order_by",
        "01581_deduplicate_by_columns_local",
        "01581_deduplicate_by_columns_replicated",
        "01582_distinct_optimization",
        "01590_countSubstrings",
        "01593_insert_settings",
        "01594_too_low_memory_limits",
        "01596_setting_limit_offset",
        "01600_log_queries_with_extensive_info",
        "01600_quota_by_forwarded_ip",
        "01601_detach_permanently",
        "01602_show_create_view",
        "01603_read_with_backoff_bug",
        "01604_explain_ast_of_nonselect_query",
        "01605_drop_settings_profile_while_assigned",
        "01605_skip_idx_compact_parts",
        "01606_git_import",
        "01606_merge_from_wide_to_compact",
        "01614_with_fill_with_limit",
        "01632_max_partitions_to_read",
        "01638_div_mod_ambiguities",
        "01642_if_nullable_regression",
        "01643_system_suspend",
        "01655_plan_optimizations",
        "01475_read_subcolumns_storages",
        "01674_clickhouse_client_query_param_cte",
        "01666_merge_tree_max_query_limit"
    ],
    "parallel":
    [
        /// Pessimistic list of tests which work badly in parallel.
        /// Probably they need better investigation.
        "00062_replicated_merge_tree_alter_zookeeper",
        "00080_show_tables_and_system_tables",
        "00101_materialized_views_and_insert_without_explicit_database",
        "00109_shard_totals_after_having",
        "00110_external_sort",
        "00116_storage_set",
        "00121_drop_column_zookeeper",
        "00133_long_shard_memory_tracker_and_exception_safety",
        "00158_buffer_and_nonexistent_table",
        "00180_attach_materialized_view",
        "00226_zookeeper_deduplication_and_unexpected_parts",
        "00236_replicated_drop_on_non_leader_zookeeper",
        "00305_http_and_readonly",
        "00311_array_primary_key",
        "00417_kill_query",
        "00423_storage_log_single_thread",
        "00429_long_http_bufferization",
        "00446_clear_column_in_partition_concurrent_zookeeper",
        "00446_clear_column_in_partition_zookeeper",
        "00463_long_sessions_in_http_interface",
        "00505_shard_secure",
        "00508_materialized_view_to",
        "00516_deduplication_after_drop_partition_zookeeper",
        "00534_functions_bad_arguments10",
        "00552_or_nullable",
        "00564_versioned_collapsing_merge_tree",
        "00571_non_exist_database_when_create_materializ_view",
        "00575_illegal_column_exception_when_drop_depen_column",
        "00599_create_view_with_subquery",
        "00604_show_create_database",
        "00612_http_max_query_size",
        "00619_union_highlite",
        "00620_optimize_on_nonleader_replica_zookeeper",
        "00623_truncate_table",
        "00623_truncate_table_throw_exception",
        "00625_arrays_in_nested",
        "00626_replace_partition_from_table",
        "00626_replace_partition_from_table_zookeeper",
        "00633_materialized_view_and_too_many_parts_zookeeper",
        "00643_cast_zookeeper",
        "00652_mergetree_mutations",
        "00652_replicated_mutations_zookeeper",
        "00682_empty_parts_merge",
        "00688_low_cardinality_serialization",
        "00693_max_block_size_system_tables_columns",
        "00699_materialized_view_mutations",
        "00701_rollup",
        "00715_fetch_merged_or_mutated_part_zookeeper",
        "00716_allow_ddl",
        "00719_parallel_ddl_db",
        "00740_database_in_nested_view",
        "00741_client_comment_multiline",
        "00751_default_databasename_for_view",
        "00753_alter_attach",
        "00754_alter_modify_column_partitions",
        "00754_alter_modify_order_by_replicated_zookeeper",
        "00763_long_lock_buffer_alter_destination_table",
        "00800_versatile_storage_join",
        "00804_test_alter_compression_codecs",
        "00804_test_custom_compression_codecs",
        "00804_test_custom_compression_codes_log_storages",
        "00804_test_delta_codec_compression",
        "00815_left_join_on_stepanel",
        "00834_cancel_http_readonly_queries_on_client_close",
        "00834_kill_mutation",
        "00834_kill_mutation_replicated_zookeeper",
        "00840_long_concurrent_select_and_drop_deadlock",
        "00857_global_joinsavel_table_alias",
        "00899_long_attach_memory_limit",
        "00910_buffer_prewhere",
        "00910_zookeeper_custom_compression_codecs_replicated",
        "00926_adaptive_index_granularity_merge_tree",
        "00926_adaptive_index_granularity_pk",
        "00926_adaptive_index_granularity_replacing_merge_tree",
        "00926_zookeeper_adaptive_index_granularity_replicated_merge_tree",
        "00933_alter_ttl",
        "00933_reserved_word",
        "00933_test_fix_extra_seek_on_compressed_cache",
        "00933_ttl_replicated_zookeeper",
        "00933_ttl_with_default",
        "00955_test_final_mark",
        "00976_ttl_with_old_parts",
        "00980_merge_alter_settings",
        "00980_zookeeper_merge_tree_alter_settings",
        "00988_constraints_replication_zookeeper",
        "00989_parallel_parts_loading",
        "00992_system_parts_race_condition_zookeeper_long",
        "00993_system_parts_race_condition_drop_zookeeper",
        "01012_show_tables_limit",
        "01013_sync_replica_timeout_zookeeper",
        "01014_lazy_database_basic",
        "01014_lazy_database_concurrent_recreate_reattach_and_show_tables",
        "01015_attach_part",
        "01015_database_bad_tables",
        "01018_ddl_dictionaries_concurrent_requrests",
        "01018_ddl_dictionaries_create",
        "01018_ddl_dictionaries_select",
        "01018_ddl_dictionaries_special",
        "01018_dictionaries_from_dictionaries",
        "01018_ip_dictionary",
        "01021_only_tuple_columns",
        "01023_materialized_view_query_context",
        "01031_mutations_interpreter_and_context",
        "01033_dictionaries_lifetime",
        "01035_concurrent_move_partition_from_table_zookeeper",
        "01036_no_superfluous_dict_reload_on_create_database",
        "01036_no_superfluous_dict_reload_on_create_database_2",
        "01037_polygon_dicts_correctness_all",
        "01037_polygon_dicts_correctness_fast",
        "01037_polygon_dicts_simple_functions",
        "01038_dictionary_lifetime_min_zero_sec",
        "01040_dictionary_invalidate_query_switchover_long",
        "01041_create_dictionary_if_not_exists",
        "01042_system_reload_dictionary_reloads_completely",
        "01043_dictionary_attribute_properties_values",
        "01045_dictionaries_restrictions",
        "01045_zookeeper_system_mutations_with_parts_names",
        "01048_exists_query",
        "01053_drop_database_mat_view",
        "01053_ssd_dictionary",
        "01054_cache_dictionary_bunch_update",
        "01054_cache_dictionary_overflow_cell",
        "01055_compact_parts_1",
        "01056_create_table_as",
        "01060_avro",
        "01060_shutdown_table_after_detach",
        "01069_database_memory",
        "01070_materialize_ttl",
        "01070_modify_ttl",
        "01070_mutations_with_dependencies",
        "01071_live_view_detach_dependency",
        "01071_prohibition_secondary_index_with_old_format_merge_tree",
        "01073_attach_if_not_exists",
        "01073_show_tables_not_like",
        "01076_cache_dictionary_datarace_exception_ptr",
        "01076_parallel_alter_replicated_zookeeper",
        "01079_parallel_alter_add_drop_column_zookeeper",
        "01079_parallel_alter_detach_table_zookeeper",
        "01080_check_for_error_incorrect_size_of_nested_column",
        "01083_expressions_in_engine_arguments",
        "01084_regexp_empty",
        "01085_max_distributed_connections_http",
        "01092_memory_profiler",
        "01098_temporary_and_external_tables",
        "01103_distributed_product_mode_local_column_renames",
        "01107_atomic_db_detach_attach",
        "01108_restart_replicas_rename_deadlock_zookeeper",
        "01109_exchange_tables",
        "01110_dictionary_layout_without_arguments",
        "01113_local_dictionary_type_conversion",
        "01114_database_atomic",
        "01114_mysql_database_engine_segfault",
        "01115_join_with_dictionary",
        "01125_dict_ddl_cannot_add_column",
        "01127_month_partitioning_consistency_select",
        "01130_in_memory_parts_partitons",
        "01135_default_and_alter_zookeeper",
        "01148_zookeeper_path_macros_unfolding",
        "01150_ddl_guard_rwr",
        "01153_attach_mv_uuid",
        "01152_cross_replication",
        "01154_move_partition_long",
        "01155_rename_move_materialized_view",
        "01185_create_or_replace_table",
        "01190_full_attach_syntax",
        "01191_rename_dictionary",
        "01192_rename_database_zookeeper",
        "01193_metadata_loading",
        "01200_mutations_memory_consumption",
        "01224_no_superfluous_dict_reload",
        "01225_drop_dictionary_as_table",
        "01225_show_create_table_from_dictionary",
        "01231_distributed_aggregation_memory_efficient_mix_levels",
        "01232_extremes",
        "01238_http_memory_tracking",
        "01249_bad_arguments_for_bloom_filter",
        "01251_dict_is_in_infinite_loop",
        "01254_dict_create_without_db",
        "01254_dict_load_after_detach_attach",
        "01257_dictionary_mismatch_types",
        "01259_dictionary_custom_settings_ddl",
        "01267_alter_default_key_columns_zookeeper",
        "01268_dictionary_direct_layout",
        "01269_alias_type_differs",
        "01272_suspicious_codecs",
        "01277_alter_rename_column_constraint_zookeeper",
        "01280_ssd_complex_key_dictionary",
        "01280_ttl_where_group_by",
        "01281_group_by_limit_memory_tracking",
        "01281_unsucceeded_insert_select_queries_counter",
        "01293_system_distribution_queue",
        "01294_lazy_database_concurrent",
        "01294_lazy_database_concurrent_recreate_reattach_and_show_tables",
        "01294_system_distributed_on_cluster",
        "01296_create_row_policy_in_current_database",
        "01297_create_quota",
        "01305_replica_create_drop_zookeeper",
        "01307_multiple_leaders_zookeeper",
        "01318_long_unsuccessful_mutation_zookeeper",
        "01319_manual_write_to_replicas",
        "01320_create_sync_race_condition_zookeeper",
        "01338_long_select_and_alter",
        "01338_long_select_and_alter_zookeeper",
        "01355_alter_column_with_order",
        "01355_ilike",
        "01357_version_collapsing_attach_detach_zookeeper",
        "01375_compact_parts_codecs",
        "01376_GROUP_BY_injective_elimination_dictGet",
        "01378_alter_rename_with_ttl_zookeeper",
        "01383_remote_ambiguous_column_shard",
        "01388_clear_all_columns",
        "01391_join_on_dict_crash",
        "01392_column_resolve",
        "01396_inactive_replica_cleanup_nodes_zookeeper",
        "01412_cache_dictionary_race",
        "01414_mutations_and_errors_zookeeper",
        "01415_inconsistent_merge_tree_settings",
        "01415_sticking_mutations",
        "01417_freeze_partition_verbose",
        "01417_freeze_partition_verbose_zookeeper",
        "01430_modify_sample_by_zookeeper",
        "01444_create_table_drop_database_race",
        "01454_storagememory_data_race_challenge",
        "01455_rank_correlation_spearman",
        "01456_modify_column_type_via_add_drop_update",
        "01457_create_as_table_function_structure",
        "01459_manual_write_to_replicas",
        "01460_DistributedFilesToInsert",
        "01465_ttl_recompression",
        "01470_show_databases_like",
        "01471_calculate_ttl_during_merge",
        "01487_distributed_in_not_default_db",
        "01493_alter_remove_properties_zookeeper",
        "01493_storage_set_persistency",
        "01494_storage_join_persistency",
        "01501_cache_dictionary_all_fields",
        "01507_clickhouse_server_start_with_embedded_config",
        "01509_dictionary_preallocate",
        "01516_create_table_primary_key",
        "01516_drop_table_stress",
        "01517_drop_mv_with_inner_table",
        "01526_complex_key_dict_direct_layout",
        "01527_clickhouse_local_optimize",
        "01527_dist_sharding_key_dictGet_reload",
        "01530_drop_database_atomic_sync",
        "01541_max_memory_usage_for_user_long",
        "01542_dictionary_load_exception_race",
        "01575_disable_detach_table_of_dictionary",
        "01593_concurrent_alter_mutations_kill",
        "01593_concurrent_alter_mutations_kill_many_replicas",
        "01600_count_of_parts_metrics", // tests global system metrics
        "01600_detach_permanently",
        "01600_log_queries_with_extensive_info",
        "01600_multiple_left_join_with_aliases",
        "01601_detach_permanently",
        "01602_show_create_view",
        "01603_rename_overwrite_bug",
        "01646_system_restart_replicas_smoke", // system restart replicas is a global query
        "01656_test_query_log_factories_info",
        "01669_columns_declaration_serde",
        "01676_dictget_in_default_expression",
        "01700_system_zookeeper_path_in",
        "01715_background_checker_blather_zookeeper",
        "01747_alter_partition_key_enum_zookeeper",
        "01761_alter_decimal_zookeeper",
        "01360_materialized_view_with_join_on_query_log", // creates and drops MVs on query_log, which may interrupt flushes.
        "01509_parallel_quorum_insert_no_replicas", // It's ok to execute in parallel with oter tests but not several instances of the same test.
        "attach",
        "ddl_dictionaries",
        "dictionary",
        "limit_memory",
        "live_view",
        "memory_leak",
        "memory_limit",
        "polygon_dicts", // they use an explicitly specified database
        "01658_read_file_to_stringcolumn",
        "01721_engine_file_truncate_on_insert", // It's ok to execute in parallel but not several instances of the same test.
        "01748_dictionary_table_dot", // creates database
        "01702_system_query_log", // It's ok to execute in parallel with oter tests but not several instances of the same test.
        "01748_dictionary_table_dot", // creates database
        "00950_dict_get",
<<<<<<< HEAD
=======
        "01615_random_one_shard_insertion",
>>>>>>> fac9eed7
        "01683_flat_dictionary",
        "01681_cache_dictionary_simple_key",
        "01682_cache_dictionary_complex_key",
        "01684_ssd_cache_dictionary_simple_key",
        "01685_ssd_cache_dictionary_complex_key",
        "01737_clickhouse_server_wait_server_pool_long", // This test is fully compatible to run in parallel, however under ASAN processes are pretty heavy and may fail under flaky adress check.
<<<<<<< HEAD
=======
        "01954_clickhouse_benchmark_round_robin", // This test is fully compatible to run in parallel, however under ASAN processes are pretty heavy and may fail under flaky adress check.
>>>>>>> fac9eed7
        "01594_too_low_memory_limits", // This test is fully compatible to run in parallel, however under ASAN processes are pretty heavy and may fail under flaky adress check.
        "01760_system_dictionaries",
        "01760_polygon_dictionaries",
        "01778_hierarchical_dictionaries",
        "01780_clickhouse_dictionary_source_loop",
        "01785_dictionary_element_count",
        "01802_test_postgresql_protocol_with_row_policy", /// Creates database and users
        "01804_dictionary_decimal256_type",
        "01850_dist_INSERT_preserve_error", // uses cluster with different static databases shard_0/shard_1
        "01821_table_comment",
<<<<<<< HEAD
        "01710_projection_fetch",
        "01824_prefer_global_in_and_join",
        "01870_modulo_partition_key",
        "01870_buffer_flush", // creates database
        "01889_postgresql_protocol_null_fields",
        "01889_check_row_policy_defined_using_user_function",
        "01921_concurrent_ttl_and_normal_merges_zookeeper_long", // heavy test, better to run sequentially
        "01850_dist_INSERT_preserve_error" // uses cluster with different static databases shard_0/shard_1
=======
        "01824_prefer_global_in_and_join",
        "01870_modulo_partition_key",
        "01870_buffer_flush", // creates database
        "01889_sqlite_read_write",
        "01889_postgresql_protocol_null_fields",
        "01889_check_row_policy_defined_using_user_function",
        "01921_concurrent_ttl_and_normal_merges_zookeeper_long", // heavy test, better to run sequentially
        "01913_replace_dictionary",
        "01914_exchange_dictionaries",
        "01915_create_or_replace_dictionary",
        "01925_test_storage_merge_aliases",
        "01933_client_replxx_convert_history", /// Uses non unique history file
        "01939_user_with_default_database", //create user and database
        "01999_grant_with_replace",
        "01902_table_function_merge_db_repr",
        "01946_test_zstd_decompression_with_escape_sequence_at_the_end_of_buffer",
        "01946_test_wrong_host_name_access",
        "01493_alter_remove_properties_zookeeper",
        "00510_materizlized_view_and_deduplication_zookeeper", /// static UUID
        "00509_extended_storage_definition_syntax_zookeeper", /// leftovers
        "00083_create_merge_tree_zookeeper", /// leftovers
        "01532_execute_merges_on_single_replica", /// static zk path
        "01530_drop_database_atomic_sync", /// creates database
        "02001_add_default_database_to_system_users", ///create user
        "02002_row_level_filter_bug" ///create user
>>>>>>> fac9eed7
    ]
}<|MERGE_RESOLUTION|>--- conflicted
+++ resolved
@@ -780,20 +780,14 @@
         "01702_system_query_log", // It's ok to execute in parallel with oter tests but not several instances of the same test.
         "01748_dictionary_table_dot", // creates database
         "00950_dict_get",
-<<<<<<< HEAD
-=======
         "01615_random_one_shard_insertion",
->>>>>>> fac9eed7
         "01683_flat_dictionary",
         "01681_cache_dictionary_simple_key",
         "01682_cache_dictionary_complex_key",
         "01684_ssd_cache_dictionary_simple_key",
         "01685_ssd_cache_dictionary_complex_key",
         "01737_clickhouse_server_wait_server_pool_long", // This test is fully compatible to run in parallel, however under ASAN processes are pretty heavy and may fail under flaky adress check.
-<<<<<<< HEAD
-=======
         "01954_clickhouse_benchmark_round_robin", // This test is fully compatible to run in parallel, however under ASAN processes are pretty heavy and may fail under flaky adress check.
->>>>>>> fac9eed7
         "01594_too_low_memory_limits", // This test is fully compatible to run in parallel, however under ASAN processes are pretty heavy and may fail under flaky adress check.
         "01760_system_dictionaries",
         "01760_polygon_dictionaries",
@@ -804,7 +798,6 @@
         "01804_dictionary_decimal256_type",
         "01850_dist_INSERT_preserve_error", // uses cluster with different static databases shard_0/shard_1
         "01821_table_comment",
-<<<<<<< HEAD
         "01710_projection_fetch",
         "01824_prefer_global_in_and_join",
         "01870_modulo_partition_key",
@@ -812,8 +805,7 @@
         "01889_postgresql_protocol_null_fields",
         "01889_check_row_policy_defined_using_user_function",
         "01921_concurrent_ttl_and_normal_merges_zookeeper_long", // heavy test, better to run sequentially
-        "01850_dist_INSERT_preserve_error" // uses cluster with different static databases shard_0/shard_1
-=======
+        "01850_dist_INSERT_preserve_error", // uses cluster with different static databases shard_0/shard_1
         "01824_prefer_global_in_and_join",
         "01870_modulo_partition_key",
         "01870_buffer_flush", // creates database
@@ -839,6 +831,5 @@
         "01530_drop_database_atomic_sync", /// creates database
         "02001_add_default_database_to_system_users", ///create user
         "02002_row_level_filter_bug" ///create user
->>>>>>> fac9eed7
     ]
 }