/** List of tests which should be skipped depending on clickhouse build options.
  * This file in json format, but javascript-style comments are allowed.
  */
{
    "thread-sanitizer": [
        "00877",
        "00985",
        "query_profiler",
        "memory_profiler",
        /// 01083 and 00505 and 00505 are critical and temproray disabled
        "01083_expressions_in_engine_arguments",
        "00505_shard_secure",
        "00505_secure",
        "01103_check_cpu_instructions_at_startup",
        "01098_temporary_and_external_tables", /// race in openssl (should be enabled as fast as possible)
        "00152_insert_different_granularity",
        "00151_replace_partition_with_different_granularity",
        "00157_cache_dictionary",
        "01193_metadata_loading",
        "01474_executable_dictionary" /// informational stderr from sanitizer at start
    ],
    "address-sanitizer": [
        "00877",
        "query_profiler",
        "memory_profiler",
        "odbc_roundtrip",
        "01103_check_cpu_instructions_at_startup",
        "01193_metadata_loading"
    ],
    "ub-sanitizer": [
        "capnproto",
        "query_profiler",
        "memory_profiler",
        "01103_check_cpu_instructions_at_startup",
        "00900_orc_load",
        "01193_metadata_loading"
    ],
    "memory-sanitizer": [
        "capnproto",
        "query_profiler",
        "memory_profiler",
        "01103_check_cpu_instructions_at_startup",
        "01086_odbc_roundtrip", /// can't pass because odbc libraries are not instrumented
        "00877_memory_limit_for_new_delete", /// memory limits don't work correctly under msan because it replaces malloc/free
        "01114_mysql_database_engine_segfault", /// it fails in _nss_files_parse_servent while using NSS from GLibc to authenticate (need to get rid of it)
        "01193_metadata_loading"
    ],
    "debug-build": [
        "query_profiler",
        "memory_profiler",
        "00899_long_attach",
        "00980_alter_settings_race",
        "00834_kill_mutation_replicated_zookeeper",
        "00834_kill_mutation",
        "01200_mutations_memory_consumption",
        "01103_check_cpu_instructions_at_startup",
        "01037_polygon_dicts_",
        "hyperscan",
        "01193_metadata_loading",
        "01396_inactive_replica_cleanup_nodes"
    ],
    "unbundled-build": [
        "00429",
        "00877",
        "pocopatch",
        "parquet",
        "xxhash",
        "_h3",
        "query_profiler",
        "memory_profiler",
        "orc_load",
        "01033_storage_odbc_parsing_exception_check",
        "avro",
        "01072_optimize_skip_unused_shards_const_expr_eval",
        "00505_secure",
        "00505_shard_secure",
        "odbc_roundtrip",
        "01103_check_cpu_instructions_at_startup",
        "01114_mysql_database_engine_segfault",
        "00834_cancel_http_readonly_queries_on_client_close",
        "_arrow",
        "01099_parallel_distributed_insert_select",
        "01300_client_save_history_when_terminated",
        "orc_output",
        "01370_client_autocomplete_word_break_characters",
        "01193_metadata_loading",
        "01455_time_zones"
    ],
    "release-build": [
    ],
    "database-ordinary": [
        "00604_show_create_database",
        "00609_mv_index_in_in",
        "00510_materizlized_view_and_deduplication_zookeeper",
<<<<<<< HEAD
        /// Different database engine
        "00604_show_create_database",
        /// UUID must be specified in ATTACH TABLE
        "01190_full_attach_syntax",
        /// Assumes blocking DROP
        "01320_create_sync_race_condition",
        /// Internal distionary name is different
        "01225_show_create_table_from_dictionary",
        "01224_no_superfluous_dict_reload"
    ],
    "sequential":
    [
        /// Pessimistic list of tests which work badly in parallel.
        /// Probably they need better investigation.
        "01098_temporary_and_external_tables",
        "01083_expressions_in_engine_arguments",
        "00834_cancel_http_readonly_queries_on_client_close",
        "parallel_alter",
        "00417_kill_query",
        "01193_metadata_loading",
        "01294_lazy_database_concurrent",
        "01031_mutations_interpreter_and_context",
        "01305_replica_create_drop_zookeeper",
        "01092_memory_profiler",
        "01281_unsucceeded_insert_select_queries_counter",
        "00110_external_sort",
        "00682_empty_parts_merge",
        "00701_rollup",
        "00109_shard_totals_after_having",
        "ddl_dictionaries",
        "01251_dict_is_in_infinite_loop",
        "01259_dictionary_custom_settings_ddl",
        "01268_dictionary_direct_layout",
        "00652_replicated_mutations_zookeeper",
        "01238_http_memory_tracking", /// max_memory_usage_for_user can interfere another queries running concurrently
        "01281_group_by_limit_memory_tracking", /// max_memory_usage_for_user can interfere another queries running concurrently
        "01460_DistributedFilesToInsert",
        "live_view",
        "limit_memory",
        "memory_limit",
        "memory_leak",
        /// Bad tests for parallel run found by fasttest
        "00693_max_block_size_system_tables_columns",
        "01414_mutations_and_errors_zookeeper",
        "01013_sync_replica_timeout_zookeeper",
        "01045_zookeeper_system_mutations_with_parts_names",
        "00834_kill_mutation_replicated_zookeeper",
        "01415_sticking_mutations",
        "00933_test_fix_extra_seek_on_compressed_cache",
        "00754_alter_modify_column_partitions",
        "01471_calculate_ttl_during_merge",
        "01378_alter_rename_with_ttl_zookeeper",
        "01070_mutations_with_dependencies",
        "01070_modify_ttl",
        "01070_materialize_ttl",
        "00976_ttl_with_old_parts",
        "00933_alter_ttl",
        "01277_alter_rename_column_constraint_zookeeper",
        "00062_replicated_merge_tree_alter_zookeeper",
        "01388_clear_all_columns",
        "00699_materialized_view_mutations"
=======
        "00738_lock_for_inner_table"
>>>>>>> 8f21c73b
    ]
}<|MERGE_RESOLUTION|>--- conflicted
+++ resolved
@@ -89,10 +89,10 @@
     "release-build": [
     ],
     "database-ordinary": [
-        "00604_show_create_database",
+        /// Inner tables of materialized views have different names
+        "00738_lock_for_inner_table",
         "00609_mv_index_in_in",
         "00510_materizlized_view_and_deduplication_zookeeper",
-<<<<<<< HEAD
         /// Different database engine
         "00604_show_create_database",
         /// UUID must be specified in ATTACH TABLE
@@ -154,8 +154,10 @@
         "00062_replicated_merge_tree_alter_zookeeper",
         "01388_clear_all_columns",
         "00699_materialized_view_mutations"
-=======
-        "00738_lock_for_inner_table"
->>>>>>> 8f21c73b
+        "00652_mergetree_mutations",
+        "00933_ttl_replicated_zookeeper",
+        "01459_manual_write_to_replicas",
+        "00446_clear_column_in_partition_concurrent_zookeeper",
+        "00446_clear_column_in_partition_zookeeper"
     ]
 }