--- conflicted
+++ resolved
@@ -433,11 +433,7 @@
         snapshots_queue,
         keeper_context,
         snapshot_s3,
-<<<<<<< HEAD
-        [this](uint64_t log_idx, const KeeperStorageBase::RequestForSession & request_for_session)
-=======
-        [this](uint64_t /*log_idx*/, const KeeperStorage::RequestForSession & request_for_session)
->>>>>>> c3f925da
+        [this](uint64_t /*log_idx*/, const KeeperStorageBase::RequestForSession & request_for_session)
         {
             {
                 /// check if we have queue of read requests depending on this request to be committed
