--- conflicted
+++ resolved
@@ -722,15 +722,10 @@
     const String & key, const ReadSettings & read_settings, size_t object_size)
 {
     auto context = getContext();
-<<<<<<< HEAD
-    auto read_buffer_creator =
-        [this, read_settings, object_size]
-        (bool restricted_seek, const std::string & path) -> std::unique_ptr<ReadBufferFromFileBase>
-=======
+
     auto read_buffer_creator
         = [this, read_settings, object_size](
-              const std::string & path, size_t read_until_position, bool use_external_buffer) -> std::unique_ptr<ReadBufferFromFileBase>
->>>>>>> e1b4ea15
+              const std::string & path, size_t read_until_position, bool use_external_buffer, bool restricted_seek) -> std::unique_ptr<ReadBufferFromFileBase>
     {
         return std::make_unique<ReadBufferFromS3>(
             client,
@@ -739,17 +734,10 @@
             version_id,
             request_settings,
             read_settings,
-<<<<<<< HEAD
-            /* use_external_buffer */true,
-            /* offset */0,
-            /* read_until_position */0,
-            restricted_seek,
-=======
             use_external_buffer,
             /* offset */ 0,
             read_until_position,
-            /* restricted_seek */ true,
->>>>>>> e1b4ea15
+            restricted_seek,
             object_size);
     };
 
