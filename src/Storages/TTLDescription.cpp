#include <Storages/TTLDescription.h>

#include <AggregateFunctions/AggregateFunctionFactory.h>
#include <Functions/IFunction.h>
#include <Interpreters/ExpressionAnalyzer.h>
#include <Interpreters/TreeRewriter.h>
#include <Interpreters/InDepthNodeVisitor.h>
#include <Interpreters/addTypeConversionToAST.h>
#include <Parsers/ASTFunction.h>
#include <Parsers/ASTTTLElement.h>
#include <Parsers/ASTIdentifier.h>
#include <Parsers/ASTAssignment.h>
#include <Storages/ColumnsDescription.h>
#include <Interpreters/Context.h>

#include <DataTypes/DataTypeDate.h>
#include <DataTypes/DataTypeDateTime.h>
#include <Interpreters/FunctionNameNormalizer.h>
#include <Parsers/ExpressionListParsers.h>
#include <Parsers/parseQuery.h>


namespace DB
{

namespace ErrorCodes
{
extern const int BAD_ARGUMENTS;
extern const int BAD_TTL_EXPRESSION;
}


TTLAggregateDescription::TTLAggregateDescription(const TTLAggregateDescription & other)
    : column_name(other.column_name)
    , expression_result_column_name(other.expression_result_column_name)
{
    if (other.expression)
        expression = other.expression->clone();
}

TTLAggregateDescription & TTLAggregateDescription::operator=(const TTLAggregateDescription & other)
{
    if (&other == this)
        return *this;

    column_name = other.column_name;
    expression_result_column_name = other.expression_result_column_name;
    if (other.expression)
        expression = other.expression->clone();
    else
        expression.reset();
    return *this;
}

namespace
{

void checkTTLExpression(const ExpressionActionsPtr & ttl_expression, const String & result_column_name, bool is_attach)
{
<<<<<<< HEAD
    /// Do not apply this check in ATTACH queries for compatibility reasons.
    if (!is_attach)
        ttl_expression->getActionsDAG().assertDeterministic();
=======
    for (const auto & action : ttl_expression->getActions())
    {
        if (action.node->type == ActionsDAG::ActionType::FUNCTION)
        {
            const IFunctionBase & func = *action.node->function_base;
            if (!func.isDeterministic())
                throw Exception(ErrorCodes::BAD_ARGUMENTS,
                                "TTL expression cannot contain non-deterministic functions, but contains function {}",
                                func.getName());
        }
    }
>>>>>>> c69f8f97

    const auto & result_column = ttl_expression->getSampleBlock().getByName(result_column_name);
    if (!typeid_cast<const DataTypeDateTime *>(result_column.type.get())
        && !typeid_cast<const DataTypeDate *>(result_column.type.get()))
    {
        throw Exception(ErrorCodes::BAD_TTL_EXPRESSION,
                        "TTL expression result column should have DateTime or Date type, but has {}",
                        result_column.type->getName());
    }
}

class FindAggregateFunctionData
{
public:
    using TypeToVisit = ASTFunction;
    bool has_aggregate_function = false;

    void visit(const ASTFunction & func, ASTPtr &)
    {
        /// Do not throw if found aggregate function inside another aggregate function,
        /// because it will be checked, while creating expressions.
        if (AggregateUtils::isAggregateFunction(func))
            has_aggregate_function = true;
    }
};

using FindAggregateFunctionFinderMatcher = OneTypeMatcher<FindAggregateFunctionData>;
using FindAggregateFunctionVisitor = InDepthNodeVisitor<FindAggregateFunctionFinderMatcher, true>;

}

TTLDescription::TTLDescription(const TTLDescription & other)
    : mode(other.mode)
    , expression_ast(other.expression_ast ? other.expression_ast->clone() : nullptr)
    , result_column(other.result_column)
    , where_result_column(other.where_result_column)
    , group_by_keys(other.group_by_keys)
    , set_parts(other.set_parts)
    , aggregate_descriptions(other.aggregate_descriptions)
    , destination_type(other.destination_type)
    , destination_name(other.destination_name)
    , if_exists(other.if_exists)
    , recompression_codec(other.recompression_codec)
{
    if (other.expression)
        expression = other.expression->clone();

    if (other.where_expression)
        where_expression = other.where_expression->clone();
}

TTLDescription & TTLDescription::operator=(const TTLDescription & other)
{
    if (&other == this)
        return *this;

    mode = other.mode;
    if (other.expression_ast)
        expression_ast = other.expression_ast->clone();
    else
        expression_ast.reset();

    if (other.expression)
        expression = other.expression->clone();
    else
        expression.reset();

    result_column = other.result_column;
    if (other.where_expression)
        where_expression = other.where_expression->clone();
    else
        where_expression.reset();

    where_result_column = other.where_result_column;
    group_by_keys = other.group_by_keys;
    set_parts = other.set_parts;
    aggregate_descriptions = other.aggregate_descriptions;
    destination_type = other.destination_type;
    destination_name = other.destination_name;
    if_exists = other.if_exists;

    if (other.recompression_codec)
        recompression_codec = other.recompression_codec->clone();
    else
        recompression_codec.reset();

    return * this;
}

TTLDescription TTLDescription::getTTLFromAST(
    const ASTPtr & definition_ast,
    const ColumnsDescription & columns,
    ContextPtr context,
    const KeyDescription & primary_key,
    bool is_attach)
{
    TTLDescription result;
    const auto * ttl_element = definition_ast->as<ASTTTLElement>();

    /// First child is expression: `TTL expr TO DISK`
    if (ttl_element != nullptr)
        result.expression_ast = ttl_element->children.front()->clone();
    else /// It's columns TTL without any additions, just copy it
        result.expression_ast = definition_ast->clone();

    auto ttl_ast = result.expression_ast->clone();
    auto syntax_analyzer_result = TreeRewriter(context).analyze(ttl_ast, columns.getAllPhysical());
    result.expression = ExpressionAnalyzer(ttl_ast, syntax_analyzer_result, context).getActions(false);
    result.result_column = ttl_ast->getColumnName();

    if (ttl_element == nullptr) /// columns TTL
    {
        result.destination_type = DataDestinationType::DELETE;
        result.mode = TTLMode::DELETE;
    }
    else /// rows TTL
    {
        result.mode = ttl_element->mode;
        result.destination_type = ttl_element->destination_type;
        result.destination_name = ttl_element->destination_name;
        result.if_exists = ttl_element->if_exists;

        if (ttl_element->mode == TTLMode::DELETE)
        {
            if (ASTPtr where_expr_ast = ttl_element->where())
            {
                auto where_syntax_result = TreeRewriter(context).analyze(where_expr_ast, columns.getAllPhysical());
                result.where_expression = ExpressionAnalyzer(where_expr_ast, where_syntax_result, context).getActions(false);
                result.where_result_column = where_expr_ast->getColumnName();
            }
        }
        else if (ttl_element->mode == TTLMode::GROUP_BY)
        {
            const auto & pk_columns = primary_key.column_names;

            if (ttl_element->group_by_key.size() > pk_columns.size())
                throw Exception(ErrorCodes::BAD_TTL_EXPRESSION, "TTL Expression GROUP BY key should be a prefix of primary key");

            NameSet aggregation_columns_set;
            NameSet used_primary_key_columns_set;

            for (size_t i = 0; i < ttl_element->group_by_key.size(); ++i)
            {
                if (ttl_element->group_by_key[i]->getColumnName() != pk_columns[i])
                    throw Exception(ErrorCodes::BAD_TTL_EXPRESSION, "TTL Expression GROUP BY key should be a prefix of primary key");

                used_primary_key_columns_set.insert(pk_columns[i]);
            }

            std::vector<std::pair<String, ASTPtr>> aggregations;
            for (const auto & ast : ttl_element->group_by_assignments)
            {
                const auto assignment = ast->as<const ASTAssignment &>();
                auto expression = assignment.expression();

                FindAggregateFunctionVisitor::Data data{false};
                FindAggregateFunctionVisitor(data).visit(expression);

                if (!data.has_aggregate_function)
                    throw Exception(ErrorCodes::BAD_TTL_EXPRESSION,
                    "Invalid expression for assignment of column {}. Should contain an aggregate function", assignment.column_name);

                expression = addTypeConversionToAST(std::move(expression), columns.getPhysical(assignment.column_name).type->getName());
                aggregations.emplace_back(assignment.column_name, std::move(expression));
                aggregation_columns_set.insert(assignment.column_name);
            }

            if (aggregation_columns_set.size() != ttl_element->group_by_assignments.size())
                throw Exception(ErrorCodes::BAD_TTL_EXPRESSION, "Multiple aggregations set for one column in TTL Expression");

            result.group_by_keys = Names(pk_columns.begin(), pk_columns.begin() + ttl_element->group_by_key.size());

            const auto & primary_key_expressions = primary_key.expression_list_ast->children;

            /// Wrap with 'any' aggregate function primary key columns,
            /// which are not in 'GROUP BY' key and was not set explicitly.
            /// The separate step, because not all primary key columns are ordinary columns.
            for (size_t i = ttl_element->group_by_key.size(); i < primary_key_expressions.size(); ++i)
            {
                if (!aggregation_columns_set.contains(pk_columns[i]))
                {
                    ASTPtr expr = makeASTFunction("any", primary_key_expressions[i]->clone());
                    aggregations.emplace_back(pk_columns[i], std::move(expr));
                    aggregation_columns_set.insert(pk_columns[i]);
                }
            }

            /// Wrap with 'any' aggregate function other columns, which was not set explicitly.
            for (const auto & column : columns.getOrdinary())
            {
                if (!aggregation_columns_set.contains(column.name) && !used_primary_key_columns_set.contains(column.name))
                {
                    ASTPtr expr = makeASTFunction("any", std::make_shared<ASTIdentifier>(column.name));
                    aggregations.emplace_back(column.name, std::move(expr));
                }
            }

            for (auto [name, value] : aggregations)
            {
                auto syntax_result = TreeRewriter(context).analyze(value, columns.getAllPhysical(), {}, {}, true);
                auto expr_analyzer = ExpressionAnalyzer(value, syntax_result, context);

                TTLAggregateDescription set_part;
                set_part.column_name = name;
                set_part.expression_result_column_name = value->getColumnName();
                set_part.expression = expr_analyzer.getActions(false);

                result.set_parts.emplace_back(set_part);

                for (const auto & descr : expr_analyzer.getAnalyzedData().aggregate_descriptions)
                    result.aggregate_descriptions.push_back(descr);
            }
        }
        else if (ttl_element->mode == TTLMode::RECOMPRESS)
        {
            result.recompression_codec =
                CompressionCodecFactory::instance().validateCodecAndGetPreprocessedAST(
                    ttl_element->recompression_codec, {}, !context->getSettingsRef().allow_suspicious_codecs, context->getSettingsRef().allow_experimental_codecs);
        }
    }

    checkTTLExpression(result.expression, result.result_column, is_attach);
    return result;
}


TTLTableDescription::TTLTableDescription(const TTLTableDescription & other)
 : definition_ast(other.definition_ast ? other.definition_ast->clone() : nullptr)
 , rows_ttl(other.rows_ttl)
 , rows_where_ttl(other.rows_where_ttl)
 , move_ttl(other.move_ttl)
 , recompression_ttl(other.recompression_ttl)
 , group_by_ttl(other.group_by_ttl)
{
}

TTLTableDescription & TTLTableDescription::operator=(const TTLTableDescription & other)
{
    if (&other == this)
        return *this;

    if (other.definition_ast)
        definition_ast = other.definition_ast->clone();
    else
        definition_ast.reset();

    rows_ttl = other.rows_ttl;
    rows_where_ttl = other.rows_where_ttl;
    move_ttl = other.move_ttl;
    recompression_ttl = other.recompression_ttl;
    group_by_ttl = other.group_by_ttl;

    return *this;
}

TTLTableDescription TTLTableDescription::getTTLForTableFromAST(
    const ASTPtr & definition_ast,
    const ColumnsDescription & columns,
    ContextPtr context,
    const KeyDescription & primary_key,
    bool is_attach)
{
    TTLTableDescription result;
    if (!definition_ast)
        return result;

    result.definition_ast = definition_ast->clone();

    bool have_unconditional_delete_ttl = false;
    for (const auto & ttl_element_ptr : definition_ast->children)
    {
        auto ttl = TTLDescription::getTTLFromAST(ttl_element_ptr, columns, context, primary_key, is_attach);
        if (ttl.mode == TTLMode::DELETE)
        {
            if (!ttl.where_expression)
            {
                if (have_unconditional_delete_ttl)
                    throw Exception(ErrorCodes::BAD_TTL_EXPRESSION, "More than one DELETE TTL expression without WHERE expression is not allowed");

                have_unconditional_delete_ttl = true;
                result.rows_ttl = ttl;
            }
            else
            {
                result.rows_where_ttl.emplace_back(std::move(ttl));
            }
        }
        else if (ttl.mode == TTLMode::RECOMPRESS)
        {
            result.recompression_ttl.emplace_back(std::move(ttl));
        }
        else if (ttl.mode == TTLMode::GROUP_BY)
        {
            result.group_by_ttl.emplace_back(std::move(ttl));
        }
        else
        {
            result.move_ttl.emplace_back(std::move(ttl));
        }
    }
    return result;
}

TTLTableDescription TTLTableDescription::parse(const String & str, const ColumnsDescription & columns, ContextPtr context, const KeyDescription & primary_key)
{
    TTLTableDescription result;
    if (str.empty())
        return result;

    ParserTTLExpressionList parser;
    ASTPtr ast = parseQuery(parser, str, 0, DBMS_DEFAULT_MAX_PARSER_DEPTH);
    FunctionNameNormalizer().visit(ast.get());

    return getTTLForTableFromAST(ast, columns, context, primary_key);
}

}<|MERGE_RESOLUTION|>--- conflicted
+++ resolved
@@ -57,23 +57,21 @@
 
 void checkTTLExpression(const ExpressionActionsPtr & ttl_expression, const String & result_column_name, bool is_attach)
 {
-<<<<<<< HEAD
     /// Do not apply this check in ATTACH queries for compatibility reasons.
     if (!is_attach)
-        ttl_expression->getActionsDAG().assertDeterministic();
-=======
-    for (const auto & action : ttl_expression->getActions())
-    {
-        if (action.node->type == ActionsDAG::ActionType::FUNCTION)
-        {
-            const IFunctionBase & func = *action.node->function_base;
-            if (!func.isDeterministic())
-                throw Exception(ErrorCodes::BAD_ARGUMENTS,
-                                "TTL expression cannot contain non-deterministic functions, but contains function {}",
-                                func.getName());
-        }
-    }
->>>>>>> c69f8f97
+    {
+        for (const auto & action : ttl_expression->getActions())
+        {
+            if (action.node->type == ActionsDAG::ActionType::FUNCTION)
+            {
+                const IFunctionBase & func = *action.node->function_base;
+                if (!func.isDeterministic())
+                    throw Exception(ErrorCodes::BAD_ARGUMENTS,
+                                    "TTL expression cannot contain non-deterministic functions, but contains function {}",
+                                    func.getName());
+            }
+        }
+    }
 
     const auto & result_column = ttl_expression->getSampleBlock().getByName(result_column_name);
     if (!typeid_cast<const DataTypeDateTime *>(result_column.type.get())
