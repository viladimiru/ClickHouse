#include <Core/Defines.h>

#include "Common/hex.h"
#include <Common/Macros.h>
#include <Common/StringUtils/StringUtils.h>
#include <Common/ZooKeeper/KeeperException.h>
#include <Common/ZooKeeper/Types.h>
#include <Common/escapeForFileName.h>
#include <Common/formatReadable.h>
#include <Common/thread_local_rng.h>
#include <Common/typeid_cast.h>
#include <Storages/MergeTree/DataPartStorageOnDisk.h>

#include <Disks/ObjectStorages/IMetadataStorage.h>

#include <base/sort.h>

#include <Storages/AlterCommands.h>
#include <Storages/PartitionCommands.h>
#include <Storages/ColumnsDescription.h>
#include <Storages/StorageReplicatedMergeTree.h>
#include <Storages/MergeTree/IMergeTreeDataPart.h>
#include <Storages/MergeTree/MergeList.h>
#include <Storages/MergeTree/MergeTreeBackgroundExecutor.h>
#include <Storages/MergeTree/MergedBlockOutputStream.h>
#include <Storages/MergeTree/PinnedPartUUIDs.h>
#include <Storages/MergeTree/ReplicatedMergeTreeAttachThread.h>
#include <Storages/MergeTree/ReplicatedMergeTreeTableMetadata.h>
#include <Storages/MergeTree/ReplicatedMergeTreeSink.h>
#include <Storages/MergeTree/ReplicatedMergeTreeQuorumEntry.h>
#include <Storages/MergeTree/ReplicatedMergeTreeMutationEntry.h>
#include <Storages/MergeTree/ReplicatedMergeTreeAddress.h>
#include <Storages/MergeTree/ReplicatedMergeTreeQuorumAddedParts.h>
#include <Storages/MergeTree/ReplicatedMergeTreePartHeader.h>
#include <Storages/MergeTree/MergeFromLogEntryTask.h>
#include <Storages/MergeTree/MutateFromLogEntryTask.h>
#include <Storages/VirtualColumnUtils.h>
#include <Storages/MergeTree/MergeTreeReaderCompact.h>
#include <Storages/MergeTree/LeaderElection.h>
#include <Storages/MergeTree/ZeroCopyLock.h>
#include <Storages/MergeTree/extractZkPathFromCreateQuery.h>
#include <Storages/Freeze.h>

#include <Databases/DatabaseOnDisk.h>
#include <Databases/DatabaseReplicated.h>

#include <Parsers/formatAST.h>
#include <Parsers/parseQuery.h>
#include <Parsers/ASTDropQuery.h>
#include <Parsers/ASTFunction.h>
#include <Parsers/ASTOptimizeQuery.h>
#include <Parsers/ASTPartition.h>
#include <Parsers/ASTLiteral.h>
#include <Parsers/queryToString.h>
#include <Parsers/ASTCheckQuery.h>
#include <Parsers/ExpressionListParsers.h>

#include <Processors/QueryPlan/QueryPlan.h>
#include <Processors/Sources/RemoteSource.h>
#include <Processors/QueryPlan/BuildQueryPipelineSettings.h>
#include <Processors/QueryPlan/Optimizations/QueryPlanOptimizationSettings.h>
#include <Processors/QueryPlan/ReadFromPreparedSource.h>

#include <IO/ReadBufferFromString.h>
#include <IO/Operators.h>
#include <IO/ConnectionTimeouts.h>
#include <IO/ConnectionTimeoutsContext.h>
#include <Disks/createVolume.h>

#include <Interpreters/InterpreterAlterQuery.h>
#include <Interpreters/PartLog.h>
#include <Interpreters/Context.h>
#include <Interpreters/DDLTask.h>
#include <Interpreters/InterserverCredentials.h>
#include <Interpreters/SelectQueryOptions.h>
#include <Interpreters/InterpreterSelectQuery.h>

#include <Backups/BackupEntriesCollector.h>
#include <Backups/IBackup.h>
#include <Backups/IBackupCoordination.h>
#include <Backups/IBackupEntry.h>
#include <Backups/IRestoreCoordination.h>
#include <Backups/RestorerFromBackup.h>

#include <Poco/DirectoryIterator.h>

#include <base/scope_guard.h>
#include <Common/scope_guard_safe.h>

#include <boost/algorithm/string/join.hpp>
#include <boost/algorithm/string/replace.hpp>
#include <boost/algorithm/string.hpp>

#include <algorithm>
#include <ctime>
#include <filesystem>
#include <iterator>
#include <numeric>
#include <thread>
#include <future>


namespace fs = std::filesystem;

namespace ProfileEvents
{
    extern const Event ReplicatedPartFailedFetches;
    extern const Event ReplicatedPartFetchesOfMerged;
    extern const Event ObsoleteReplicatedParts;
    extern const Event ReplicatedPartFetches;
    extern const Event CreatedLogEntryForMerge;
    extern const Event NotCreatedLogEntryForMerge;
    extern const Event CreatedLogEntryForMutation;
    extern const Event NotCreatedLogEntryForMutation;
}

namespace CurrentMetrics
{
    extern const Metric BackgroundFetchesPoolTask;
}

namespace DB
{

namespace ErrorCodes
{
    extern const int CANNOT_READ_ALL_DATA;
    extern const int NOT_IMPLEMENTED;
    extern const int NO_ZOOKEEPER;
    extern const int INCORRECT_DATA;
    extern const int INCOMPATIBLE_COLUMNS;
    extern const int REPLICA_IS_ALREADY_EXIST;
    extern const int NO_REPLICA_HAS_PART;
    extern const int LOGICAL_ERROR;
    extern const int TOO_MANY_UNEXPECTED_DATA_PARTS;
    extern const int ABORTED;
    extern const int REPLICA_IS_NOT_IN_QUORUM;
    extern const int TABLE_IS_READ_ONLY;
    extern const int NOT_FOUND_NODE;
    extern const int NO_ACTIVE_REPLICAS;
    extern const int NOT_A_LEADER;
    extern const int TABLE_WAS_NOT_DROPPED;
    extern const int PARTITION_ALREADY_EXISTS;
    extern const int TOO_MANY_RETRIES_TO_FETCH_PARTS;
    extern const int RECEIVED_ERROR_FROM_REMOTE_IO_SERVER;
    extern const int PARTITION_DOESNT_EXIST;
    extern const int UNFINISHED;
    extern const int RECEIVED_ERROR_TOO_MANY_REQUESTS;
    extern const int PART_IS_TEMPORARILY_LOCKED;
    extern const int CANNOT_ASSIGN_OPTIMIZE;
    extern const int ALL_REPLICAS_LOST;
    extern const int REPLICA_STATUS_CHANGED;
    extern const int CANNOT_ASSIGN_ALTER;
    extern const int DIRECTORY_ALREADY_EXISTS;
    extern const int ILLEGAL_TYPE_OF_ARGUMENT;
    extern const int UNKNOWN_POLICY;
    extern const int NO_SUCH_DATA_PART;
    extern const int INTERSERVER_SCHEME_DOESNT_MATCH;
    extern const int DUPLICATE_DATA_PART;
    extern const int BAD_ARGUMENTS;
    extern const int CONCURRENT_ACCESS_NOT_SUPPORTED;
    extern const int CHECKSUM_DOESNT_MATCH;
<<<<<<< HEAD
    extern const int NOT_INITIALIZED;
    extern const int TOO_LARGE_DISTRIBUTED_DEPTH;
=======
>>>>>>> e703dd72
}

namespace ActionLocks
{
    extern const StorageActionBlockType PartsMerge;
    extern const StorageActionBlockType PartsFetch;
    extern const StorageActionBlockType PartsSend;
    extern const StorageActionBlockType ReplicationQueue;
    extern const StorageActionBlockType PartsTTLMerge;
    extern const StorageActionBlockType PartsMove;
}


static const auto QUEUE_UPDATE_ERROR_SLEEP_MS        = 1 * 1000;
static const auto MUTATIONS_FINALIZING_SLEEP_MS      = 1 * 1000;
static const auto MUTATIONS_FINALIZING_IDLE_SLEEP_MS = 5 * 1000;

void StorageReplicatedMergeTree::setZooKeeper()
{
    /// Every ReplicatedMergeTree table is using only one ZooKeeper session.
    /// But if several ReplicatedMergeTree tables are using different
    /// ZooKeeper sessions, some queries like ATTACH PARTITION FROM may have
    /// strange effects. So we always use only one session for all tables.
    /// (excluding auxiliary zookeepers)

    std::lock_guard lock(current_zookeeper_mutex);
    if (zookeeper_name == default_zookeeper_name)
    {
        current_zookeeper = getContext()->getZooKeeper();
    }
    else
    {
        current_zookeeper = getContext()->getAuxiliaryZooKeeper(zookeeper_name);
    }
}

zkutil::ZooKeeperPtr StorageReplicatedMergeTree::tryGetZooKeeper() const
{
    std::lock_guard lock(current_zookeeper_mutex);
    return current_zookeeper;
}

zkutil::ZooKeeperPtr StorageReplicatedMergeTree::getZooKeeper() const
{
    auto res = tryGetZooKeeper();
    if (!res)
        throw Exception("Cannot get ZooKeeper", ErrorCodes::NO_ZOOKEEPER);
    return res;
}

zkutil::ZooKeeperPtr StorageReplicatedMergeTree::getZooKeeperAndAssertNotReadonly() const
{
    /// There's a short period of time after connection loss when new session is created,
    /// but replication queue is not reinitialized. We must ensure that table is not readonly anymore
    /// before using new ZooKeeper session to write something (except maybe GET_PART) into replication log.
    auto res = getZooKeeper();
    assertNotReadonly();
    return res;
}

static MergeTreePartInfo makeDummyDropRangeForMovePartitionOrAttachPartitionFrom(const String & partition_id)
{
    /// NOTE We don't have special log entry type for MOVE PARTITION/ATTACH PARTITION FROM,
    /// so we use REPLACE_RANGE with dummy range of one block, which means "attach, not replace".
    /// It's safe to fill drop range for MOVE PARTITION/ATTACH PARTITION FROM with zeros,
    /// because drop range for REPLACE PARTITION must contain at least 2 blocks,
    /// so we can distinguish dummy drop range from any real or virtual part.
    /// But we should never construct such part name, even for virtual part,
    /// because it can be confused with real part <partition>_0_0_0.
    /// TODO get rid of this.

    MergeTreePartInfo drop_range;
    drop_range.partition_id = partition_id;
    drop_range.min_block = 0;
    drop_range.max_block = 0;
    drop_range.level = 0;
    drop_range.mutation = 0;
    return drop_range;
}

StorageReplicatedMergeTree::StorageReplicatedMergeTree(
    const String & zookeeper_path_,
    const String & replica_name_,
    bool attach,
    const StorageID & table_id_,
    const String & relative_data_path_,
    const StorageInMemoryMetadata & metadata_,
    ContextMutablePtr context_,
    const String & date_column_name,
    const MergingParams & merging_params_,
    std::unique_ptr<MergeTreeSettings> settings_,
    bool has_force_restore_data_flag,
    RenamingRestrictions renaming_restrictions_)
    : MergeTreeData(table_id_,
                    relative_data_path_,
                    metadata_,
                    context_,
                    date_column_name,
                    merging_params_,
                    std::move(settings_),
                    true,                   /// require_part_metadata
                    attach,
                    [this] (const std::string & name) { enqueuePartForCheck(name); })
    , zookeeper_name(zkutil::extractZooKeeperName(zookeeper_path_))
    , zookeeper_path(zkutil::extractZooKeeperPath(zookeeper_path_, /* check_starts_with_slash */ !attach, log))
    , replica_name(replica_name_)
    , replica_path(fs::path(zookeeper_path) / "replicas" / replica_name_)
    , reader(*this)
    , writer(*this)
    , merger_mutator(*this, getContext()->getMergeMutateExecutor()->getMaxTasksCount())
    , merge_strategy_picker(*this)
    , queue(*this, merge_strategy_picker)
    , fetcher(*this)
    , cleanup_thread(*this)
    , part_check_thread(*this)
    , restarting_thread(*this)
    , attach_thread(*this)
    , part_moves_between_shards_orchestrator(*this)
    , renaming_restrictions(renaming_restrictions_)
    , replicated_fetches_pool_size(getContext()->getSettingsRef().background_fetches_pool_size)
    , replicated_fetches_throttler(std::make_shared<Throttler>(getSettings()->max_replicated_fetches_network_bandwidth, getContext()->getReplicatedFetchesThrottler()))
    , replicated_sends_throttler(std::make_shared<Throttler>(getSettings()->max_replicated_sends_network_bandwidth, getContext()->getReplicatedSendsThrottler()))
{
    queue_updating_task = getContext()->getSchedulePool().createTask(
        getStorageID().getFullTableName() + " (StorageReplicatedMergeTree::queueUpdatingTask)", [this]{ queueUpdatingTask(); });

    mutations_updating_task = getContext()->getSchedulePool().createTask(
        getStorageID().getFullTableName() + " (StorageReplicatedMergeTree::mutationsUpdatingTask)", [this]{ mutationsUpdatingTask(); });

    merge_selecting_task = getContext()->getSchedulePool().createTask(
        getStorageID().getFullTableName() + " (StorageReplicatedMergeTree::mergeSelectingTask)", [this] { mergeSelectingTask(); });

    /// Will be activated if we win leader election.
    merge_selecting_task->deactivate();

    mutations_finalizing_task = getContext()->getSchedulePool().createTask(
        getStorageID().getFullTableName() + " (StorageReplicatedMergeTree::mutationsFinalizingTask)", [this] { mutationsFinalizingTask(); });

    bool has_zookeeper = getContext()->hasZooKeeper() || getContext()->hasAuxiliaryZooKeeper(zookeeper_name);
    if (has_zookeeper)
    {
        /// It's possible for getZooKeeper() to timeout if  zookeeper host(s) can't
        /// be reached. In such cases Poco::Exception is thrown after a connection
        /// timeout - refer to src/Common/ZooKeeper/ZooKeeperImpl.cpp:866 for more info.
        ///
        /// Side effect of this is that the CreateQuery gets interrupted and it exits.
        /// But the data Directories for the tables being created aren't cleaned up.
        /// This unclean state will hinder table creation on any retries and will
        /// complain that the Directory for table already exists.
        ///
        /// To achieve a clean state on failed table creations, catch this error and
        /// call dropIfEmpty() method only if the operation isn't ATTACH then proceed
        /// throwing the exception. Without this, the Directory for the tables need
        /// to be manually deleted before retrying the CreateQuery.
        try
        {
            if (zookeeper_name == default_zookeeper_name)
            {
                current_zookeeper = getContext()->getZooKeeper();
            }
            else
            {
                current_zookeeper = getContext()->getAuxiliaryZooKeeper(zookeeper_name);
            }
        }
        catch (...)
        {
            if (!attach)
            {
                dropIfEmpty();
                throw;
            }
            else
            {
                current_zookeeper = nullptr;
            }
        }
    }

    bool skip_sanity_checks = false;
    /// It does not make sense for CREATE query
    if (attach)
    {
        if (current_zookeeper && current_zookeeper->exists(replica_path + "/flags/force_restore_data"))
        {
            skip_sanity_checks = true;
            current_zookeeper->remove(replica_path + "/flags/force_restore_data");

            LOG_WARNING(log, "Skipping the limits on severity of changes to data parts and columns (flag {}/flags/force_restore_data).", replica_path);
        }
        else if (has_force_restore_data_flag)
        {
            skip_sanity_checks = true;

            LOG_WARNING(log, "Skipping the limits on severity of changes to data parts and columns (flag force_restore_data).");
        }
    }

    loadDataParts(skip_sanity_checks);

    if (!current_zookeeper)
    {
        if (!attach)
        {
            dropIfEmpty();
            throw Exception("Can't create replicated table without ZooKeeper", ErrorCodes::NO_ZOOKEEPER);
        }

        has_metadata_in_zookeeper = std::nullopt;

        if (!has_zookeeper)
        {
            /// Do not activate the replica. It will be readonly.
            LOG_ERROR(log, "No ZooKeeper defined: table will stay in readonly mode.");
            return;
        }
    }

    if (attach)
    {
        LOG_INFO(log, "Table will be in readonly mode until initialization is finished");
        attach_thread.setSkipSanityChecks(skip_sanity_checks);
        attach_thread.start();
        attach_thread.waitFirstTry();

        return;
    }

    auto metadata_snapshot = getInMemoryMetadataPtr();

    has_metadata_in_zookeeper = true;

    if (!getDataPartsForInternalUsage().empty())
        throw Exception("Data directory for table already contains data parts"
            " - probably it was unclean DROP table or manual intervention."
            " You must either clear directory by hand or use ATTACH TABLE"
            " instead of CREATE TABLE if you need to use that parts.", ErrorCodes::INCORRECT_DATA);

    try
    {
        bool is_first_replica = createTableIfNotExists(metadata_snapshot);

        try
        {
            /// NOTE If it's the first replica, these requests to ZooKeeper look redundant, we already know everything.

            /// We have to check granularity on other replicas. If it's fixed we
            /// must create our new replica with fixed granularity and store this
            /// information in /replica/metadata.
            other_replicas_fixed_granularity = checkFixedGranularityInZookeeper();

            checkTableStructure(zookeeper_path, metadata_snapshot);

            Coordination::Stat metadata_stat;
            current_zookeeper->get(zookeeper_path + "/metadata", &metadata_stat);
            metadata_version = metadata_stat.version;
        }
        catch (Coordination::Exception & e)
        {
            if (!is_first_replica && e.code == Coordination::Error::ZNONODE)
                throw Exception("Table " + zookeeper_path + " was suddenly removed.", ErrorCodes::ALL_REPLICAS_LOST);
            else
                throw;
        }

        if (!is_first_replica)
            createReplica(metadata_snapshot);
    }
    catch (...)
    {
        /// If replica was not created, rollback creation of data directory.
        dropIfEmpty();
        throw;
    }

    createNewZooKeeperNodes();
    syncPinnedPartUUIDs();

    createTableSharedID();

    initialization_done = true;
}


String StorageReplicatedMergeTree::getDefaultZooKeeperPath(const Poco::Util::AbstractConfiguration & config)
{
    return config.getString("default_replica_path", "/clickhouse/tables/{uuid}/{shard}");
}


String StorageReplicatedMergeTree::getDefaultReplicaName(const Poco::Util::AbstractConfiguration & config)
{
    return config.getString("default_replica_name", "{replica}");
}


bool StorageReplicatedMergeTree::checkFixedGranularityInZookeeper()
{
    auto zookeeper = getZooKeeper();
    String metadata_str = zookeeper->get(zookeeper_path + "/metadata");
    auto metadata_from_zk = ReplicatedMergeTreeTableMetadata::parse(metadata_str);
    return metadata_from_zk.index_granularity_bytes == 0;
}


void StorageReplicatedMergeTree::waitMutationToFinishOnReplicas(
    const Strings & replicas, const String & mutation_id) const
{
    if (replicas.empty())
        return;

    /// Current replica must always be present in the list as the first element because we use local mutation status
    /// to check for mutation errors. So if it is not there, just add it.
    const Strings * all_required_replicas = &replicas;
    Strings extended_list_of_replicas;
    if (replicas.front() != replica_name)
    {
        extended_list_of_replicas.push_back(replica_name);
        extended_list_of_replicas.insert(extended_list_of_replicas.end(), replicas.begin(), replicas.end());
        all_required_replicas = &extended_list_of_replicas;
    }

    std::set<String> inactive_replicas;
    for (const String & replica : *all_required_replicas)
    {
        LOG_DEBUG(log, "Waiting for {} to apply mutation {}", replica, mutation_id);
        zkutil::EventPtr wait_event = std::make_shared<Poco::Event>();

        while (!partial_shutdown_called)
        {
            /// Mutation maybe killed or whole replica was deleted.
            /// Wait event will unblock at this moment.
            Coordination::Stat exists_stat;
            if (!getZooKeeper()->exists(fs::path(zookeeper_path) / "mutations" / mutation_id, &exists_stat, wait_event))
            {
                throw Exception(ErrorCodes::UNFINISHED, "Mutation {} was killed, manually removed or table was dropped", mutation_id);
            }

            auto zookeeper = getZooKeeper();
            /// Replica could be inactive.
            if (!zookeeper->exists(fs::path(zookeeper_path) / "replicas" / replica / "is_active"))
            {
                LOG_WARNING(log, "Replica {} is not active during mutation. Mutation will be done asynchronously when replica becomes active.", replica);

                inactive_replicas.emplace(replica);
                break;
            }

            String mutation_pointer = fs::path(zookeeper_path) / "replicas" / replica / "mutation_pointer";
            std::string mutation_pointer_value;
            /// Replica could be removed
            if (!zookeeper->tryGet(mutation_pointer, mutation_pointer_value, nullptr, wait_event))
            {
                LOG_WARNING(log, "Replica {} was removed", replica);
                break;
            }
            else if (mutation_pointer_value >= mutation_id) /// Maybe we already processed more fresh mutation
                break;                                      /// (numbers like 0000000000 and 0000000001)

            /// Replica can become inactive, so wait with timeout and recheck it
            if (wait_event->tryWait(1000))
                continue;

            /// Here we check mutation for errors on local replica. If they happen on this replica
            /// they will happen on each replica, so we can check only in-memory info.
            auto mutation_status = queue.getIncompleteMutationsStatus(mutation_id);
            /// If mutation status is empty, than local replica may just not loaded it into memory.
            if (mutation_status && !mutation_status->latest_fail_reason.empty())
                break;
        }

        /// This replica inactive, don't check anything
        if (!inactive_replicas.empty() && inactive_replicas.contains(replica))
            break;

        /// It maybe already removed from zk, but local in-memory mutations
        /// state was not updated.
        if (!getZooKeeper()->exists(fs::path(zookeeper_path) / "mutations" / mutation_id))
        {
            throw Exception(ErrorCodes::UNFINISHED, "Mutation {} was killed, manually removed or table was dropped", mutation_id);
        }

        if (partial_shutdown_called)
            throw Exception("Mutation is not finished because table shutdown was called. It will be done after table restart.",
                ErrorCodes::UNFINISHED);

        /// Replica inactive, don't check mutation status
        if (!inactive_replicas.empty() && inactive_replicas.contains(replica))
            continue;

        /// At least we have our current mutation
        std::set<String> mutation_ids;
        mutation_ids.insert(mutation_id);

        /// Here we check mutation for errors or kill on local replica. If they happen on this replica
        /// they will happen on each replica, so we can check only in-memory info.
        auto mutation_status = queue.getIncompleteMutationsStatus(mutation_id, &mutation_ids);
        checkMutationStatus(mutation_status, mutation_ids);
    }

    if (!inactive_replicas.empty())
    {
        throw Exception(ErrorCodes::UNFINISHED,
                        "Mutation is not finished because some replicas are inactive right now: {}. Mutation will be done asynchronously",
                        boost::algorithm::join(inactive_replicas, ", "));
    }
}

void StorageReplicatedMergeTree::createNewZooKeeperNodes()
{
    auto zookeeper = getZooKeeper();
    std::vector<zkutil::ZooKeeper::FutureCreate> futures;

    /// These 4 nodes used to be created in createNewZookeeperNodes() and they were moved to createTable()
    /// This means that if the first replica creating the table metadata has an older version of CH (22.3 or previous)
    /// there will be a time between its calls to `createTable` and `createNewZookeeperNodes` where the nodes won't exists
    /// and that will cause issues in newer replicas
    /// See https://github.com/ClickHouse/ClickHouse/issues/38600 for example
    futures.push_back(zookeeper->asyncTryCreateNoThrow(zookeeper_path + "/quorum", String(), zkutil::CreateMode::Persistent));
    futures.push_back(zookeeper->asyncTryCreateNoThrow(zookeeper_path + "/quorum/last_part", String(), zkutil::CreateMode::Persistent));
    futures.push_back(zookeeper->asyncTryCreateNoThrow(zookeeper_path + "/quorum/failed_parts", String(), zkutil::CreateMode::Persistent));
    futures.push_back(zookeeper->asyncTryCreateNoThrow(zookeeper_path + "/mutations", String(), zkutil::CreateMode::Persistent));


    futures.push_back(zookeeper->asyncTryCreateNoThrow(zookeeper_path + "/quorum/parallel", String(), zkutil::CreateMode::Persistent));
    /// Nodes for remote fs zero-copy replication
    const auto settings = getSettings();
    if (settings->allow_remote_fs_zero_copy_replication)
    {
        futures.push_back(zookeeper->asyncTryCreateNoThrow(zookeeper_path + "/zero_copy_s3", String(), zkutil::CreateMode::Persistent));
        futures.push_back(zookeeper->asyncTryCreateNoThrow(zookeeper_path + "/zero_copy_s3/shared", String(), zkutil::CreateMode::Persistent));
        futures.push_back(zookeeper->asyncTryCreateNoThrow(zookeeper_path + "/zero_copy_hdfs", String(), zkutil::CreateMode::Persistent));
        futures.push_back(zookeeper->asyncTryCreateNoThrow(zookeeper_path + "/zero_copy_hdfs/shared", String(), zkutil::CreateMode::Persistent));
    }

    /// Part movement.
    futures.push_back(zookeeper->asyncTryCreateNoThrow(zookeeper_path + "/part_moves_shard", String(), zkutil::CreateMode::Persistent));
    futures.push_back(zookeeper->asyncTryCreateNoThrow(zookeeper_path + "/pinned_part_uuids", getPinnedPartUUIDs()->toString(), zkutil::CreateMode::Persistent));
    /// For ALTER PARTITION with multi-leaders
    futures.push_back(zookeeper->asyncTryCreateNoThrow(zookeeper_path + "/alter_partition_version", String(), zkutil::CreateMode::Persistent));

    for (auto & future : futures)
    {
        auto res = future.get();
        if (res.error != Coordination::Error::ZOK && res.error != Coordination::Error::ZNODEEXISTS)
            throw Coordination::Exception(fmt::format("Failed to create new nodes at {}", zookeeper_path), res.error);
    }
}


bool StorageReplicatedMergeTree::createTableIfNotExists(const StorageMetadataPtr & metadata_snapshot)
{
    auto zookeeper = getZooKeeper();
    zookeeper->createAncestors(zookeeper_path);

    for (size_t i = 0; i < 1000; ++i)
    {
        /// Invariant: "replicas" does not exist if there is no table or if there are leftovers from incompletely dropped table.
        if (zookeeper->exists(zookeeper_path + "/replicas"))
        {
            LOG_DEBUG(log, "This table {} is already created, will add new replica", zookeeper_path);
            return false;
        }

        /// There are leftovers from incompletely dropped table.
        if (zookeeper->exists(zookeeper_path + "/dropped"))
        {
            /// This condition may happen when the previous drop attempt was not completed
            ///  or when table is dropped by another replica right now.
            /// This is Ok because another replica is definitely going to drop the table.

            LOG_WARNING(log, "Removing leftovers from table {} (this might take several minutes)", zookeeper_path);
            String drop_lock_path = zookeeper_path + "/dropped/lock";
            Coordination::Error code = zookeeper->tryCreate(drop_lock_path, "", zkutil::CreateMode::Ephemeral);

            if (code == Coordination::Error::ZNONODE || code == Coordination::Error::ZNODEEXISTS)
            {
                LOG_WARNING(log, "The leftovers from table {} were removed by another replica", zookeeper_path);
            }
            else if (code != Coordination::Error::ZOK)
            {
                throw Coordination::Exception(code, drop_lock_path);
            }
            else
            {
                auto metadata_drop_lock = zkutil::EphemeralNodeHolder::existing(drop_lock_path, *zookeeper);
                if (!removeTableNodesFromZooKeeper(zookeeper, zookeeper_path, metadata_drop_lock, log))
                {
                    /// Someone is recursively removing table right now, we cannot create new table until old one is removed
                    continue;
                }
            }
        }

        LOG_DEBUG(log, "Creating table {}", zookeeper_path);

        /// We write metadata of table so that the replicas can check table parameters with them.
        String metadata_str = ReplicatedMergeTreeTableMetadata(*this, metadata_snapshot).toString();

        Coordination::Requests ops;
        ops.emplace_back(zkutil::makeCreateRequest(zookeeper_path, "", zkutil::CreateMode::Persistent));

        ops.emplace_back(zkutil::makeCreateRequest(zookeeper_path + "/metadata", metadata_str,
            zkutil::CreateMode::Persistent));
        ops.emplace_back(zkutil::makeCreateRequest(zookeeper_path + "/columns", metadata_snapshot->getColumns().toString(),
            zkutil::CreateMode::Persistent));
        ops.emplace_back(zkutil::makeCreateRequest(zookeeper_path + "/log", "",
            zkutil::CreateMode::Persistent));
        ops.emplace_back(zkutil::makeCreateRequest(zookeeper_path + "/blocks", "",
            zkutil::CreateMode::Persistent));
        ops.emplace_back(zkutil::makeCreateRequest(zookeeper_path + "/block_numbers", "",
            zkutil::CreateMode::Persistent));
        ops.emplace_back(zkutil::makeCreateRequest(zookeeper_path + "/nonincrement_block_numbers", "",
            zkutil::CreateMode::Persistent)); /// /nonincrement_block_numbers dir is unused, but is created nonetheless for backwards compatibility.
        ops.emplace_back(zkutil::makeCreateRequest(zookeeper_path + "/leader_election", "",
            zkutil::CreateMode::Persistent));
        ops.emplace_back(zkutil::makeCreateRequest(zookeeper_path + "/temp", "",
            zkutil::CreateMode::Persistent));
        ops.emplace_back(zkutil::makeCreateRequest(zookeeper_path + "/replicas", "last added replica: " + replica_name,
            zkutil::CreateMode::Persistent));

        /// The following 4 nodes were added in version 1.1.xxx, so we create them here, not in createNewZooKeeperNodes()
        ops.emplace_back(zkutil::makeCreateRequest(zookeeper_path + "/quorum", "",
            zkutil::CreateMode::Persistent));
        ops.emplace_back(zkutil::makeCreateRequest(zookeeper_path + "/quorum/last_part", "",
            zkutil::CreateMode::Persistent));
        ops.emplace_back(zkutil::makeCreateRequest(zookeeper_path + "/quorum/failed_parts", "",
            zkutil::CreateMode::Persistent));
        ops.emplace_back(zkutil::makeCreateRequest(zookeeper_path + "/mutations", "",
            zkutil::CreateMode::Persistent));

        /// And create first replica atomically. See also "createReplica" method that is used to create not the first replicas.

        ops.emplace_back(zkutil::makeCreateRequest(replica_path, "",
            zkutil::CreateMode::Persistent));
        ops.emplace_back(zkutil::makeCreateRequest(replica_path + "/host", "",
            zkutil::CreateMode::Persistent));
        ops.emplace_back(zkutil::makeCreateRequest(replica_path + "/log_pointer", "",
            zkutil::CreateMode::Persistent));
        ops.emplace_back(zkutil::makeCreateRequest(replica_path + "/queue", "",
            zkutil::CreateMode::Persistent));
        ops.emplace_back(zkutil::makeCreateRequest(replica_path + "/parts", "",
            zkutil::CreateMode::Persistent));
        ops.emplace_back(zkutil::makeCreateRequest(replica_path + "/flags", "",
            zkutil::CreateMode::Persistent));
        ops.emplace_back(zkutil::makeCreateRequest(replica_path + "/is_lost", "0",
            zkutil::CreateMode::Persistent));
        ops.emplace_back(zkutil::makeCreateRequest(replica_path + "/metadata", metadata_str,
            zkutil::CreateMode::Persistent));
        ops.emplace_back(zkutil::makeCreateRequest(replica_path + "/columns", metadata_snapshot->getColumns().toString(),
            zkutil::CreateMode::Persistent));
        ops.emplace_back(zkutil::makeCreateRequest(replica_path + "/metadata_version", std::to_string(metadata_version),
            zkutil::CreateMode::Persistent));

        /// The following 3 nodes were added in version 1.1.xxx, so we create them here, not in createNewZooKeeperNodes()
        ops.emplace_back(zkutil::makeCreateRequest(replica_path + "/min_unprocessed_insert_time", "",
            zkutil::CreateMode::Persistent));
        ops.emplace_back(zkutil::makeCreateRequest(replica_path + "/max_processed_insert_time", "",
            zkutil::CreateMode::Persistent));
        ops.emplace_back(zkutil::makeCreateRequest(replica_path + "/mutation_pointer", "",
            zkutil::CreateMode::Persistent));

        Coordination::Responses responses;
        auto code = zookeeper->tryMulti(ops, responses);
        if (code == Coordination::Error::ZNODEEXISTS)
        {
            LOG_WARNING(log, "It looks like the table {} was created by another server at the same moment, will retry", zookeeper_path);
            continue;
        }
        else if (code != Coordination::Error::ZOK)
        {
            zkutil::KeeperMultiException::check(code, ops, responses);
        }

        return true;
    }

    /// Do not use LOGICAL_ERROR code, because it may happen if user has specified wrong zookeeper_path
    throw Exception("Cannot create table, because it is created concurrently every time "
                    "or because of wrong zookeeper_path "
                    "or because of logical error", ErrorCodes::REPLICA_IS_ALREADY_EXIST);
}

void StorageReplicatedMergeTree::createReplica(const StorageMetadataPtr & metadata_snapshot)
{
    auto zookeeper = getZooKeeper();

    LOG_DEBUG(log, "Creating replica {}", replica_path);

    Coordination::Error code;

    do
    {
        Coordination::Stat replicas_stat;
        String replicas_value;

        if (!zookeeper->tryGet(zookeeper_path + "/replicas", replicas_value, &replicas_stat))
            throw Exception(ErrorCodes::ALL_REPLICAS_LOST,
                "Cannot create a replica of the table {}, because the last replica of the table was dropped right now",
                zookeeper_path);

        /// It is not the first replica, we will mark it as "lost", to immediately repair (clone) from existing replica.
        /// By the way, it's possible that the replica will be first, if all previous replicas were removed concurrently.
        const String is_lost_value = replicas_stat.numChildren ? "1" : "0";

        Coordination::Requests ops;
        ops.emplace_back(zkutil::makeCreateRequest(replica_path, "",
            zkutil::CreateMode::Persistent));
        ops.emplace_back(zkutil::makeCreateRequest(replica_path + "/host", "",
            zkutil::CreateMode::Persistent));
        ops.emplace_back(zkutil::makeCreateRequest(replica_path + "/log_pointer", "",
            zkutil::CreateMode::Persistent));
        ops.emplace_back(zkutil::makeCreateRequest(replica_path + "/queue", "",
            zkutil::CreateMode::Persistent));
        ops.emplace_back(zkutil::makeCreateRequest(replica_path + "/parts", "",
            zkutil::CreateMode::Persistent));
        ops.emplace_back(zkutil::makeCreateRequest(replica_path + "/flags", "",
            zkutil::CreateMode::Persistent));
        ops.emplace_back(zkutil::makeCreateRequest(replica_path + "/is_lost", is_lost_value,
            zkutil::CreateMode::Persistent));
        ops.emplace_back(zkutil::makeCreateRequest(replica_path + "/metadata", ReplicatedMergeTreeTableMetadata(*this, metadata_snapshot).toString(),
            zkutil::CreateMode::Persistent));
        ops.emplace_back(zkutil::makeCreateRequest(replica_path + "/columns", metadata_snapshot->getColumns().toString(),
            zkutil::CreateMode::Persistent));
        ops.emplace_back(zkutil::makeCreateRequest(replica_path + "/metadata_version", std::to_string(metadata_version),
            zkutil::CreateMode::Persistent));

        /// The following 3 nodes were added in version 1.1.xxx, so we create them here, not in createNewZooKeeperNodes()
        ops.emplace_back(zkutil::makeCreateRequest(replica_path + "/min_unprocessed_insert_time", "",
            zkutil::CreateMode::Persistent));
        ops.emplace_back(zkutil::makeCreateRequest(replica_path + "/max_processed_insert_time", "",
            zkutil::CreateMode::Persistent));
        ops.emplace_back(zkutil::makeCreateRequest(replica_path + "/mutation_pointer", "",
            zkutil::CreateMode::Persistent));

        /// Check version of /replicas to see if there are any replicas created at the same moment of time.
        ops.emplace_back(zkutil::makeSetRequest(zookeeper_path + "/replicas", "last added replica: " + replica_name, replicas_stat.version));

        Coordination::Responses responses;
        code = zookeeper->tryMulti(ops, responses);

        switch (code)
        {
            case Coordination::Error::ZNODEEXISTS:
                throw Exception(ErrorCodes::REPLICA_IS_ALREADY_EXIST, "Replica {} already exists", replica_path);
            case Coordination::Error::ZBADVERSION:
                LOG_ERROR(log, "Retrying createReplica(), because some other replicas were created at the same time");
                break;
            case Coordination::Error::ZNONODE:
                throw Exception(ErrorCodes::ALL_REPLICAS_LOST, "Table {} was suddenly removed", zookeeper_path);
            default:
                zkutil::KeeperMultiException::check(code, ops, responses);
        }
    } while (code == Coordination::Error::ZBADVERSION);
}

void StorageReplicatedMergeTree::drop()
{
    /// There is also the case when user has configured ClickHouse to wrong ZooKeeper cluster
    /// or metadata of staled replica were removed manually,
    /// in this case, has_metadata_in_zookeeper = false, and we also permit to drop the table.

    bool maybe_has_metadata_in_zookeeper = false;
    {
        std::lock_guard lock{initialization_mutex};
        maybe_has_metadata_in_zookeeper = !initialization_done || !has_metadata_in_zookeeper.has_value() || *has_metadata_in_zookeeper;
    }

    if (maybe_has_metadata_in_zookeeper)
    {
        /// Table can be shut down, restarting thread is not active
        /// and calling StorageReplicatedMergeTree::getZooKeeper()/getAuxiliaryZooKeeper() won't suffice.
        zkutil::ZooKeeperPtr zookeeper;
        if (zookeeper_name == default_zookeeper_name)
            zookeeper = getContext()->getZooKeeper();
        else
            zookeeper = getContext()->getAuxiliaryZooKeeper(zookeeper_name);

        /// If probably there is metadata in ZooKeeper, we don't allow to drop the table.
        if (!zookeeper)
            throw Exception("Can't drop readonly replicated table (need to drop data in ZooKeeper as well)", ErrorCodes::TABLE_IS_READ_ONLY);

        shutdown();
        dropReplica(zookeeper, zookeeper_path, replica_name, log, getSettings());
    }

    dropAllData();
}

void StorageReplicatedMergeTree::dropReplica(zkutil::ZooKeeperPtr zookeeper, const String & zookeeper_path, const String & replica,
                                             Poco::Logger * logger, MergeTreeSettingsPtr table_settings)
{
    if (zookeeper->expired())
        throw Exception("Table was not dropped because ZooKeeper session has expired.", ErrorCodes::TABLE_WAS_NOT_DROPPED);

    auto remote_replica_path = zookeeper_path + "/replicas/" + replica;

    LOG_INFO(logger, "Removing replica {}, marking it as lost", remote_replica_path);
    /// Mark itself lost before removing, because the following recursive removal may fail
    /// and partially dropped replica may be considered as alive one (until someone will mark it lost)
    zookeeper->trySet(remote_replica_path + "/is_lost", "1");

    /// NOTE: we should check for remote_replica_path existence,
    /// since otherwise DROP REPLICA will fail if the replica had been already removed.
    if (!zookeeper->exists(remote_replica_path))
    {
        LOG_INFO(logger, "Removing replica {} does not exist", remote_replica_path);
        return;
    }

    /// Analog of removeRecursive(remote_replica_path)
    /// but it removes "metadata" firstly.
    ///
    /// This will allow to mark table as readonly
    /// and skip any checks of parts between on-disk and in the zookeeper.
    ///
    /// Without this removeRecursive() may remove "parts" first
    /// and on DETACH/ATTACH (or server restart) it will trigger the following error:
    ///
    ///       "The local set of parts of table X doesn't look like the set of parts in ZooKeeper"
    ///
    {
        /// Remove metadata first
        [[maybe_unused]] auto code = zookeeper->tryRemove(fs::path(remote_replica_path) / "metadata");
        assert(code == Coordination::Error::ZOK || code == Coordination::Error::ZNONODE);

        /// Then try to remove paths that are known to be flat (all children are leafs)
        Strings flat_nodes = {"flags", "queue"};
        if (table_settings && table_settings->use_minimalistic_part_header_in_zookeeper)
            flat_nodes.emplace_back("parts");
        for (const auto & node : flat_nodes)
        {
            bool removed_quickly = zookeeper->tryRemoveChildrenRecursive(fs::path(remote_replica_path) / node, /* probably flat */ true);
            if (!removed_quickly)
                LOG_WARNING(logger, "Failed to quickly remove node '{}' and its children, fell back to recursive removal (replica: {})",
                            node, remote_replica_path);
        }

        /// Then try to remove nodes that are known to have no children (and should always exist)
        Coordination::Requests ops;
        for (const auto & node : flat_nodes)
            ops.emplace_back(zkutil::makeRemoveRequest(remote_replica_path + "/" + node, -1));

        ops.emplace_back(zkutil::makeRemoveRequest(remote_replica_path + "/columns", -1));
        ops.emplace_back(zkutil::makeRemoveRequest(remote_replica_path + "/host", -1));
        ops.emplace_back(zkutil::makeRemoveRequest(remote_replica_path + "/is_lost", -1));
        ops.emplace_back(zkutil::makeRemoveRequest(remote_replica_path + "/log_pointer", -1));
        ops.emplace_back(zkutil::makeRemoveRequest(remote_replica_path + "/max_processed_insert_time", -1));
        ops.emplace_back(zkutil::makeRemoveRequest(remote_replica_path + "/min_unprocessed_insert_time", -1));
        ops.emplace_back(zkutil::makeRemoveRequest(remote_replica_path + "/metadata_version", -1));
        ops.emplace_back(zkutil::makeRemoveRequest(remote_replica_path + "/mutation_pointer", -1));
        Coordination::Responses res;
        code = zookeeper->tryMulti(ops, res);
        if (code != Coordination::Error::ZOK)
            LOG_WARNING(logger, "Cannot quickly remove nodes without children: {} (replica: {}). Will remove recursively.",
                        Coordination::errorMessage(code), remote_replica_path);

        /// And finally remove everything else recursively
        zookeeper->tryRemoveRecursive(remote_replica_path);
    }

    /// It may left some garbage if replica_path subtree are concurrently modified
    if (zookeeper->exists(remote_replica_path))
        LOG_ERROR(logger, "Replica was not completely removed from ZooKeeper, {} still exists and may contain some garbage.", remote_replica_path);

    /// Check that `zookeeper_path` exists: it could have been deleted by another replica after execution of previous line.
    Strings replicas;
    if (Coordination::Error::ZOK != zookeeper->tryGetChildren(zookeeper_path + "/replicas", replicas) || !replicas.empty())
        return;

    LOG_INFO(logger, "{} is the last replica, will remove table", remote_replica_path);

    /** At this moment, another replica can be created and we cannot remove the table.
      * Try to remove /replicas node first. If we successfully removed it,
      * it guarantees that we are the only replica that proceed to remove the table
      * and no new replicas can be created after that moment (it requires the existence of /replicas node).
      * and table cannot be recreated with new /replicas node on another servers while we are removing data,
      * because table creation is executed in single transaction that will conflict with remaining nodes.
      */

    /// Node /dropped works like a lock that protects from concurrent removal of old table and creation of new table.
    /// But recursive removal may fail in the middle of operation leaving some garbage in zookeeper_path, so
    /// we remove it on table creation if there is /dropped node. Creating thread may remove /dropped node created by
    /// removing thread, and it causes race condition if removing thread is not finished yet.
    /// To avoid this we also create ephemeral child before starting recursive removal.
    /// (The existence of child node does not allow to remove parent node).
    Coordination::Requests ops;
    Coordination::Responses responses;
    String drop_lock_path = zookeeper_path + "/dropped/lock";
    ops.emplace_back(zkutil::makeRemoveRequest(zookeeper_path + "/replicas", -1));
    ops.emplace_back(zkutil::makeCreateRequest(zookeeper_path + "/dropped", "", zkutil::CreateMode::Persistent));
    ops.emplace_back(zkutil::makeCreateRequest(drop_lock_path, "", zkutil::CreateMode::Ephemeral));
    Coordination::Error code = zookeeper->tryMulti(ops, responses);

    if (code == Coordination::Error::ZNONODE || code == Coordination::Error::ZNODEEXISTS)
    {
        LOG_WARNING(logger, "Table {} is already started to be removing by another replica right now", remote_replica_path);
    }
    else if (code == Coordination::Error::ZNOTEMPTY)
    {
        LOG_WARNING(logger, "Another replica was suddenly created, will keep the table {}", remote_replica_path);
    }
    else if (code != Coordination::Error::ZOK)
    {
        zkutil::KeeperMultiException::check(code, ops, responses);
    }
    else
    {
        auto metadata_drop_lock = zkutil::EphemeralNodeHolder::existing(drop_lock_path, *zookeeper);
        LOG_INFO(logger, "Removing table {} (this might take several minutes)", zookeeper_path);
        removeTableNodesFromZooKeeper(zookeeper, zookeeper_path, metadata_drop_lock, logger);
    }
}

bool StorageReplicatedMergeTree::removeTableNodesFromZooKeeper(zkutil::ZooKeeperPtr zookeeper,
        const String & zookeeper_path, const zkutil::EphemeralNodeHolder::Ptr & metadata_drop_lock, Poco::Logger * logger)
{
    bool completely_removed = false;

    /// NOTE /block_numbers/ actually is not flat, because /block_numbers/<partition_id>/ may have ephemeral children,
    /// but we assume that all ephemeral block locks are already removed when table is being dropped.
    static constexpr std::array flat_nodes = {"block_numbers", "blocks", "leader_election", "log", "mutations", "pinned_part_uuids"};

    /// First try to remove paths that are known to be flat
    for (const auto * node : flat_nodes)
    {
        bool removed_quickly = zookeeper->tryRemoveChildrenRecursive(fs::path(zookeeper_path) / node, /* probably flat */ true);
        if (!removed_quickly)
            LOG_WARNING(logger, "Failed to quickly remove node '{}' and its children, fell back to recursive removal (table: {})",
                        node, zookeeper_path);
    }

    /// Then try to remove nodes that are known to have no children (and should always exist)
    Coordination::Requests ops;
    for (const auto * node : flat_nodes)
        ops.emplace_back(zkutil::makeRemoveRequest(zookeeper_path + "/" + node, -1));

    ops.emplace_back(zkutil::makeRemoveRequest(zookeeper_path + "/alter_partition_version", -1));
    ops.emplace_back(zkutil::makeRemoveRequest(zookeeper_path + "/columns", -1));
    ops.emplace_back(zkutil::makeRemoveRequest(zookeeper_path + "/metadata", -1));
    ops.emplace_back(zkutil::makeRemoveRequest(zookeeper_path + "/table_shared_id", -1));
    Coordination::Responses res;
    auto code = zookeeper->tryMulti(ops, res);
    if (code != Coordination::Error::ZOK)
        LOG_WARNING(logger, "Cannot quickly remove nodes without children: {} (table: {}). Will remove recursively.",
                    Coordination::errorMessage(code), zookeeper_path);

    Strings children;
    code = zookeeper->tryGetChildren(zookeeper_path, children);
    if (code == Coordination::Error::ZNONODE)
        throw Exception(ErrorCodes::LOGICAL_ERROR, "There is a race condition between creation and removal of replicated table. It's a bug");

    for (const auto & child : children)
    {
        if (child != "dropped")
            zookeeper->tryRemoveRecursive(fs::path(zookeeper_path) / child);
    }

    ops.clear();
    Coordination::Responses responses;
    ops.emplace_back(zkutil::makeRemoveRequest(metadata_drop_lock->getPath(), -1));
    ops.emplace_back(zkutil::makeRemoveRequest(fs::path(zookeeper_path) / "dropped", -1));
    ops.emplace_back(zkutil::makeRemoveRequest(zookeeper_path, -1));
    code = zookeeper->tryMulti(ops, responses);

    if (code == Coordination::Error::ZNONODE)
    {
        throw Exception(ErrorCodes::LOGICAL_ERROR, "There is a race condition between creation and removal of replicated table. It's a bug");
    }
    else if (code == Coordination::Error::ZNOTEMPTY)
    {
        LOG_ERROR(logger, "Table was not completely removed from ZooKeeper, {} still exists and may contain some garbage,"
                          "but someone is removing it right now.", zookeeper_path);
    }
    else if (code != Coordination::Error::ZOK)
    {
        /// It is still possible that ZooKeeper session is expired or server is killed in the middle of the delete operation.
        zkutil::KeeperMultiException::check(code, ops, responses);
    }
    else
    {
        metadata_drop_lock->setAlreadyRemoved();
        completely_removed = true;
        LOG_INFO(logger, "Table {} was successfully removed from ZooKeeper", zookeeper_path);
    }

    return completely_removed;
}


/** Verify that list of columns and table storage_settings_ptr match those specified in ZK (/metadata).
  * If not, throw an exception.
  */
void StorageReplicatedMergeTree::checkTableStructure(const String & zookeeper_prefix, const StorageMetadataPtr & metadata_snapshot)
{
    auto zookeeper = getZooKeeper();
    ReplicatedMergeTreeTableMetadata old_metadata(*this, metadata_snapshot);

    Coordination::Stat metadata_stat;
    String metadata_str = zookeeper->get(fs::path(zookeeper_prefix) / "metadata", &metadata_stat);
    auto metadata_from_zk = ReplicatedMergeTreeTableMetadata::parse(metadata_str);
    old_metadata.checkEquals(metadata_from_zk, metadata_snapshot->getColumns(), getContext());

    Coordination::Stat columns_stat;
    auto columns_from_zk = ColumnsDescription::parse(zookeeper->get(fs::path(zookeeper_prefix) / "columns", &columns_stat));

    const ColumnsDescription & old_columns = metadata_snapshot->getColumns();
    if (columns_from_zk != old_columns)
    {
        throw Exception(ErrorCodes::INCOMPATIBLE_COLUMNS,
            "Table columns structure in ZooKeeper is different from local table structure. Local columns:\n"
            "{}\nZookeeper columns:\n{}", old_columns.toString(), columns_from_zk.toString());
    }
}

void StorageReplicatedMergeTree::setTableStructure(const StorageID & table_id, const ContextPtr & local_context,
    ColumnsDescription new_columns, const ReplicatedMergeTreeTableMetadata::Diff & metadata_diff)
{
    StorageInMemoryMetadata old_metadata = getInMemoryMetadata();
    StorageInMemoryMetadata new_metadata = metadata_diff.getNewMetadata(new_columns, local_context, old_metadata);

    /// Even if the primary/sorting/partition keys didn't change we must reinitialize it
    /// because primary/partition key column types might have changed.
    checkTTLExpressions(new_metadata, old_metadata);
    setProperties(new_metadata, old_metadata);

    DatabaseCatalog::instance().getDatabase(table_id.database_name)->alterTable(local_context, table_id, new_metadata);
}


/** If necessary, restore a part, replica itself adds a record for its receipt.
  * What time should I put for this entry in the queue? Time is taken into account when calculating lag of replica.
  * For these purposes, it makes sense to use creation time of missing part
  *  (that is, in calculating lag, it will be taken into account how old is the part we need to recover).
  */
static time_t tryGetPartCreateTime(zkutil::ZooKeeperPtr & zookeeper, const String & replica_path, const String & part_name)
{
    time_t res = 0;

    /// We get creation time of part, if it still exists (was not merged, for example).
    Coordination::Stat stat;
    String unused;
    if (zookeeper->tryGet(fs::path(replica_path) / "parts" / part_name, unused, &stat))
        res = stat.ctime / 1000;

    return res;
}


void StorageReplicatedMergeTree::checkParts(bool skip_sanity_checks)
{
    auto zookeeper = getZooKeeper();
    Strings expected_parts_vec = zookeeper->getChildren(fs::path(replica_path) / "parts");

    /// Parts in ZK.
    NameSet expected_parts(expected_parts_vec.begin(), expected_parts_vec.end());

    /// There are no PreActive parts at startup.
    auto parts = getDataParts({MergeTreeDataPartState::Active, MergeTreeDataPartState::Outdated});

    /** Local parts that are not in ZK.
      * In very rare cases they may cover missing parts
      * and someone may think that pushing them to zookeeper is good idea.
      * But actually we can't precisely determine that ALL missing parts
      * covered by this unexpected part. So missing parts will be downloaded.
      */
    DataParts unexpected_parts;

    /// Intersection of local parts and expected parts
    ActiveDataPartSet local_expected_parts_set(format_version);

    /// Collect unexpected parts
    for (const auto & part : parts)
    {
        if (expected_parts.contains(part->name))
            local_expected_parts_set.add(part->name);
        else
            unexpected_parts.insert(part); /// this parts we will place to detached with ignored_ prefix
    }

    /// Which parts should be taken from other replicas.
    Strings parts_to_fetch;

    for (const String & missing_name : expected_parts)
        if (!getActiveContainingPart(missing_name))
            parts_to_fetch.push_back(missing_name);

    /** To check the adequacy, for the parts that are in the FS, but not in ZK, we will only consider not the most recent parts.
      * Because unexpected new parts usually arise only because they did not have time to enroll in ZK with a rough restart of the server.
      * It also occurs from deduplicated parts that did not have time to retire.
      */
    size_t unexpected_parts_nonnew = 0;
    UInt64 unexpected_parts_nonnew_rows = 0;
    UInt64 unexpected_parts_rows = 0;

    Strings covered_unexpected_parts;
    Strings uncovered_unexpected_parts;
    UInt64 uncovered_unexpected_parts_rows = 0;

    for (const auto & part : unexpected_parts)
    {
        unexpected_parts_rows += part->rows_count;

        /// This part may be covered by some expected part that is active and present locally
        /// Probably we just did not remove this part from disk before restart (but removed from ZooKeeper)
        String covering_local_part = local_expected_parts_set.getContainingPart(part->name);
        if (!covering_local_part.empty())
        {
            covered_unexpected_parts.push_back(part->name);
            continue;
        }

        /// Part is unexpected and we don't have covering part: it's suspicious
        uncovered_unexpected_parts.push_back(part->name);
        uncovered_unexpected_parts_rows += part->rows_count;

        if (part->info.level > 0)
        {
            ++unexpected_parts_nonnew;
            unexpected_parts_nonnew_rows += part->rows_count;
        }
    }

    const UInt64 parts_to_fetch_blocks = std::accumulate(parts_to_fetch.cbegin(), parts_to_fetch.cend(), 0,
        [&](UInt64 acc, const String& part_name)
        {
            if (const auto part_info = MergeTreePartInfo::tryParsePartName(part_name, format_version))
                return acc + part_info->getBlocksCount();

            LOG_ERROR(log, "Unexpected part name: {}", part_name);
            return acc;
        });

    /** We can automatically synchronize data,
      *  if the ratio of the total number of errors to the total number of parts (minimum - on the local filesystem or in ZK)
      *  is no more than some threshold (for example 50%).
      *
      * A large ratio of mismatches in the data on the filesystem and the expected data
      *  may indicate a configuration error (the server accidentally connected as a replica not from right shard).
      * In this case, the protection mechanism does not allow the server to start.
      */

    UInt64 total_rows_on_filesystem = 0;
    for (const auto & part : parts)
        total_rows_on_filesystem += part->rows_count;

    const auto storage_settings_ptr = getSettings();
    bool insane = uncovered_unexpected_parts_rows > total_rows_on_filesystem * storage_settings_ptr->replicated_max_ratio_of_wrong_parts;

    constexpr const char * sanity_report_fmt = "The local set of parts of table {} doesn't look like the set of parts in ZooKeeper: "
                                               "{} rows of {} total rows in filesystem are suspicious. "
                                               "There are {} uncovered unexpected parts with {} rows ({} of them is not just-written with {} rows), "
                                               "{} missing parts (with {} blocks), {} covered unexpected parts (with {} rows).";

    constexpr const char * sanity_report_debug_fmt = "Uncovered unexpected parts: {}. Missing parts: {}. Covered unexpected parts: {}. Expected parts: {}.";

    if (insane && !skip_sanity_checks)
    {
        LOG_DEBUG(log, sanity_report_debug_fmt, fmt::join(uncovered_unexpected_parts, ", "), fmt::join(parts_to_fetch, ", "),
                  fmt::join(covered_unexpected_parts, ", "), fmt::join(expected_parts, ", "));
        throw Exception(ErrorCodes::TOO_MANY_UNEXPECTED_DATA_PARTS, sanity_report_fmt, getStorageID().getNameForLogs(),
                        formatReadableQuantity(uncovered_unexpected_parts_rows), formatReadableQuantity(total_rows_on_filesystem),
                        uncovered_unexpected_parts.size(), uncovered_unexpected_parts_rows, unexpected_parts_nonnew, unexpected_parts_nonnew_rows,
                        parts_to_fetch.size(), parts_to_fetch_blocks, covered_unexpected_parts.size(), unexpected_parts_rows - uncovered_unexpected_parts_rows);
    }

    if (unexpected_parts_nonnew_rows > 0 || uncovered_unexpected_parts_rows > 0)
    {
        LOG_DEBUG(log, sanity_report_debug_fmt, fmt::join(uncovered_unexpected_parts, ", "), fmt::join(parts_to_fetch, ", "),
                  fmt::join(covered_unexpected_parts, ", "), fmt::join(expected_parts, ", "));
        LOG_WARNING(log, fmt::runtime(sanity_report_fmt), getStorageID().getNameForLogs(),
                    formatReadableQuantity(uncovered_unexpected_parts_rows), formatReadableQuantity(total_rows_on_filesystem),
                    uncovered_unexpected_parts.size(), uncovered_unexpected_parts_rows, unexpected_parts_nonnew, unexpected_parts_nonnew_rows,
                    parts_to_fetch.size(), parts_to_fetch_blocks, covered_unexpected_parts.size(), unexpected_parts_rows - uncovered_unexpected_parts_rows);
    }

    /// Add to the queue jobs to pick up the missing parts from other replicas and remove from ZK the information that we have them.
    queue.setBrokenPartsToEnqueueFetchesOnLoading(std::move(parts_to_fetch));

    /// Remove extra local parts.
    for (const DataPartPtr & part : unexpected_parts)
    {
        LOG_ERROR(log, "Renaming unexpected part {} to ignored_{}", part->name, part->name);
        forgetPartAndMoveToDetached(part, "ignored", true);
    }
}


void StorageReplicatedMergeTree::syncPinnedPartUUIDs()
{
    auto zookeeper = getZooKeeper();
    Coordination::Stat stat;
    String s = zookeeper->get(zookeeper_path + "/pinned_part_uuids", &stat);

    std::lock_guard lock(pinned_part_uuids_mutex);

    /// Unsure whether or not this can be called concurrently.
    if (pinned_part_uuids->stat.version < stat.version)
    {
        auto new_pinned_part_uuids = std::make_shared<PinnedPartUUIDs>();
        new_pinned_part_uuids->fromString(s);
        new_pinned_part_uuids->stat = stat;

        pinned_part_uuids = new_pinned_part_uuids;
    }
}

void StorageReplicatedMergeTree::checkPartChecksumsAndAddCommitOps(const zkutil::ZooKeeperPtr & zookeeper,
    const DataPartPtr & part, Coordination::Requests & ops, String part_name, NameSet * absent_replicas_paths)
{
    if (part_name.empty())
        part_name = part->name;

    auto local_part_header = ReplicatedMergeTreePartHeader::fromColumnsAndChecksums(
        part->getColumns(), part->checksums);

    Strings replicas = zookeeper->getChildren(fs::path(zookeeper_path) / "replicas");
    std::shuffle(replicas.begin(), replicas.end(), thread_local_rng);
    bool has_been_already_added = false;

    for (const String & replica : replicas)
    {
        String current_part_path = fs::path(zookeeper_path) / "replicas" / replica / "parts" / part_name;

        String part_zk_str;
        if (!zookeeper->tryGet(current_part_path, part_zk_str))
        {
            if (absent_replicas_paths)
                absent_replicas_paths->emplace(current_part_path);

            continue;
        }

        ReplicatedMergeTreePartHeader replica_part_header;
        if (part_zk_str.empty())
        {
            String columns_str;
            String checksums_str;

            if (zookeeper->tryGet(fs::path(current_part_path) / "columns", columns_str) &&
                zookeeper->tryGet(fs::path(current_part_path) / "checksums", checksums_str))
            {
                replica_part_header = ReplicatedMergeTreePartHeader::fromColumnsAndChecksumsZNodes(columns_str, checksums_str);
            }
            else
            {
                if (zookeeper->exists(current_part_path))
                    throw Exception(ErrorCodes::LOGICAL_ERROR, "Part {} has empty header and does not have columns and checksums. "
                                                               "Looks like a bug.", current_part_path);
                LOG_INFO(log, "Not checking checksums of part {} with replica {} because part was removed from ZooKeeper", part_name, replica);
                continue;
            }
        }
        else
        {
            replica_part_header = ReplicatedMergeTreePartHeader::fromString(part_zk_str);
        }

        if (replica_part_header.getColumnsHash() != local_part_header.getColumnsHash())
        {
            /// Currently there are two (known) cases when it may happen:
            ///  - KILL MUTATION query had removed mutation before all replicas have executed assigned MUTATE_PART entries.
            ///    Some replicas may skip this mutation and update part version without actually applying any changes.
            ///    It leads to mismatching checksum if changes were applied on other replicas.
            ///  - ALTER_METADATA and MERGE_PARTS were reordered on some replicas.
            ///    It may lead to different number of columns in merged parts on these replicas.
            throw Exception(ErrorCodes::CHECKSUM_DOESNT_MATCH, "Part {} from {} has different columns hash "
                            "(it may rarely happen on race condition with KILL MUTATION or ALTER COLUMN).", part_name, replica);
        }

        replica_part_header.getChecksums().checkEqual(local_part_header.getChecksums(), true);

        if (replica == replica_name)
            has_been_already_added = true;

        /// If we verify checksums in "sequential manner" (i.e. recheck absence of checksums on other replicas when commit)
        /// then it is enough to verify checksums on at least one replica since checksums on other replicas must be the same.
        if (absent_replicas_paths)
        {
            absent_replicas_paths->clear();
            break;
        }
    }

    if (!has_been_already_added)
    {
        const auto storage_settings_ptr = getSettings();
        String part_path = fs::path(replica_path) / "parts" / part_name;

        if (storage_settings_ptr->use_minimalistic_part_header_in_zookeeper)
        {
            ops.emplace_back(zkutil::makeCreateRequest(
                part_path, local_part_header.toString(), zkutil::CreateMode::Persistent));
        }
        else
        {
            ops.emplace_back(zkutil::makeCreateRequest(
                part_path, "", zkutil::CreateMode::Persistent));
            ops.emplace_back(zkutil::makeCreateRequest(
                fs::path(part_path) / "columns", part->getColumns().toString(), zkutil::CreateMode::Persistent));
            ops.emplace_back(zkutil::makeCreateRequest(
                fs::path(part_path) / "checksums", getChecksumsForZooKeeper(part->checksums), zkutil::CreateMode::Persistent));
        }
    }
    else
    {
        LOG_WARNING(log, "checkPartAndAddToZooKeeper: node {} already exists. Will not commit any nodes.",
                    (fs::path(replica_path) / "parts" / part_name).string());
    }
}

MergeTreeData::DataPartsVector StorageReplicatedMergeTree::checkPartChecksumsAndCommit(Transaction & transaction,
    const DataPartPtr & part, std::optional<MergeTreeData::HardlinkedFiles> hardlinked_files)
{
    auto zookeeper = getZooKeeper();


    while (true)
    {
        Coordination::Requests ops;
        NameSet absent_part_paths_on_replicas;

        lockSharedData(*part, false, hardlinked_files);

        /// Checksums are checked here and `ops` is filled. In fact, the part is added to ZK just below, when executing `multi`.
        checkPartChecksumsAndAddCommitOps(zookeeper, part, ops, part->name, &absent_part_paths_on_replicas);

        /// Do not commit if the part is obsolete, we have just briefly checked its checksums
        if (transaction.isEmpty())
            return {};

        /// Will check that the part did not suddenly appear on skipped replicas
        if (!absent_part_paths_on_replicas.empty())
        {
            Coordination::Requests new_ops;
            for (const String & part_path : absent_part_paths_on_replicas)
            {
                /// NOTE Create request may fail with ZNONODE if replica is being dropped, we will throw an exception
                new_ops.emplace_back(zkutil::makeCreateRequest(part_path, "", zkutil::CreateMode::Persistent));
                new_ops.emplace_back(zkutil::makeRemoveRequest(part_path, -1));
            }

            /// Add check ops at the beginning
            new_ops.insert(new_ops.end(), ops.begin(), ops.end());
            ops = std::move(new_ops);
        }

        try
        {
            Coordination::Responses responses;
            Coordination::Error e = zookeeper->tryMulti(ops, responses);
            if (e == Coordination::Error::ZOK)
                return transaction.commit();

            if (e == Coordination::Error::ZNODEEXISTS)
            {
                size_t num_check_ops = 2 * absent_part_paths_on_replicas.size();
                size_t failed_op_index = zkutil::getFailedOpIndex(e, responses);
                if (failed_op_index < num_check_ops)
                {
                    LOG_INFO(log, "The part {} on a replica suddenly appeared, will recheck checksums", ops[failed_op_index]->getPath());
                    continue;
                }
            }

            throw zkutil::KeeperException(e);
        }
        catch (const std::exception &)
        {
            unlockSharedData(*part);
            throw;
        }
    }
}

String StorageReplicatedMergeTree::getChecksumsForZooKeeper(const MergeTreeDataPartChecksums & checksums) const
{
    return MinimalisticDataPartChecksums::getSerializedString(checksums,
        getSettings()->use_minimalistic_checksums_in_zookeeper);
}

MergeTreeData::MutableDataPartPtr StorageReplicatedMergeTree::attachPartHelperFoundValidPart(const LogEntry& entry) const
{
    const MergeTreePartInfo actual_part_info = MergeTreePartInfo::fromPartName(entry.new_part_name, format_version);
    const String part_new_name = actual_part_info.getPartName();

    for (const DiskPtr & disk : getStoragePolicy()->getDisks())
        for (const auto it = disk->iterateDirectory(fs::path(relative_data_path) / "detached/"); it->isValid(); it->next())
        {
            const auto part_info = MergeTreePartInfo::tryParsePartName(it->name(), format_version);

            if (!part_info || part_info->partition_id != actual_part_info.partition_id)
                continue;

            const String part_old_name = part_info->getPartName();

            const VolumePtr volume = std::make_shared<SingleDiskVolume>("volume_" + part_old_name, disk);

            auto data_part_storage = std::make_shared<DataPartStorageOnDisk>(
                volume,
                fs::path(relative_data_path) / "detached",
                part_old_name);

            /// actual_part_info is more recent than part_info so we use it
            MergeTreeData::MutableDataPartPtr part = createPart(part_new_name, actual_part_info, data_part_storage);

            try
            {
                part->loadColumnsChecksumsIndexes(true, true);
            }
            catch (const Exception&)
            {
                /// This method throws if the part data is corrupted or partly missing. In this case, we simply don't
                /// process the part.
                continue;
            }

            if (entry.part_checksum == part->checksums.getTotalChecksumHex())
            {
                part->modification_time = data_part_storage->getLastModified().epochTime();
                return part;
            }
        }

    return {};
}

bool StorageReplicatedMergeTree::executeLogEntry(LogEntry & entry)
{
    if (entry.type == LogEntry::DROP_RANGE)
    {
        executeDropRange(entry);
        return true;
    }

    if (entry.type == LogEntry::REPLACE_RANGE)
    {
        executeReplaceRange(entry);
        return true;
    }

    const bool is_get_or_attach = entry.type == LogEntry::GET_PART || entry.type == LogEntry::ATTACH_PART;

    if (is_get_or_attach || entry.type == LogEntry::MERGE_PARTS || entry.type == LogEntry::MUTATE_PART)
    {
        /// If we already have this part or a part covering it, we do not need to do anything.
        /// The part may be still in the PreActive -> Active transition so we first search
        /// among PreActive parts to definitely find the desired part if it exists.
        DataPartPtr existing_part = getPartIfExists(entry.new_part_name, {MergeTreeDataPartState::PreActive});

        if (!existing_part)
            existing_part = getActiveContainingPart(entry.new_part_name);

        /// Even if the part is local, it (in exceptional cases) may not be in ZooKeeper. Let's check that it is there.
        if (existing_part && getZooKeeper()->exists(fs::path(replica_path) / "parts" / existing_part->name))
        {
            if (!is_get_or_attach || entry.source_replica != replica_name)
                LOG_DEBUG(log, "Skipping action for part {} because part {} already exists.",
                    entry.new_part_name, existing_part->name);

            return true;
        }
    }

    if (entry.type == LogEntry::ATTACH_PART)
    {
        if (MutableDataPartPtr part = attachPartHelperFoundValidPart(entry); part)
        {
            LOG_TRACE(log, "Found valid local part for {}, preparing the transaction", part->name);

            Transaction transaction(*this, NO_TRANSACTION_RAW);

            part->version.setCreationTID(Tx::PrehistoricTID, nullptr);
            auto builder = part->data_part_storage->getBuilder();
            renameTempPartAndReplace(part, transaction, builder);
            checkPartChecksumsAndCommit(transaction, part);

            writePartLog(PartLogElement::Type::NEW_PART, {}, 0 /** log entry is fake so we don't measure the time */,
                part->name, part, {} /** log entry is fake so there are no initial parts */, nullptr);

            return true;
        }

        LOG_TRACE(log, "Didn't find valid local part for {} ({}), will fetch it from other replica",
            entry.new_part_name,
            entry.actual_new_part_name);
    }

    if (is_get_or_attach && entry.source_replica == replica_name)
        LOG_WARNING(log, "Part {} from own log doesn't exist.", entry.new_part_name);

    /// Perhaps we don't need this part, because during write with quorum, the quorum has failed
    /// (see below about `/quorum/failed_parts`).
    if (entry.quorum && getZooKeeper()->exists(fs::path(zookeeper_path) / "quorum" / "failed_parts" / entry.new_part_name))
    {
        LOG_DEBUG(log, "Skipping action for part {} because quorum for that part was failed.", entry.new_part_name);
        return true;    /// NOTE Deletion from `virtual_parts` is not done, but it is only necessary for merge.
    }

    switch (entry.type)
    {
        case LogEntry::ATTACH_PART:
            /// We surely don't have this part locally as we've checked it before, so download it.
            [[fallthrough]];
        case LogEntry::GET_PART:
            return executeFetch(entry);
        case LogEntry::MERGE_PARTS:
            throw Exception(ErrorCodes::LOGICAL_ERROR, "Merge has to be executed by another function");
        case LogEntry::MUTATE_PART:
            throw Exception(ErrorCodes::LOGICAL_ERROR, "Mutation has to be executed by another function");
        case LogEntry::ALTER_METADATA:
            return executeMetadataAlter(entry);
        case LogEntry::SYNC_PINNED_PART_UUIDS:
            syncPinnedPartUUIDs();
            return true;
        case LogEntry::CLONE_PART_FROM_SHARD:
            executeClonePartFromShard(entry);
            return true;
        default:
            throw Exception(ErrorCodes::LOGICAL_ERROR, "Unexpected log entry type: {}", static_cast<int>(entry.type));
    }
}


bool StorageReplicatedMergeTree::executeFetch(LogEntry & entry, bool need_to_check_missing_part)
{
    /// Looking for covering part. After that entry.actual_new_part_name may be filled.
    String replica = findReplicaHavingCoveringPart(entry, true);
    const auto storage_settings_ptr = getSettings();
    auto metadata_snapshot = getInMemoryMetadataPtr();

    try
    {
        if (replica.empty())
        {
            /** If a part is to be written with a quorum and the quorum is not reached yet,
              *  then (due to the fact that a part is impossible to download right now),
              *  the quorum entry should be considered unsuccessful.
              * TODO Complex code, extract separately.
              */
            if (entry.quorum)
            {
                if (entry.type != LogEntry::GET_PART)
                    throw Exception("Logical error: log entry with quorum but type is not GET_PART", ErrorCodes::LOGICAL_ERROR);

                LOG_DEBUG(log, "No active replica has part {} which needs to be written with quorum. Will try to mark that quorum as failed.", entry.new_part_name);

                /** Atomically:
                  * - if replicas do not become active;
                  * - if there is a `quorum` node with this part;
                  * - delete `quorum` node;
                  * - add a part to the list `quorum/failed_parts`;
                  * - if the part is not already removed from the list for deduplication `blocks/block_num`, then delete it;
                  *
                  * If something changes, then we will nothing - we'll get here again next time.
                  */

                /** We collect the `host` node versions from the replicas.
                  * When the replica becomes active, it changes the value of host in the same transaction (with the creation of `is_active`).
                  * This will ensure that the replicas do not become active.
                  */

                auto zookeeper = getZooKeeper();

                Strings replicas = zookeeper->getChildren(fs::path(zookeeper_path) / "replicas");

                Coordination::Requests ops;

                for (const auto & path_part : replicas)
                {
                    Coordination::Stat stat;
                    String path = fs::path(zookeeper_path) / "replicas" / path_part / "host";
                    zookeeper->get(path, &stat);
                    ops.emplace_back(zkutil::makeCheckRequest(path, stat.version));
                }

                /// We verify that while we were collecting versions, the replica with the necessary part did not come alive.
                replica = findReplicaHavingPart(entry.new_part_name, true);

                /// Also during this time a completely new replica could be created.
                /// But if a part does not appear on the old, then it can not be on the new one either.

                if (replica.empty())
                {
                    Coordination::Stat quorum_stat;
                    const String quorum_unparallel_path = fs::path(zookeeper_path) / "quorum" / "status";
                    const String quorum_parallel_path = fs::path(zookeeper_path) / "quorum" / "parallel" / entry.new_part_name;
                    String quorum_str, quorum_path;
                    ReplicatedMergeTreeQuorumEntry quorum_entry;

                    if (zookeeper->tryGet(quorum_unparallel_path, quorum_str, &quorum_stat))
                        quorum_path = quorum_unparallel_path;
                    else
                    {
                        quorum_str = zookeeper->get(quorum_parallel_path, &quorum_stat);
                        quorum_path = quorum_parallel_path;
                    }

                    quorum_entry.fromString(quorum_str);

                    if (quorum_entry.part_name == entry.new_part_name)
                    {
                        ops.emplace_back(zkutil::makeRemoveRequest(quorum_path, quorum_stat.version));
                        auto part_info = MergeTreePartInfo::fromPartName(entry.new_part_name, format_version);

                        if (part_info.min_block != part_info.max_block)
                            throw Exception("Logical error: log entry with quorum for part covering more than one block number",
                                ErrorCodes::LOGICAL_ERROR);

                        ops.emplace_back(zkutil::makeCreateRequest(
                            fs::path(zookeeper_path) / "quorum" / "failed_parts" / entry.new_part_name,
                            "",
                            zkutil::CreateMode::Persistent));

                        /// Deleting from `blocks`.
                        if (!entry.block_id.empty() && zookeeper->exists(fs::path(zookeeper_path) / "blocks" / entry.block_id))
                            ops.emplace_back(zkutil::makeRemoveRequest(fs::path(zookeeper_path) / "blocks" / entry.block_id, -1));

                        Coordination::Responses responses;
                        auto code = zookeeper->tryMulti(ops, responses);

                        if (code == Coordination::Error::ZOK)
                        {
                            LOG_DEBUG(log, "Marked quorum for part {} as failed.", entry.new_part_name);
                            queue.removeFailedQuorumPart(part_info);
                            return true;
                        }
                        else if (code == Coordination::Error::ZBADVERSION || code == Coordination::Error::ZNONODE || code == Coordination::Error::ZNODEEXISTS)
                        {
                            LOG_DEBUG(log, "State was changed or isn't expected when trying to mark quorum for part {} as failed. Code: {}",
                                      entry.new_part_name, Coordination::errorMessage(code));
                        }
                        else
                            throw Coordination::Exception(code);
                    }
                    else
                    {
                        LOG_WARNING(log, "No active replica has part {}, "
                                         "but that part needs quorum and /quorum/status contains entry about another part {}. "
                                         "It means that part was successfully written to {} replicas, but then all of them goes offline. "
                                         "Or it is a bug.", entry.new_part_name, quorum_entry.part_name, entry.quorum);
                    }
                }
            }

            if (replica.empty())
            {
                ProfileEvents::increment(ProfileEvents::ReplicatedPartFailedFetches);

                if (!need_to_check_missing_part)
                    return false;

                throw Exception("No active replica has part " + entry.new_part_name + " or covering part", ErrorCodes::NO_REPLICA_HAS_PART);
            }
        }

        try
        {
            String part_name = entry.actual_new_part_name.empty() ? entry.new_part_name : entry.actual_new_part_name;

            if (!entry.actual_new_part_name.empty())
                LOG_DEBUG(log, "Will fetch part {} instead of {}", entry.actual_new_part_name, entry.new_part_name);

            if (!fetchPart(part_name, metadata_snapshot, fs::path(zookeeper_path) / "replicas" / replica, false, entry.quorum))
                return false;
        }
        catch (Exception & e)
        {
            /// No stacktrace, just log message
            if (e.code() == ErrorCodes::RECEIVED_ERROR_TOO_MANY_REQUESTS)
                e.addMessage("Too busy replica. Will try later.");
            throw;
        }

        if (entry.type == LogEntry::MERGE_PARTS)
            ProfileEvents::increment(ProfileEvents::ReplicatedPartFetchesOfMerged);
    }
    catch (...)
    {
        /** If we can not download the part we need for some merge, it's better not to try to get other parts for this merge,
          * but try to get already merged part. To do this, move the action to get the remaining parts
          * for this merge at the end of the queue.
          */
        try
        {
            auto parts_for_merge = queue.moveSiblingPartsForMergeToEndOfQueue(entry.new_part_name);

            if (!parts_for_merge.empty() && replica.empty())
            {
                LOG_INFO(log, "No active replica has part {}. Will fetch merged part instead.", entry.new_part_name);
                /// We should enqueue it for check, because merged part may never appear if source part is lost
                enqueuePartForCheck(entry.new_part_name);
                return false;
            }

            /** If no active replica has a part, and there is no merge in the queue with its participation,
              * check to see if any (active or inactive) replica has such a part or covering it.
              */
            if (replica.empty())
                enqueuePartForCheck(entry.new_part_name);
        }
        catch (...)
        {
            tryLogCurrentException(log, __PRETTY_FUNCTION__);
        }

        throw;
    }

    return true;
}


DataPartStoragePtr StorageReplicatedMergeTree::executeFetchShared(
    const String & source_replica,
    const String & new_part_name,
    const DiskPtr & disk,
    const String & path)
{
    if (source_replica.empty())
    {
        LOG_INFO(log, "No active replica has part {} on shared storage.", new_part_name);
        return nullptr;
    }

    const auto storage_settings_ptr = getSettings();
    auto metadata_snapshot = getInMemoryMetadataPtr();

    try
    {
        return fetchExistsPart(new_part_name, metadata_snapshot, fs::path(zookeeper_path) / "replicas" / source_replica, disk, path);
    }
    catch (Exception & e)
    {
        if (e.code() == ErrorCodes::RECEIVED_ERROR_TOO_MANY_REQUESTS)
            e.addMessage("Too busy replica. Will try later.");
        tryLogCurrentException(log, __PRETTY_FUNCTION__);
        throw;
    }
}


void StorageReplicatedMergeTree::executeDropRange(const LogEntry & entry)
{
    LOG_TRACE(log, "Executing DROP_RANGE {}", entry.new_part_name);
    auto drop_range_info = MergeTreePartInfo::fromPartName(entry.new_part_name, format_version);
    getContext()->getMergeList().cancelInPartition(getStorageID(), drop_range_info.partition_id, drop_range_info.max_block);
    queue.removePartProducingOpsInRange(getZooKeeper(), drop_range_info, entry);
    part_check_thread.cancelRemovedPartsCheck(drop_range_info);

    /// Delete the parts contained in the range to be deleted.
    /// It's important that no old parts remain (after the merge), because otherwise,
    ///  after adding a new replica, this new replica downloads them, but does not delete them.
    /// And, if you do not, the parts will come to life after the server is restarted.
    /// Therefore, we use all data parts.

    auto metadata_snapshot = getInMemoryMetadataPtr();
    DataPartsVector parts_to_remove;
    {
        auto data_parts_lock = lockParts();
        parts_to_remove = removePartsInRangeFromWorkingSetAndGetPartsToRemoveFromZooKeeper(NO_TRANSACTION_RAW, drop_range_info, data_parts_lock);
        if (parts_to_remove.empty())
        {
            if (!drop_range_info.isFakeDropRangePart())
                LOG_INFO(log, "Log entry {} tried to drop single part {}, but part does not exist", entry.znode_name, entry.new_part_name);
            return;
        }
    }

    if (entry.detach)
        LOG_DEBUG(log, "Detaching parts.");
    else
        LOG_DEBUG(log, "Removing parts.");

    if (entry.detach)
    {
        /// If DETACH clone parts to detached/ directory
        for (const auto & part : parts_to_remove)
        {
            LOG_INFO(log, "Detaching {}", part->data_part_storage->getPartDirectory());
            part->makeCloneInDetached("", metadata_snapshot);
        }
    }

    /// Forcibly remove parts from ZooKeeper
    removePartsFromZooKeeperWithRetries(parts_to_remove);

    if (entry.detach)
        LOG_DEBUG(log, "Detached {} parts inside {}.", parts_to_remove.size(), entry.new_part_name);
    else
        LOG_DEBUG(log, "Removed {} parts inside {}.", parts_to_remove.size(), entry.new_part_name);

    /// We want to remove dropped parts from disk as soon as possible
    /// To be removed a partition should have zero refcount, therefore call the cleanup thread at exit
    parts_to_remove.clear();
    cleanup_thread.wakeup();
}


bool StorageReplicatedMergeTree::executeReplaceRange(const LogEntry & entry)
{
    Stopwatch watch;
    auto & entry_replace = *entry.replace_range_entry;
    LOG_DEBUG(log, "Executing log entry {} to replace parts range {} with {} parts from {}.{}",
              entry.znode_name, entry_replace.drop_range_part_name, entry_replace.new_part_names.size(),
              entry_replace.from_database, entry_replace.from_table);
    auto metadata_snapshot = getInMemoryMetadataPtr();
    auto storage_settings_ptr = getSettings();

    MergeTreePartInfo drop_range = MergeTreePartInfo::fromPartName(entry_replace.drop_range_part_name, format_version);
    /// Range with only one block has special meaning: it's ATTACH PARTITION or MOVE PARTITION, so there is no drop range
    bool replace = !LogEntry::ReplaceRangeEntry::isMovePartitionOrAttachFrom(drop_range);

    if (replace)
    {
        getContext()->getMergeList().cancelInPartition(getStorageID(), drop_range.partition_id, drop_range.max_block);
        queue.removePartProducingOpsInRange(getZooKeeper(), drop_range, entry);
        part_check_thread.cancelRemovedPartsCheck(drop_range);
    }
    else
    {
        drop_range = {};
    }

    struct PartDescription
    {
        PartDescription(
            size_t index_,
            const String & src_part_name_,
            const String & new_part_name_,
            const String & checksum_hex_,
            MergeTreeDataFormatVersion format_version)
            : index(index_)
            , src_part_name(src_part_name_)
            , src_part_info(MergeTreePartInfo::fromPartName(src_part_name_, format_version))
            , new_part_name(new_part_name_)
            , new_part_info(MergeTreePartInfo::fromPartName(new_part_name_, format_version))
            , checksum_hex(checksum_hex_)
        {
        }

        size_t index; // in log entry arrays
        String src_part_name;
        MergeTreePartInfo src_part_info;
        String new_part_name;
        MergeTreePartInfo new_part_info;
        String checksum_hex;

        /// Part which will be committed
        MutableDataPartPtr res_part;

        /// We could find a covering part
        MergeTreePartInfo found_new_part_info;
        String found_new_part_name;

        /// Hold pointer to part in source table if will clone it from local table
        DataPartPtr src_table_part;

        /// A replica that will be used to fetch part
        String replica;

        MergeTreeData::HardlinkedFiles hardlinked_files;

        scope_guard temporary_part_lock;
    };

    using PartDescriptionPtr = std::shared_ptr<PartDescription>;
    using PartDescriptions = std::vector<PartDescriptionPtr>;

    PartDescriptions all_parts;
    PartDescriptions parts_to_add;
    DataPartsVector parts_to_remove;

    auto table_lock_holder_dst_table = lockForShare(
            RWLockImpl::NO_QUERY, getSettings()->lock_acquire_timeout_for_background_operations);
    auto dst_metadata_snapshot = getInMemoryMetadataPtr();

    for (size_t i = 0; i < entry_replace.new_part_names.size(); ++i)
    {
        all_parts.emplace_back(std::make_shared<PartDescription>(i,
            entry_replace.src_part_names.at(i),
            entry_replace.new_part_names.at(i),
            entry_replace.part_names_checksums.at(i),
            format_version));
    }

    /// What parts we should add? Or we have already added all required parts (we an replica-initializer)
    {
        auto data_parts_lock = lockParts();

        for (const PartDescriptionPtr & part_desc : all_parts)
        {
            if (!getActiveContainingPart(part_desc->new_part_info, MergeTreeDataPartState::Active, data_parts_lock))
                parts_to_add.emplace_back(part_desc);
        }

        if (parts_to_add.empty() && replace)
        {
            parts_to_remove = removePartsInRangeFromWorkingSetAndGetPartsToRemoveFromZooKeeper(NO_TRANSACTION_RAW, drop_range, data_parts_lock);
            String parts_to_remove_str;
            for (const auto & part : parts_to_remove)
            {
                parts_to_remove_str += part->name;
                parts_to_remove_str += " ";
            }
            LOG_TRACE(log, "Replacing {} parts {}with empty set", parts_to_remove.size(), parts_to_remove_str);
        }
    }

    if (parts_to_add.empty())
    {
        LOG_INFO(log, "All parts from REPLACE PARTITION command have been already attached");
        removePartsFromZooKeeperWithRetries(parts_to_remove);
        return true;
    }

    if (parts_to_add.size() < all_parts.size())
    {
        LOG_WARNING(log, "Some (but not all) parts from REPLACE PARTITION command already exist. REPLACE PARTITION will not be atomic.");
    }

    StoragePtr source_table;
    TableLockHolder table_lock_holder_src_table;
    StorageID source_table_id{entry_replace.from_database, entry_replace.from_table};

    auto clone_data_parts_from_source_table = [&] () -> size_t
    {
        source_table = DatabaseCatalog::instance().tryGetTable(source_table_id, getContext());
        if (!source_table)
        {
            LOG_DEBUG(log, "Can't use {} as source table for REPLACE PARTITION command. It does not exist.", source_table_id.getNameForLogs());
            return 0;
        }

        auto src_metadata_snapshot = source_table->getInMemoryMetadataPtr();
        MergeTreeData * src_data = nullptr;
        try
        {
            src_data = &checkStructureAndGetMergeTreeData(source_table, src_metadata_snapshot, dst_metadata_snapshot);
        }
        catch (Exception &)
        {
            LOG_INFO(log, "Can't use {} as source table for REPLACE PARTITION command. Will fetch all parts. Reason: {}", source_table_id.getNameForLogs(), getCurrentExceptionMessage(false));
            return 0;
        }

        table_lock_holder_src_table = source_table->lockForShare(
                RWLockImpl::NO_QUERY, getSettings()->lock_acquire_timeout_for_background_operations);

        DataPartStates valid_states{
            MergeTreeDataPartState::PreActive, MergeTreeDataPartState::Active, MergeTreeDataPartState::Outdated};

        size_t num_clonable_parts = 0;
        for (PartDescriptionPtr & part_desc : parts_to_add)
        {
            auto src_part = src_data->getPartIfExists(part_desc->src_part_info, valid_states);
            if (!src_part)
            {
                LOG_DEBUG(log, "There is no part {} in {}", part_desc->src_part_name, source_table_id.getNameForLogs());
                continue;
            }

            bool avoid_copy_local_part = storage_settings_ptr->allow_remote_fs_zero_copy_replication && src_part->isStoredOnRemoteDiskWithZeroCopySupport();

            if (avoid_copy_local_part)
            {
                LOG_DEBUG(log, "Avoid copy local part {} from table {} because of zero-copy replication", part_desc->src_part_name, source_table_id.getNameForLogs());
                continue;
            }

            String checksum_hex  = src_part->checksums.getTotalChecksumHex();

            if (checksum_hex != part_desc->checksum_hex)
            {
                LOG_DEBUG(log, "Part {} of {} has inappropriate checksum", part_desc->src_part_name, source_table_id.getNameForLogs());
                /// TODO: check version
                continue;
            }

            part_desc->found_new_part_name = part_desc->new_part_name;
            part_desc->found_new_part_info = part_desc->new_part_info;
            part_desc->src_table_part = src_part;

            ++num_clonable_parts;
        }

        return num_clonable_parts;
    };

    size_t num_clonable_parts = clone_data_parts_from_source_table();
    LOG_DEBUG(log, "Found {} parts that could be cloned (of {} required parts)", num_clonable_parts, parts_to_add.size());

    ActiveDataPartSet adding_parts_active_set(format_version);
    std::unordered_map<String, PartDescriptionPtr> part_name_to_desc;

    for (PartDescriptionPtr & part_desc : parts_to_add)
    {
        if (part_desc->src_table_part)
        {
            /// It is clonable part
            adding_parts_active_set.add(part_desc->new_part_name);
            part_name_to_desc.emplace(part_desc->new_part_name, part_desc);
            continue;
        }

        /// Firstly, try find exact part to produce more accurate part set
        String replica = findReplicaHavingPart(part_desc->new_part_name, true);
        String found_part_name;
        /// TODO: check version

        if (replica.empty())
        {
            LOG_DEBUG(log, "Part {} is not found on remote replicas", part_desc->new_part_name);

            /// Fallback to covering part
            replica = findReplicaHavingCoveringPart(part_desc->new_part_name, true, found_part_name);

            if (replica.empty())
            {
                /// It is not fail, since adjacent parts could cover current part
                LOG_DEBUG(log, "Parts covering {} are not found on remote replicas", part_desc->new_part_name);
                continue;
            }
        }
        else
        {
            found_part_name = part_desc->new_part_name;
        }

        part_desc->found_new_part_name = found_part_name;
        part_desc->found_new_part_info = MergeTreePartInfo::fromPartName(found_part_name, format_version);
        part_desc->replica = replica;

        adding_parts_active_set.add(part_desc->found_new_part_name);
        part_name_to_desc.emplace(part_desc->found_new_part_name, part_desc);
    }

    /// Check that we could cover whole range
    for (PartDescriptionPtr & part_desc : parts_to_add)
    {
        if (adding_parts_active_set.getContainingPart(part_desc->new_part_info).empty())
        {
            /// We should enqueue missing part for check, so it will be replaced with empty one (if needed)
            /// and we will be able to execute this REPLACE_RANGE.
            /// However, it's quite dangerous, because part may appear in source table.
            /// So we enqueue it for check only if no replicas of source table have part either.
            bool need_check = true;
            if (auto * replicated_src_table = typeid_cast<StorageReplicatedMergeTree *>(source_table.get()))
            {
                String src_replica = replicated_src_table->findReplicaHavingPart(part_desc->src_part_name, false);
                if (!src_replica.empty())
                {
                    LOG_DEBUG(log, "Found part {} on replica {} of source table, will not check part {} required for {}",
                              part_desc->src_part_name, src_replica, part_desc->new_part_name, entry.znode_name);
                    need_check = false;
                }
            }

            if (need_check)
            {
                LOG_DEBUG(log, "Will check part {} required for {}, because no replicas have it (including replicas of source table)",
                          part_desc->new_part_name, entry.znode_name);
                enqueuePartForCheck(part_desc->new_part_name);
            }

            throw Exception(ErrorCodes::NO_REPLICA_HAS_PART,
                            "Not found part {} (or part covering it) neither source table neither remote replicas",
                            part_desc->new_part_name);
        }
    }

    /// Filter covered parts
    PartDescriptions final_parts;
    Strings final_part_names;
    {
        final_part_names = adding_parts_active_set.getParts();

        for (const String & final_part_name : final_part_names)
        {
            auto part_desc = part_name_to_desc[final_part_name];
            if (!part_desc)
                throw Exception("There is no final part " + final_part_name + ". This is a bug", ErrorCodes::LOGICAL_ERROR);

            final_parts.emplace_back(part_desc);

            if (final_parts.size() > 1)
            {
                auto & prev = *final_parts[final_parts.size() - 2];
                auto & curr = *final_parts[final_parts.size() - 1];

                if (!prev.found_new_part_info.isDisjoint(curr.found_new_part_info))
                {
                    throw Exception("Intersected final parts detected: " + prev.found_new_part_name
                        + " and " + curr.found_new_part_name + ". It should be investigated.", ErrorCodes::LOGICAL_ERROR);
                }
            }
        }
    }

    static const String TMP_PREFIX = "tmp_replace_from_";

    std::vector<MergeTreeData::HardlinkedFiles> hardlinked_files_for_parts;

    auto obtain_part = [&] (PartDescriptionPtr & part_desc)
    {
        if (part_desc->src_table_part)
        {
            if (part_desc->checksum_hex != part_desc->src_table_part->checksums.getTotalChecksumHex())
                throw Exception("Checksums of " + part_desc->src_table_part->name + " is suddenly changed", ErrorCodes::UNFINISHED);

            auto [res_part, temporary_part_lock] = cloneAndLoadDataPartOnSameDisk(
                part_desc->src_table_part, TMP_PREFIX + "clone_", part_desc->new_part_info, metadata_snapshot, NO_TRANSACTION_PTR, &part_desc->hardlinked_files, false);
            part_desc->res_part = std::move(res_part);
            part_desc->temporary_part_lock = std::move(temporary_part_lock);
        }
        else if (!part_desc->replica.empty())
        {
            String source_replica_path = fs::path(zookeeper_path) / "replicas" / part_desc->replica;
            ReplicatedMergeTreeAddress address(getZooKeeper()->get(fs::path(source_replica_path) / "host"));
            auto timeouts = getFetchPartHTTPTimeouts(getContext());

            auto credentials = getContext()->getInterserverCredentials();
            String interserver_scheme = getContext()->getInterserverScheme();

            if (interserver_scheme != address.scheme)
                throw Exception("Interserver schemas are different '" + interserver_scheme + "' != '" + address.scheme + "', can't fetch part from " + address.host, ErrorCodes::LOGICAL_ERROR);

            part_desc->res_part = fetcher.fetchPart(
                metadata_snapshot, getContext(), part_desc->found_new_part_name, source_replica_path,
                address.host, address.replication_port, timeouts, credentials->getUser(), credentials->getPassword(),
                interserver_scheme, replicated_fetches_throttler, false, TMP_PREFIX + "fetch_");

            /// TODO: check columns_version of fetched part

            ProfileEvents::increment(ProfileEvents::ReplicatedPartFetches);
        }
        else
            throw Exception("There is no receipt to produce part " + part_desc->new_part_name + ". This is bug", ErrorCodes::LOGICAL_ERROR);
    };

    /// Download or clone parts
    /// TODO: make it in parallel
    for (PartDescriptionPtr & part_desc : final_parts)
        obtain_part(part_desc);

    MutableDataPartsVector res_parts;
    for (PartDescriptionPtr & part_desc : final_parts)
        res_parts.emplace_back(part_desc->res_part);

    try
    {
        /// Commit parts
        auto zookeeper = getZooKeeper();
        Transaction transaction(*this, NO_TRANSACTION_RAW);

        Coordination::Requests ops;
        for (PartDescriptionPtr & part_desc : final_parts)
        {
            auto builder = part_desc->res_part->data_part_storage->getBuilder();
            renameTempPartAndReplace(part_desc->res_part, transaction, builder);
            getCommitPartOps(ops, part_desc->res_part);

            lockSharedData(*part_desc->res_part, false, part_desc->hardlinked_files);
        }


        if (!ops.empty())
            zookeeper->multi(ops);

        {
            auto data_parts_lock = lockParts();

            transaction.commit(&data_parts_lock);
            if (replace)
            {
                parts_to_remove = removePartsInRangeFromWorkingSetAndGetPartsToRemoveFromZooKeeper(NO_TRANSACTION_RAW, drop_range, data_parts_lock);
                String parts_to_remove_str;
                for (const auto & part : parts_to_remove)
                {
                    parts_to_remove_str += part->name;
                    parts_to_remove_str += " ";
                }
                LOG_TRACE(log, "Replacing {} parts {}with {} parts {}", parts_to_remove.size(), parts_to_remove_str,
                          final_parts.size(), boost::algorithm::join(final_part_names, ", "));
            }
        }

        PartLog::addNewParts(getContext(), res_parts, watch.elapsed());
    }
    catch (...)
    {
        PartLog::addNewParts(getContext(), res_parts, watch.elapsed(), ExecutionStatus::fromCurrentException());

        for (const auto & res_part : res_parts)
            unlockSharedData(*res_part);

        throw;
    }

    removePartsFromZooKeeperWithRetries(parts_to_remove);
    res_parts.clear();
    parts_to_remove.clear();
    cleanup_thread.wakeup();

    return true;
}


void StorageReplicatedMergeTree::executeClonePartFromShard(const LogEntry & entry)
{
    auto zookeeper = getZooKeeper();

    Strings replicas = zookeeper->getChildren(entry.source_shard + "/replicas");
    std::shuffle(replicas.begin(), replicas.end(), thread_local_rng);
    String replica;
    for (const String & candidate : replicas)
    {
        if (zookeeper->exists(entry.source_shard + "/replicas/" + candidate + "/is_active"))
        {
            replica = candidate;
            break;
        }
    }

    if (replica.empty())
        throw Exception(ErrorCodes::NO_REPLICA_HAS_PART, "Not found active replica on shard {} to clone part {}", entry.source_shard, entry.new_part_name);

    LOG_INFO(log, "Will clone part from shard {} and replica {}", entry.source_shard, replica);

    MutableDataPartPtr part;

    {
        auto metadata_snapshot = getInMemoryMetadataPtr();
        String source_replica_path = entry.source_shard + "/replicas/" + replica;
        ReplicatedMergeTreeAddress address(getZooKeeper()->get(source_replica_path + "/host"));
        auto timeouts = ConnectionTimeouts::getHTTPTimeouts(getContext());
        auto credentials = getContext()->getInterserverCredentials();
        String interserver_scheme = getContext()->getInterserverScheme();

        auto get_part = [&, address, timeouts, credentials, interserver_scheme]()
        {
            if (interserver_scheme != address.scheme)
                throw Exception("Interserver schemes are different: '" + interserver_scheme
                                + "' != '" + address.scheme + "', can't fetch part from " + address.host,
                                ErrorCodes::LOGICAL_ERROR);

            return fetcher.fetchPart(
                metadata_snapshot, getContext(), entry.new_part_name, source_replica_path,
                address.host, address.replication_port,
                timeouts, credentials->getUser(), credentials->getPassword(), interserver_scheme,
                replicated_fetches_throttler, true);
        };

        part = get_part();
        // The fetched part is valuable and should not be cleaned like a temp part.
        part->is_temp = false;
        auto builder = part->data_part_storage->getBuilder();
        part->renameTo("detached/" + entry.new_part_name, true, builder);
        builder->commit();

        LOG_INFO(log, "Cloned part {} to detached directory", part->name);
    }
}


void StorageReplicatedMergeTree::cloneReplica(const String & source_replica, Coordination::Stat source_is_lost_stat, zkutil::ZooKeeperPtr & zookeeper)
{
    String source_path = fs::path(zookeeper_path) / "replicas" / source_replica;

    /// The order of the following three actions is important.

    Strings source_queue_names;
    /// We are trying to get consistent /log_pointer and /queue state. Otherwise
    /// we can possibly duplicate entries in queue of cloned replica.
    while (true)
    {
        Coordination::Stat log_pointer_stat;
        String raw_log_pointer = zookeeper->get(fs::path(source_path) / "log_pointer", &log_pointer_stat);

        Coordination::Requests ops;
        ops.push_back(zkutil::makeSetRequest(fs::path(replica_path) / "log_pointer", raw_log_pointer, -1));

        /// For support old versions CH.
        if (source_is_lost_stat.version == -1)
        {
            /// We check that it was not suddenly upgraded to new version.
            /// Otherwise it can be upgraded and instantly become lost, but we cannot notice that.
            ops.push_back(zkutil::makeCreateRequest(fs::path(source_path) / "is_lost", "0", zkutil::CreateMode::Persistent));
            ops.push_back(zkutil::makeRemoveRequest(fs::path(source_path) / "is_lost", -1));
        }
        else /// The replica we clone should not suddenly become lost.
            ops.push_back(zkutil::makeCheckRequest(fs::path(source_path) / "is_lost", source_is_lost_stat.version));

        Coordination::Responses responses;

        /// Let's remember the queue of the reference/master replica.
        source_queue_names = zookeeper->getChildren(fs::path(source_path) / "queue");

        /// Check that log pointer of source replica didn't changed while we read queue entries
        ops.push_back(zkutil::makeCheckRequest(fs::path(source_path) / "log_pointer", log_pointer_stat.version));

        auto rc = zookeeper->tryMulti(ops, responses);

        if (rc == Coordination::Error::ZOK)
        {
            break;
        }
        else if (rc == Coordination::Error::ZNODEEXISTS)
        {
            throw Exception(
                "Can not clone replica, because the " + source_replica + " updated to new ClickHouse version",
                ErrorCodes::REPLICA_STATUS_CHANGED);
        }
        else if (responses[1]->error == Coordination::Error::ZBADVERSION)
        {
            /// If is_lost node version changed than source replica also lost,
            /// so we cannot clone from it.
            throw Exception(
                "Can not clone replica, because the " + source_replica + " became lost", ErrorCodes::REPLICA_STATUS_CHANGED);
        }
        else if (responses.back()->error == Coordination::Error::ZBADVERSION)
        {
            /// If source replica's log_pointer changed than we probably read
            /// stale state of /queue and have to try one more time.
            LOG_WARNING(log, "Log pointer of source replica {} changed while we loading queue nodes. Will retry.", source_replica);
            continue;
        }
        else
        {
            zkutil::KeeperMultiException::check(rc, ops, responses);
        }
    }

    ::sort(source_queue_names.begin(), source_queue_names.end());

    struct QueueEntryInfo
    {
        String data = {};
        Coordination::Stat stat = {};
        LogEntryPtr parsed_entry = {};
    };

    /// We got log pointer and list of queue entries of source replica.
    /// At first we will get queue entries and then we will get list of active parts of source replica
    /// to enqueue fetches for missing parts. If source replica executes and removes some entry concurrently
    /// we will see produced part (or covering part) in replicas/source/parts and will enqueue fetch.
    /// We will try to parse queue entries before copying them
    /// to avoid creation of excessive and duplicating entries in our queue.
    /// See also removePartAndEnqueueFetch(...)
    std::vector<QueueEntryInfo> source_queue;
    ActiveDataPartSet get_part_set{format_version};
    ActiveDataPartSet drop_range_set{format_version};

    {
        std::vector<zkutil::ZooKeeper::FutureGet> queue_get_futures;
        queue_get_futures.reserve(source_queue_names.size());

        for (const String & entry_name : source_queue_names)
            queue_get_futures.push_back(zookeeper->asyncTryGet(fs::path(source_path) / "queue" / entry_name));

        source_queue.reserve(source_queue_names.size());
        for (size_t i = 0; i < source_queue_names.size(); ++i)
        {
            auto res = queue_get_futures[i].get();
            /// It's ok if entry is already executed and removed: we also will get source parts set.
            if (res.error == Coordination::Error::ZNONODE)
                continue;

            assert(res.error == Coordination::Error::ZOK);
            source_queue.emplace_back();
            auto & info = source_queue.back();
            info.data = std::move(res.data);
            info.stat = std::move(res.stat);
            try
            {
                info.parsed_entry = LogEntry::parse(info.data, info.stat);
            }
            catch (...)
            {
                tryLogCurrentException(log, "Cannot parse source queue entry " + source_queue_names[i]);
            }

            /// It may be ok if source replica has newer version. We will copy entry as is.
            if (!info.parsed_entry)
                continue;

            info.parsed_entry->znode_name = source_queue_names[i];

            if (info.parsed_entry->type == LogEntry::DROP_RANGE)
                drop_range_set.add(info.parsed_entry->new_part_name);

            if (info.parsed_entry->type == LogEntry::GET_PART)
            {
                String maybe_covering_drop_range = drop_range_set.getContainingPart(info.parsed_entry->new_part_name);
                if (maybe_covering_drop_range.empty())
                    get_part_set.add(info.parsed_entry->new_part_name);
            }
        }
    }

    /// We should do it after copying queue, because some ALTER_METADATA entries can be lost otherwise.
    cloneMetadataIfNeeded(source_replica, source_path, zookeeper);

    /// Add to the queue jobs to receive all the active parts that the reference/master replica has.
    Strings source_replica_parts = zookeeper->getChildren(fs::path(source_path) / "parts");
    for (const auto & active_part : source_replica_parts)
        get_part_set.add(active_part);

    Strings active_parts = get_part_set.getParts();

    /// Remove local parts if source replica does not have them, because such parts will never be fetched by other replicas.
    Strings local_parts_in_zk = zookeeper->getChildren(fs::path(replica_path) / "parts");
    Strings parts_to_remove_from_zk;

    for (const auto & part : local_parts_in_zk)
    {
        if (get_part_set.getContainingPart(part).empty())
        {
            parts_to_remove_from_zk.emplace_back(part);
            LOG_WARNING(log, "Source replica does not have part {}. Removing it from ZooKeeper.", part);
        }
    }

    {
        /// Check "is_lost" version after retrieving queue and parts.
        /// If version has changed, then replica most likely has been dropped and parts set is inconsistent,
        /// so throw exception and retry cloning.
        Coordination::Stat is_lost_stat_new;
        zookeeper->get(fs::path(source_path) / "is_lost", &is_lost_stat_new);
        if (is_lost_stat_new.version != source_is_lost_stat.version)
            throw Exception(ErrorCodes::REPLICA_STATUS_CHANGED, "Cannot clone {}, because it suddenly become lost "
                                                                "or removed broken part from ZooKeeper", source_replica);
    }

    removePartsFromZooKeeperWithRetries(parts_to_remove_from_zk);

    auto local_active_parts = getDataPartsForInternalUsage();

    DataPartsVector parts_to_remove_from_working_set;

    for (const auto & part : local_active_parts)
    {
        if (get_part_set.getContainingPart(part->name).empty())
        {
            parts_to_remove_from_working_set.emplace_back(part);
            LOG_WARNING(log, "Source replica does not have part {}. Removing it from working set.", part->name);
        }
    }

    if (getSettings()->detach_old_local_parts_when_cloning_replica)
    {
        auto metadata_snapshot = getInMemoryMetadataPtr();

        for (const auto & part : parts_to_remove_from_working_set)
        {
            LOG_INFO(log, "Detaching {}", part->data_part_storage->getPartDirectory());
            part->makeCloneInDetached("clone", metadata_snapshot);
        }
    }

    removePartsFromWorkingSet(NO_TRANSACTION_RAW, parts_to_remove_from_working_set, true);

    std::unordered_set<String> created_get_parts;

    /// Avoid creation of GET_PART entries which covered by another GET_PART or DROP_RANGE
    /// and creation of multiple entries with the same new_part_name.
    auto should_ignore_log_entry = [&drop_range_set, &get_part_set, this] (std::unordered_set<String> & created_gets,
                                                                    const String & part_name, const String & log_msg_context) -> bool
    {
        /// We should not create entries covered by DROP_RANGE, because we will remove them anyway (kind of optimization).
        String covering_drop_range = drop_range_set.getContainingPart(part_name);
        if (!covering_drop_range.empty())
        {
            LOG_TRACE(log, "{} {}: it's covered by DROP_RANGE {}", log_msg_context, part_name, covering_drop_range);
            return true;
        }

        /// We should not create entries covered by GET_PART,
        /// because GET_PART entry has no source parts and we can execute it only by fetching.
        /// Parts covered by GET_PART are useless and may cause replication to stuck if covered part is lost.
        String covering_get_part_entry = get_part_set.getContainingPart(part_name);

        if (covering_get_part_entry.empty())
            return false;

        if (covering_get_part_entry != part_name)
        {
            LOG_TRACE(log, "{} {}: it's covered by GET_PART {}", log_msg_context, part_name, covering_get_part_entry);
            return true;
        }

        /// NOTE: It does not completely avoids duplication of GET_PART entries,
        /// because it's possible that source replica has executed some GET_PART after we copied it's queue,
        /// but before we copied its active parts set. In this case we will GET_PART entry in our queue
        /// and later will pull the original GET_PART from replication log.
        /// It should not cause any issues, but it does not allow to get rid of duplicated entries and add an assertion.
        if (created_gets.contains(part_name))
        {
            /// NOTE It would be better to copy log entry instead of creating GET_PART
            /// if there are GET_PART and log entry of other type with the same new_part_name.
            /// But it's a bit harder to implement, because it requires full-fledged virtual_parts set.
            LOG_TRACE(log, "{} {}: GET_PART for it is already created", log_msg_context, part_name);
            return true;
        }

        return false;
    };

    for (const String & name : active_parts)
    {
        if (should_ignore_log_entry(created_get_parts, name, "Not fetching"))
            continue;

        LogEntry log_entry;

        if (are_restoring_replica)
        {
            LOG_DEBUG(log, "Obtaining checksum for path {}", name);

            // The part we want to fetch is probably present in detached/ folder.
            // However, we need to get part's checksum to check if it's not corrupt.
            log_entry.type = LogEntry::ATTACH_PART;

            MinimalisticDataPartChecksums desired_checksums;

            const fs::path part_path = fs::path(source_path) / "parts" / name;

            const String part_znode = zookeeper->get(part_path);

            if (!part_znode.empty())
                desired_checksums = ReplicatedMergeTreePartHeader::fromString(part_znode).getChecksums();
            else
            {
                String desired_checksums_str = zookeeper->get(part_path / "checksums");
                desired_checksums = MinimalisticDataPartChecksums::deserializeFrom(desired_checksums_str);
            }

            const auto [lo, hi] = desired_checksums.hash_of_all_files;
            log_entry.part_checksum = getHexUIntUppercase(hi) + getHexUIntUppercase(lo);
        }
        else
        {
            log_entry.type = LogEntry::GET_PART;
        }

        log_entry.source_replica = "";
        log_entry.new_part_name = name;
        log_entry.create_time = tryGetPartCreateTime(zookeeper, source_path, name);

        LOG_TEST(log, "Enqueueing {} for fetch", name);
        zookeeper->create(fs::path(replica_path) / "queue/queue-", log_entry.toString(), zkutil::CreateMode::PersistentSequential);
        created_get_parts.insert(name);
    }

    size_t total_parts_to_fetch = created_get_parts.size();
    LOG_DEBUG(log, "Queued {} parts to be fetched, {} parts ignored", total_parts_to_fetch, active_parts.size() - total_parts_to_fetch);

    /// Add content of the reference/master replica queue to the queue.
    size_t total_entries_to_copy = 0;
    for (const auto & entry_info : source_queue)
    {
        assert(!entry_info.data.empty());
        if (entry_info.parsed_entry && !entry_info.parsed_entry->new_part_name.empty())
        {
            const String & part_name = entry_info.parsed_entry->new_part_name;
            const String & entry_name = entry_info.parsed_entry->znode_name;
            const auto & entry_type = entry_info.parsed_entry->type;

            if (should_ignore_log_entry(created_get_parts, part_name, fmt::format("Not copying {} {} ", entry_name, entry_type)))
                continue;

            if (entry_info.parsed_entry->type == LogEntry::GET_PART)
                created_get_parts.insert(part_name);
        }

        LOG_TEST(log, "Copying entry {}", entry_info.data);
        zookeeper->create(fs::path(replica_path) / "queue/queue-", entry_info.data, zkutil::CreateMode::PersistentSequential);
        ++total_entries_to_copy;
    }

    LOG_DEBUG(log, "Copied {} queue entries, {} entries ignored", total_entries_to_copy, source_queue.size() - total_entries_to_copy);
}


void StorageReplicatedMergeTree::cloneMetadataIfNeeded(const String & source_replica, const String & source_path, zkutil::ZooKeeperPtr & zookeeper)
{
    String source_metadata_version_str;
    bool metadata_version_exists = zookeeper->tryGet(source_path + "/metadata_version", source_metadata_version_str);
    if (!metadata_version_exists)
    {
        /// For compatibility with version older than 20.3
        /// TODO fix tests and delete it
        LOG_WARNING(log, "Node {} does not exist. "
                         "Most likely it's because too old version of ClickHouse is running on replica {}. "
                         "Will not check metadata consistency",
                         source_path + "/metadata_version", source_replica);
        return;
    }

    Int32 source_metadata_version = parse<Int32>(source_metadata_version_str);
    if (metadata_version == source_metadata_version)
        return;

    /// Our metadata it not up to date with source replica metadata.
    /// Metadata is updated by ALTER_METADATA entries, but some entries are probably cleaned up from the log.
    /// It's also possible that some newer ALTER_METADATA entries are present in source_queue list,
    /// and source replica are executing such entry right now (or had executed recently).
    /// More than that, /metadata_version update is not atomic with /columns and /metadata update...

    /// Fortunately, ALTER_METADATA seems to be idempotent,
    /// and older entries of such type can be replaced with newer entries.
    /// Let's try to get consistent values of source replica's /columns and /metadata
    /// and prepend dummy ALTER_METADATA to our replication queue.
    /// It should not break anything if source_queue already contains ALTER_METADATA entry
    /// with greater or equal metadata_version, but it will update our metadata
    /// if all such entries were cleaned up from the log and source_queue.

    LOG_WARNING(log, "Metadata version ({}) on replica is not up to date with metadata ({}) on source replica {}",
                metadata_version, source_metadata_version, source_replica);

    String source_metadata;
    String source_columns;
    while (true)
    {
        Coordination::Stat metadata_stat;
        Coordination::Stat columns_stat;
        source_metadata = zookeeper->get(source_path + "/metadata", &metadata_stat);
        source_columns = zookeeper->get(source_path + "/columns", &columns_stat);

        Coordination::Requests ops;
        Coordination::Responses responses;
        ops.emplace_back(zkutil::makeCheckRequest(source_path + "/metadata", metadata_stat.version));
        ops.emplace_back(zkutil::makeCheckRequest(source_path + "/columns", columns_stat.version));

        Coordination::Error code = zookeeper->tryMulti(ops, responses);
        if (code == Coordination::Error::ZOK)
            break;
        else if (code == Coordination::Error::ZBADVERSION)
            LOG_WARNING(log, "Metadata of replica {} was changed", source_path);
        else
            zkutil::KeeperMultiException::check(code, ops, responses);
    }

    ReplicatedMergeTreeLogEntryData dummy_alter;
    dummy_alter.type = LogEntry::ALTER_METADATA;
    dummy_alter.source_replica = source_replica;
    dummy_alter.metadata_str = source_metadata;
    dummy_alter.columns_str = source_columns;
    dummy_alter.alter_version = source_metadata_version;
    dummy_alter.create_time = time(nullptr);

    zookeeper->create(replica_path + "/queue/queue-", dummy_alter.toString(), zkutil::CreateMode::PersistentSequential);

    /// We don't need to do anything with mutation_pointer, because mutation log cleanup process is different from
    /// replication log cleanup. A mutation is removed from ZooKeeper only if all replicas had executed the mutation,
    /// so all mutations which are greater or equal to our mutation pointer are still present in ZooKeeper.
}


void StorageReplicatedMergeTree::cloneReplicaIfNeeded(zkutil::ZooKeeperPtr zookeeper)
{
    Coordination::Stat is_lost_stat;
    bool is_new_replica = true;
    String res;

    if (zookeeper->tryGet(fs::path(replica_path) / "is_lost", res, &is_lost_stat))
    {
        if (res == "0")
            return;
        if (is_lost_stat.version)
            is_new_replica = false;
    }
    else
    {
        /// Replica was created by old version of CH, so me must create "/is_lost".
        /// Note that in old version of CH there was no "lost" replicas possible.
        /// TODO is_lost node should always exist since v18.12, maybe we can replace `tryGet` with `get` and remove old code?
        zookeeper->create(fs::path(replica_path) / "is_lost", "0", zkutil::CreateMode::Persistent);
        return;
    }

    /// is_lost is "1": it means that we are in repair mode.
    /// Try choose source replica to clone.
    /// Source replica must not be lost and should have minimal queue size and maximal log pointer.
    Strings replicas = zookeeper->getChildren(fs::path(zookeeper_path) / "replicas");
    std::vector<zkutil::ZooKeeper::FutureGet> futures;
    for (const String & source_replica_name : replicas)
    {
        /// Do not clone from myself.
        if (source_replica_name == replica_name)
            continue;

        String source_replica_path = fs::path(zookeeper_path) / "replicas" / source_replica_name;

        /// Obviously the following get operations are not atomic, but it's ok to choose good enough replica, not the best one.
        /// NOTE: We may count some entries twice if log_pointer is moved.
        futures.emplace_back(zookeeper->asyncTryGet(fs::path(source_replica_path) / "is_lost"));
        futures.emplace_back(zookeeper->asyncTryGet(fs::path(source_replica_path) / "log_pointer"));
        futures.emplace_back(zookeeper->asyncTryGet(fs::path(source_replica_path) / "queue"));
    }

    /// Wait for results before getting log entries
    for (auto & future : futures)
        future.wait();

    Strings log_entries = zookeeper->getChildren(fs::path(zookeeper_path) / "log");
    size_t max_log_entry = 0;
    if (!log_entries.empty())
    {
        String last_entry = *std::max_element(log_entries.begin(), log_entries.end());
        max_log_entry = parse<UInt64>(last_entry.substr(strlen("log-")));
    }
    /// log_pointer can point to future entry, which was not created yet
    ++max_log_entry;

    size_t min_replication_lag = std::numeric_limits<size_t>::max();
    String source_replica;
    Coordination::Stat source_is_lost_stat;
    size_t future_num = 0;

    for (const String & source_replica_name : replicas)
    {
        if (source_replica_name == replica_name)
            continue;

        auto get_is_lost     = futures[future_num++].get();
        auto get_log_pointer = futures[future_num++].get();
        auto get_queue       = futures[future_num++].get();

        if (get_is_lost.error != Coordination::Error::ZOK)
        {
            LOG_INFO(log, "Not cloning {}, cannot get '/is_lost': {}", source_replica_name, Coordination::errorMessage(get_is_lost.error));
            continue;
        }
        else if (get_is_lost.data != "0")
        {
            LOG_INFO(log, "Not cloning {}, it's lost", source_replica_name);
            continue;
        }

        if (get_log_pointer.error != Coordination::Error::ZOK)
        {
            LOG_INFO(log, "Not cloning {}, cannot get '/log_pointer': {}", source_replica_name, Coordination::errorMessage(get_log_pointer.error));
            continue;
        }
        if (get_queue.error != Coordination::Error::ZOK)
        {
            LOG_INFO(log, "Not cloning {}, cannot get '/queue': {}", source_replica_name, Coordination::errorMessage(get_queue.error));
            continue;
        }

        /// Replica is not lost and we can clone it. Let's calculate approx replication lag.
        size_t source_log_pointer = get_log_pointer.data.empty() ? 0 : parse<UInt64>(get_log_pointer.data);
        assert(source_log_pointer <= max_log_entry);
        size_t replica_queue_lag = max_log_entry - source_log_pointer;
        size_t replica_queue_size = get_queue.stat.numChildren;
        size_t replication_lag = replica_queue_lag + replica_queue_size;
        LOG_INFO(log, "Replica {} has log pointer '{}', approximate {} queue lag and {} queue size",
                 source_replica_name, get_log_pointer.data, replica_queue_lag, replica_queue_size);
        if (replication_lag < min_replication_lag)
        {
            source_replica = source_replica_name;
            source_is_lost_stat = get_is_lost.stat;
            min_replication_lag = replication_lag;
        }
    }

    if (source_replica.empty())
        throw Exception("All replicas are lost", ErrorCodes::ALL_REPLICAS_LOST);

    if (is_new_replica)
        LOG_INFO(log, "Will mimic {}", source_replica);
    else
        LOG_WARNING(log, "Will mimic {}", source_replica);

    /// Clear obsolete queue that we no longer need.
    zookeeper->removeChildren(fs::path(replica_path) / "queue");
    queue.clear();

    /// Will do repair from the selected replica.
    cloneReplica(source_replica, source_is_lost_stat, zookeeper);
    /// If repair fails to whatever reason, the exception is thrown, is_lost will remain "1" and the replica will be repaired later.

    /// If replica is repaired successfully, we remove is_lost flag.
    zookeeper->set(fs::path(replica_path) / "is_lost", "0");
}

String StorageReplicatedMergeTree::getLastQueueUpdateException() const
{
    std::lock_guard lock(last_queue_update_exception_lock);
    return last_queue_update_exception;
}


void StorageReplicatedMergeTree::queueUpdatingTask()
{
    if (!queue_update_in_progress)
    {
        last_queue_update_start_time.store(time(nullptr));
        queue_update_in_progress = true;
    }
    try
    {
        queue.pullLogsToQueue(getZooKeeperAndAssertNotReadonly(), queue_updating_task->getWatchCallback(), ReplicatedMergeTreeQueue::UPDATE);
        last_queue_update_finish_time.store(time(nullptr));
        queue_update_in_progress = false;
    }
    catch (const Coordination::Exception & e)
    {
        tryLogCurrentException(log, __PRETTY_FUNCTION__);

        std::lock_guard lock(last_queue_update_exception_lock);
        last_queue_update_exception = getCurrentExceptionMessage(false);

        if (e.code == Coordination::Error::ZSESSIONEXPIRED)
        {
            restarting_thread.wakeup();
            return;
        }

        queue_updating_task->scheduleAfter(QUEUE_UPDATE_ERROR_SLEEP_MS);
    }
    catch (...)
    {
        tryLogCurrentException(log, __PRETTY_FUNCTION__);

        std::lock_guard lock(last_queue_update_exception_lock);
        last_queue_update_exception = getCurrentExceptionMessage(false);

        queue_updating_task->scheduleAfter(QUEUE_UPDATE_ERROR_SLEEP_MS);
    }
}


void StorageReplicatedMergeTree::mutationsUpdatingTask()
{
    try
    {
        queue.updateMutations(getZooKeeper(), mutations_updating_task->getWatchCallback());
    }
    catch (const Coordination::Exception & e)
    {
        tryLogCurrentException(log, __PRETTY_FUNCTION__);

        if (e.code == Coordination::Error::ZSESSIONEXPIRED)
            return;

        mutations_updating_task->scheduleAfter(QUEUE_UPDATE_ERROR_SLEEP_MS);
    }
    catch (...)
    {
        tryLogCurrentException(log, __PRETTY_FUNCTION__);
        mutations_updating_task->scheduleAfter(QUEUE_UPDATE_ERROR_SLEEP_MS);
    }
}

ReplicatedMergeTreeQueue::SelectedEntryPtr StorageReplicatedMergeTree::selectQueueEntry()
{
    /// This object will mark the element of the queue as running.
    ReplicatedMergeTreeQueue::SelectedEntryPtr selected;

    try
    {
        selected = queue.selectEntryToProcess(merger_mutator, *this);
    }
    catch (...)
    {
        tryLogCurrentException(log, __PRETTY_FUNCTION__);
    }

    return selected;
}


bool StorageReplicatedMergeTree::processQueueEntry(ReplicatedMergeTreeQueue::SelectedEntryPtr selected_entry)
{
    LogEntryPtr & entry = selected_entry->log_entry;
    return queue.processEntry([this]{ return getZooKeeper(); }, entry, [&](LogEntryPtr & entry_to_process)
    {
        try
        {
            return executeLogEntry(*entry_to_process);
        }
        catch (const Exception & e)
        {
            if (e.code() == ErrorCodes::NO_REPLICA_HAS_PART)
            {
                /// If no one has the right part, probably not all replicas work; We will not write to log with Error level.
                LOG_INFO(log, fmt::runtime(e.displayText()));
            }
            else if (e.code() == ErrorCodes::ABORTED)
            {
                /// Interrupted merge or downloading a part is not an error.
                LOG_INFO(log, fmt::runtime(e.message()));
            }
            else if (e.code() == ErrorCodes::PART_IS_TEMPORARILY_LOCKED)
            {
                /// Part cannot be added temporarily
                LOG_INFO(log, fmt::runtime(e.displayText()));
                cleanup_thread.wakeup();
            }
            else
                tryLogCurrentException(log, __PRETTY_FUNCTION__);

            /** This exception will be written to the queue element, and it can be looked up using `system.replication_queue` table.
              * The thread that performs this action will sleep a few seconds after the exception.
              * See `queue.processEntry` function.
              */
            throw;
        }
        catch (...)
        {
            tryLogCurrentException(log, __PRETTY_FUNCTION__);
            throw;
        }
    });
}

bool StorageReplicatedMergeTree::scheduleDataProcessingJob(BackgroundJobsAssignee & assignee)
{
    /// If replication queue is stopped exit immediately as we successfully executed the task
    if (queue.actions_blocker.isCancelled())
        return false;

    /// This object will mark the element of the queue as running.
    ReplicatedMergeTreeQueue::SelectedEntryPtr selected_entry = selectQueueEntry();

    if (!selected_entry)
        return false;

    auto job_type = selected_entry->log_entry->type;

    /// Depending on entry type execute in fetches (small) pool or big merge_mutate pool
    if (job_type == LogEntry::GET_PART)
    {
        assignee.scheduleFetchTask(std::make_shared<ExecutableLambdaAdapter>(
            [this, selected_entry] () mutable
            {
                return processQueueEntry(selected_entry);
            }, common_assignee_trigger, getStorageID()));
        return true;
    }
    else if (job_type == LogEntry::MERGE_PARTS)
    {
        auto task = std::make_shared<MergeFromLogEntryTask>(selected_entry, *this, common_assignee_trigger);
        assignee.scheduleMergeMutateTask(task);
        return true;
    }
    else if (job_type == LogEntry::MUTATE_PART)
    {
        auto task = std::make_shared<MutateFromLogEntryTask>(selected_entry, *this, common_assignee_trigger);
        assignee.scheduleMergeMutateTask(task);
        return true;
    }
    else
    {
        assignee.scheduleCommonTask(std::make_shared<ExecutableLambdaAdapter>(
            [this, selected_entry] () mutable
            {
                return processQueueEntry(selected_entry);
            }, common_assignee_trigger, getStorageID()), /* need_trigger */ true);
        return true;
    }
}


bool StorageReplicatedMergeTree::canExecuteFetch(const ReplicatedMergeTreeLogEntry & entry, String & disable_reason) const
{
    if (fetcher.blocker.isCancelled())
    {
        disable_reason = fmt::format("Not executing fetch of part {} because replicated fetches are cancelled now.", entry.new_part_name);
        return false;
    }

    size_t busy_threads_in_pool = CurrentMetrics::values[CurrentMetrics::BackgroundFetchesPoolTask].load(std::memory_order_relaxed);
    if (busy_threads_in_pool >= replicated_fetches_pool_size)
    {
        disable_reason = fmt::format("Not executing fetch of part {} because {} fetches already executing, max {}.", entry.new_part_name, busy_threads_in_pool, replicated_fetches_pool_size);
        return false;
    }

    if (replicated_fetches_throttler->isThrottling())
    {
        disable_reason = fmt::format("Not executing fetch of part {} because fetches have already throttled by network settings "
                                     "<max_replicated_fetches_network_bandwidth> or <max_replicated_fetches_network_bandwidth_for_server>.", entry.new_part_name);
        return false;
    }

    return true;
}

bool StorageReplicatedMergeTree::partIsAssignedToBackgroundOperation(const DataPartPtr & part) const
{
    return queue.isVirtualPart(part);
}

void StorageReplicatedMergeTree::mergeSelectingTask()
{
    if (!is_leader)
        return;

    const auto storage_settings_ptr = getSettings();
    const bool deduplicate = false; /// TODO: read deduplicate option from table config
    const Names deduplicate_by_columns = {};
    CreateMergeEntryResult create_result = CreateMergeEntryResult::Other;

    try
    {
        /// We must select parts for merge under merge_selecting_mutex because other threads
        /// (OPTIMIZE queries) can assign new merges.
        std::lock_guard merge_selecting_lock(merge_selecting_mutex);

        auto zookeeper = getZooKeeperAndAssertNotReadonly();

        ReplicatedMergeTreeMergePredicate merge_pred = queue.getMergePredicate(zookeeper);

        /// If many merges is already queued, then will queue only small enough merges.
        /// Otherwise merge queue could be filled with only large merges,
        /// and in the same time, many small parts could be created and won't be merged.

        auto merges_and_mutations_queued = queue.countMergesAndPartMutations();
        size_t merges_and_mutations_sum = merges_and_mutations_queued.merges + merges_and_mutations_queued.mutations;
        if (merges_and_mutations_sum >= storage_settings_ptr->max_replicated_merges_in_queue)
        {
            LOG_TRACE(log, "Number of queued merges ({}) and part mutations ({})"
                " is greater than max_replicated_merges_in_queue ({}), so won't select new parts to merge or mutate.",
                merges_and_mutations_queued.merges,
                merges_and_mutations_queued.mutations,
                storage_settings_ptr->max_replicated_merges_in_queue);
        }
        else
        {
            UInt64 max_source_parts_size_for_merge = merger_mutator.getMaxSourcePartsSizeForMerge(
                storage_settings_ptr->max_replicated_merges_in_queue, merges_and_mutations_sum);

            UInt64 max_source_part_size_for_mutation = merger_mutator.getMaxSourcePartSizeForMutation();

            bool merge_with_ttl_allowed = merges_and_mutations_queued.merges_with_ttl < storage_settings_ptr->max_replicated_merges_with_ttl_in_queue &&
                getTotalMergesWithTTLInMergeList() < storage_settings_ptr->max_number_of_merges_with_ttl_in_pool;

            auto future_merged_part = std::make_shared<FutureMergedMutatedPart>();
            if (storage_settings.get()->assign_part_uuids)
                future_merged_part->uuid = UUIDHelpers::generateV4();

            if (max_source_parts_size_for_merge > 0 &&
                merger_mutator.selectPartsToMerge(future_merged_part, false, max_source_parts_size_for_merge, merge_pred, merge_with_ttl_allowed, NO_TRANSACTION_PTR, nullptr) == SelectPartsDecision::SELECTED)
            {
                create_result = createLogEntryToMergeParts(
                    zookeeper,
                    future_merged_part->parts,
                    future_merged_part->name,
                    future_merged_part->uuid,
                    future_merged_part->type,
                    deduplicate,
                    deduplicate_by_columns,
                    nullptr,
                    merge_pred.getVersion(),
                    future_merged_part->merge_type);
            }
            /// If there are many mutations in queue, it may happen, that we cannot enqueue enough merges to merge all new parts
            else if (max_source_part_size_for_mutation > 0 && queue.countMutations() > 0
                     && merges_and_mutations_queued.mutations < storage_settings_ptr->max_replicated_mutations_in_queue)
            {
                /// Choose a part to mutate.
                DataPartsVector data_parts = getDataPartsVectorForInternalUsage();
                for (const auto & part : data_parts)
                {
                    if (part->getBytesOnDisk() > max_source_part_size_for_mutation)
                        continue;

                    std::optional<std::pair<Int64, int>> desired_mutation_version = merge_pred.getDesiredMutationVersion(part);
                    if (!desired_mutation_version)
                        continue;

                    create_result = createLogEntryToMutatePart(
                        *part,
                        future_merged_part->uuid,
                        desired_mutation_version->first,
                        desired_mutation_version->second,
                        merge_pred.getVersion());

                    if (create_result == CreateMergeEntryResult::Ok ||
                        create_result == CreateMergeEntryResult::LogUpdated)
                        break;
                }
            }
        }
    }
    catch (...)
    {
        tryLogCurrentException(log, __PRETTY_FUNCTION__);
    }

    if (!is_leader)
        return;

    if (create_result != CreateMergeEntryResult::Ok
        && create_result != CreateMergeEntryResult::LogUpdated)
    {
        merge_selecting_task->scheduleAfter(storage_settings_ptr->merge_selecting_sleep_ms);
    }
    else
    {
        merge_selecting_task->schedule();
    }
}


void StorageReplicatedMergeTree::mutationsFinalizingTask()
{
    bool needs_reschedule = false;

    try
    {
        needs_reschedule = queue.tryFinalizeMutations(getZooKeeperAndAssertNotReadonly());
    }
    catch (...)
    {
        tryLogCurrentException(log, __PRETTY_FUNCTION__);
        needs_reschedule = true;
    }

    if (needs_reschedule)
    {
        mutations_finalizing_task->scheduleAfter(MUTATIONS_FINALIZING_SLEEP_MS);
    }
    else
    {
        /// Even if no mutations seems to be done or appeared we are trying to
        /// finalize them in background because manual control the launch of
        /// this function is error prone. This can lead to mutations that
        /// processed all the parts but have is_done=0 state for a long time. Or
        /// killed mutations, which are also considered as undone.
        mutations_finalizing_task->scheduleAfter(MUTATIONS_FINALIZING_IDLE_SLEEP_MS);
    }
}


StorageReplicatedMergeTree::CreateMergeEntryResult StorageReplicatedMergeTree::createLogEntryToMergeParts(
    zkutil::ZooKeeperPtr & zookeeper,
    const DataPartsVector & parts,
    const String & merged_name,
    const UUID & merged_part_uuid,
    const MergeTreeDataPartType & merged_part_type,
    bool deduplicate,
    const Names & deduplicate_by_columns,
    ReplicatedMergeTreeLogEntryData * out_log_entry,
    int32_t log_version,
    MergeType merge_type)
{
    std::vector<std::future<Coordination::ExistsResponse>> exists_futures;
    exists_futures.reserve(parts.size());
    for (const auto & part : parts)
        exists_futures.emplace_back(zookeeper->asyncExists(fs::path(replica_path) / "parts" / part->name));

    bool all_in_zk = true;
    for (size_t i = 0; i < parts.size(); ++i)
    {
        /// If there is no information about part in ZK, we will not merge it.
        if (exists_futures[i].get().error == Coordination::Error::ZNONODE)
        {
            all_in_zk = false;

            const auto & part = parts[i];
            if (part->modification_time + MAX_AGE_OF_LOCAL_PART_THAT_WASNT_ADDED_TO_ZOOKEEPER < time(nullptr))
            {
                LOG_WARNING(log, "Part {} (that was selected for merge) with age {} seconds exists locally but not in ZooKeeper. Won't do merge with that part and will check it.", part->name, (time(nullptr) - part->modification_time));
                enqueuePartForCheck(part->name);
            }
        }
    }

    if (!all_in_zk)
        return CreateMergeEntryResult::MissingPart;

    ReplicatedMergeTreeLogEntryData entry;
    entry.type = LogEntry::MERGE_PARTS;
    entry.source_replica = replica_name;
    entry.new_part_name = merged_name;
    entry.new_part_uuid = merged_part_uuid;
    entry.new_part_type = merged_part_type;
    entry.merge_type = merge_type;
    entry.deduplicate = deduplicate;
    entry.deduplicate_by_columns = deduplicate_by_columns;
    entry.create_time = time(nullptr);

    for (const auto & part : parts)
        entry.source_parts.push_back(part->name);

    Coordination::Requests ops;
    Coordination::Responses responses;

    ops.emplace_back(zkutil::makeCreateRequest(
        fs::path(zookeeper_path) / "log/log-", entry.toString(),
        zkutil::CreateMode::PersistentSequential));

    ops.emplace_back(zkutil::makeSetRequest(
        fs::path(zookeeper_path) / "log", "", log_version)); /// Check and update version.

    Coordination::Error code = zookeeper->tryMulti(ops, responses);

    if (code == Coordination::Error::ZOK)
    {
        String path_created = dynamic_cast<const Coordination::CreateResponse &>(*responses.front()).path_created;
        entry.znode_name = path_created.substr(path_created.find_last_of('/') + 1);

        ProfileEvents::increment(ProfileEvents::CreatedLogEntryForMerge);
        LOG_TRACE(log, "Created log entry {} for merge {}", path_created, merged_name);
    }
    else if (code == Coordination::Error::ZBADVERSION)
    {
        ProfileEvents::increment(ProfileEvents::NotCreatedLogEntryForMerge);
        LOG_TRACE(log, "Log entry is not created for merge {} because log was updated", merged_name);
        return CreateMergeEntryResult::LogUpdated;
    }
    else
    {
        zkutil::KeeperMultiException::check(code, ops, responses);
    }

    if (out_log_entry)
        *out_log_entry = entry;

    return CreateMergeEntryResult::Ok;
}


StorageReplicatedMergeTree::CreateMergeEntryResult StorageReplicatedMergeTree::createLogEntryToMutatePart(
    const IMergeTreeDataPart & part, const UUID & new_part_uuid, Int64 mutation_version, int32_t alter_version, int32_t log_version)
{
    auto zookeeper = getZooKeeper();

    /// If there is no information about part in ZK, we will not mutate it.
    if (!zookeeper->exists(fs::path(replica_path) / "parts" / part.name))
    {
        if (part.modification_time + MAX_AGE_OF_LOCAL_PART_THAT_WASNT_ADDED_TO_ZOOKEEPER < time(nullptr))
        {
            LOG_WARNING(log, "Part {} (that was selected for mutation) with age {} seconds exists locally but not in ZooKeeper."
                " Won't mutate that part and will check it.", part.name, (time(nullptr) - part.modification_time));
            enqueuePartForCheck(part.name);
        }

        return CreateMergeEntryResult::MissingPart;
    }

    MergeTreePartInfo new_part_info = part.info;
    new_part_info.mutation = mutation_version;

    String new_part_name = part.getNewName(new_part_info);

    ReplicatedMergeTreeLogEntryData entry;
    entry.type = LogEntry::MUTATE_PART;
    entry.source_replica = replica_name;
    entry.source_parts.push_back(part.name);
    entry.new_part_name = new_part_name;
    entry.new_part_uuid = new_part_uuid;
    entry.create_time = time(nullptr);
    entry.alter_version = alter_version;

    Coordination::Requests ops;
    Coordination::Responses responses;

    ops.emplace_back(zkutil::makeCreateRequest(
        fs::path(zookeeper_path) / "log/log-", entry.toString(),
        zkutil::CreateMode::PersistentSequential));

    ops.emplace_back(zkutil::makeSetRequest(
        fs::path(zookeeper_path) / "log", "", log_version)); /// Check and update version.

    Coordination::Error code = zookeeper->tryMulti(ops, responses);

    if (code == Coordination::Error::ZBADVERSION)
    {
        ProfileEvents::increment(ProfileEvents::NotCreatedLogEntryForMutation);
        LOG_TRACE(log, "Log entry is not created for mutation {} because log was updated", new_part_name);
        return CreateMergeEntryResult::LogUpdated;
    }

    zkutil::KeeperMultiException::check(code, ops, responses);

    ProfileEvents::increment(ProfileEvents::CreatedLogEntryForMutation);
    LOG_TRACE(log, "Created log entry for mutation {}", new_part_name);
    return CreateMergeEntryResult::Ok;
}


void StorageReplicatedMergeTree::removePartFromZooKeeper(const String & part_name, Coordination::Requests & ops, bool has_children)
{
    String part_path = fs::path(replica_path) / "parts" / part_name;

    if (has_children)
    {
        ops.emplace_back(zkutil::makeRemoveRequest(fs::path(part_path) / "checksums", -1));
        ops.emplace_back(zkutil::makeRemoveRequest(fs::path(part_path) / "columns", -1));
    }
    ops.emplace_back(zkutil::makeRemoveRequest(part_path, -1));
}

void StorageReplicatedMergeTree::removePartFromZooKeeper(const String & part_name)
{
    auto zookeeper = getZooKeeper();
    String part_path = fs::path(replica_path) / "parts" / part_name;
    Coordination::Stat stat;

    /// Part doesn't exist, nothing to remove
    if (!zookeeper->exists(part_path, &stat))
        return;

    Coordination::Requests ops;

    removePartFromZooKeeper(part_name, ops, stat.numChildren > 0);
    zookeeper->multi(ops);
}

void StorageReplicatedMergeTree::removePartAndEnqueueFetch(const String & part_name)
{
    auto zookeeper = getZooKeeper();

    /// We don't know exactly what happened to broken part
    /// and we are going to remove all covered log entries.
    /// It's quite dangerous, so clone covered parts to detached.
    auto broken_part_info = MergeTreePartInfo::fromPartName(part_name, format_version);

    auto partition_range = getVisibleDataPartsVectorInPartition(getContext(), broken_part_info.partition_id);
    for (const auto & part : partition_range)
    {
        if (!broken_part_info.contains(part->info))
            continue;

        /// Broken part itself either already moved to detached or does not exist.
        assert(broken_part_info != part->info);
        part->makeCloneInDetached("covered-by-broken", getInMemoryMetadataPtr());
    }

    /// It's possible that queue contains entries covered by part_name.
    /// For example, we had GET_PART all_1_42_5 and MUTATE_PART all_1_42_5_63,
    /// then all_1_42_5_63 was executed by fetching, but part was written to disk incorrectly.
    /// In this case we have to remove it as broken and create GET_PART all_1_42_5_63 to fetch it again,
    /// but GET_PART all_1_42_5 may be still in the queue.
    /// We should remove all covered entries before creating GET_PART entry, because:
    ///    1. In the situation described above, we do not know how to merge/mutate all_1_42_5_63 from all_1_42_5,
    ///       so GET_PART all_1_42_5 (and all source parts) is useless. The only thing we can do is to fetch all_1_42_5_63.
    ///    2. If all_1_42_5_63 is lost, then replication may stuck waiting for all_1_42_5_63 to appear,
    ///       because we may have some covered parts (more precisely, parts with the same min and max blocks)
    queue.removePartProducingOpsInRange(zookeeper, broken_part_info, {});

    String part_path = fs::path(replica_path) / "parts" / part_name;

    Coordination::Requests ops;

    time_t part_create_time = 0;
    Coordination::Stat stat;
    if (zookeeper->exists(part_path, &stat))
    {
        /// Update version of /is_lost node to avoid race condition with cloneReplica(...).
        /// cloneReplica(...) expects that if some entry was executed, then its new_part_name is added to /parts,
        /// but we are going to remove it from /parts and add to queue again.
        Coordination::Stat is_lost_stat;
        String is_lost_value = zookeeper->get(replica_path + "/is_lost", &is_lost_stat);
        assert(is_lost_value == "0");
        ops.emplace_back(zkutil::makeSetRequest(replica_path + "/is_lost", is_lost_value, is_lost_stat.version));

        part_create_time = stat.ctime / 1000;
        removePartFromZooKeeper(part_name, ops, stat.numChildren > 0);
    }

    LogEntryPtr log_entry = std::make_shared<LogEntry>();
    log_entry->type = LogEntry::GET_PART;
    log_entry->create_time = part_create_time;
    log_entry->source_replica = "";
    log_entry->new_part_name = part_name;

    ops.emplace_back(zkutil::makeCreateRequest(
        fs::path(replica_path) / "queue/queue-", log_entry->toString(),
        zkutil::CreateMode::PersistentSequential));

    auto results = zookeeper->multi(ops);

    String path_created = dynamic_cast<const Coordination::CreateResponse &>(*results.back()).path_created;
    log_entry->znode_name = path_created.substr(path_created.find_last_of('/') + 1);
    queue.insert(zookeeper, log_entry);
}


void StorageReplicatedMergeTree::startBeingLeader()
{
    auto zookeeper = getZooKeeper();
    assert(zookeeper);
    if (!getSettings()->replicated_can_become_leader)
    {
        LOG_INFO(log, "Will not enter leader election because replicated_can_become_leader=0");
        return;
    }

    zkutil::checkNoOldLeaders(log, *zookeeper, fs::path(zookeeper_path) / "leader_election");

    LOG_INFO(log, "Became leader");
    is_leader = true;
}

void StorageReplicatedMergeTree::stopBeingLeader()
{
    if (!is_leader)
        return;

    LOG_INFO(log, "Stopped being leader");
    is_leader = false;
}

ConnectionTimeouts StorageReplicatedMergeTree::getFetchPartHTTPTimeouts(ContextPtr local_context)
{
    auto timeouts = ConnectionTimeouts::getHTTPTimeouts(local_context);
    auto settings = getSettings();

    if (settings->replicated_fetches_http_connection_timeout.changed)
        timeouts.connection_timeout = settings->replicated_fetches_http_connection_timeout;

    if (settings->replicated_fetches_http_send_timeout.changed)
        timeouts.send_timeout = settings->replicated_fetches_http_send_timeout;

    if (settings->replicated_fetches_http_receive_timeout.changed)
        timeouts.receive_timeout = settings->replicated_fetches_http_receive_timeout;

    return timeouts;
}

bool StorageReplicatedMergeTree::checkReplicaHavePart(const String & replica, const String & part_name)
{
    auto zookeeper = getZooKeeper();
    return zookeeper->exists(fs::path(zookeeper_path) / "replicas" / replica / "parts" / part_name);
}

String StorageReplicatedMergeTree::findReplicaHavingPart(const String & part_name, bool active)
{
    auto zookeeper = getZooKeeper();
    Strings replicas = zookeeper->getChildren(fs::path(zookeeper_path) / "replicas");

    /// Select replicas in uniformly random order.
    std::shuffle(replicas.begin(), replicas.end(), thread_local_rng);

    LOG_TRACE(log, "Candidate replicas: {}", replicas.size());

    for (const String & replica : replicas)
    {
        /// We aren't interested in ourself.
        if (replica == replica_name)
            continue;

        LOG_TRACE(log, "Candidate replica: {}", replica);

        if (checkReplicaHavePart(replica, part_name) &&
            (!active || zookeeper->exists(fs::path(zookeeper_path) / "replicas" / replica / "is_active")))
            return replica;

        /// Obviously, replica could become inactive or even vanish after return from this method.
    }

    return {};
}

String StorageReplicatedMergeTree::findReplicaHavingCoveringPart(LogEntry & entry, bool active)
{
    auto zookeeper = getZooKeeper();
    Strings replicas = zookeeper->getChildren(fs::path(zookeeper_path) / "replicas");

    /// Select replicas in uniformly random order.
    std::shuffle(replicas.begin(), replicas.end(), thread_local_rng);

    for (const String & replica : replicas)
    {
        if (replica == replica_name)
            continue;

        if (active && !zookeeper->exists(fs::path(zookeeper_path) / "replicas" / replica / "is_active"))
            continue;

        String largest_part_found;
        Strings parts = zookeeper->getChildren(fs::path(zookeeper_path) / "replicas" / replica / "parts");
        for (const String & part_on_replica : parts)
        {
            if (part_on_replica == entry.new_part_name
                || MergeTreePartInfo::contains(part_on_replica, entry.new_part_name, format_version))
            {
                if (largest_part_found.empty()
                    || MergeTreePartInfo::contains(part_on_replica, largest_part_found, format_version))
                {
                    largest_part_found = part_on_replica;
                }
            }
        }

        if (!largest_part_found.empty())
        {
            bool the_same_part = largest_part_found == entry.new_part_name;

            /// Make a check in case if selected part differs from source part
            if (!the_same_part)
            {
                String reject_reason;
                if (!queue.addFuturePartIfNotCoveredByThem(largest_part_found, entry, reject_reason))
                {
                    LOG_INFO(log, "Will not fetch part {} covering {}. {}", largest_part_found, entry.new_part_name, reject_reason);
                    return {};
                }
            }

            return replica;
        }
    }

    return {};
}


String StorageReplicatedMergeTree::findReplicaHavingCoveringPart(
    const String & part_name, bool active, String & found_part_name)
{
    auto zookeeper = getZooKeeper();
    Strings replicas = zookeeper->getChildren(fs::path(zookeeper_path) / "replicas");

    /// Select replicas in uniformly random order.
    std::shuffle(replicas.begin(), replicas.end(), thread_local_rng);

    String largest_part_found;
    String largest_replica_found;

    for (const String & replica : replicas)
    {
        if (replica == replica_name)
            continue;

        if (active && !zookeeper->exists(fs::path(zookeeper_path) / "replicas" / replica / "is_active"))
            continue;

        Strings parts = zookeeper->getChildren(fs::path(zookeeper_path) / "replicas" / replica / "parts");
        for (const String & part_on_replica : parts)
        {
            if (part_on_replica == part_name
                || MergeTreePartInfo::contains(part_on_replica, part_name, format_version))
            {
                if (largest_part_found.empty()
                    || MergeTreePartInfo::contains(part_on_replica, largest_part_found, format_version))
                {
                    largest_part_found = part_on_replica;
                    largest_replica_found = replica;
                }
            }
        }
    }

    found_part_name = largest_part_found;
    return largest_replica_found;
}


/** If a quorum is tracked for a part, update information about it in ZK.
  */
void StorageReplicatedMergeTree::updateQuorum(const String & part_name, bool is_parallel)
{
    auto zookeeper = getZooKeeper();

    /// Information on which replicas a part has been added, if the quorum has not yet been reached.
    String quorum_status_path = fs::path(zookeeper_path) / "quorum" / "status";
    if (is_parallel)
        quorum_status_path = fs::path(zookeeper_path) / "quorum" / "parallel" / part_name;
    /// The name of the previous part for which the quorum was reached.
    const String quorum_last_part_path = fs::path(zookeeper_path) / "quorum" / "last_part";

    String value;
    Coordination::Stat stat;

    /// If there is no node, then all quorum INSERTs have already reached the quorum, and nothing is needed.
    while (zookeeper->tryGet(quorum_status_path, value, &stat))
    {
        ReplicatedMergeTreeQuorumEntry quorum_entry(value);
        if (quorum_entry.part_name != part_name)
        {
            LOG_TRACE(log, "Quorum {}, already achieved for part {} current part {}",
                      quorum_status_path, part_name, quorum_entry.part_name);
            /// The quorum has already been achieved. Moreover, another INSERT with a quorum has already started.
            break;
        }

        quorum_entry.replicas.insert(replica_name);

        if (quorum_entry.replicas.size() >= quorum_entry.required_number_of_replicas)
        {
            /// The quorum is reached. Delete the node, and update information about the last part that was successfully written with quorum.
            LOG_TRACE(log, "Got {} replicas confirmed quorum {}, going to remove node",
                      quorum_entry.replicas.size(), quorum_status_path);

            Coordination::Requests ops;
            Coordination::Responses responses;

            if (!is_parallel)
            {
                Coordination::Stat added_parts_stat;
                String old_added_parts = zookeeper->get(quorum_last_part_path, &added_parts_stat);

                ReplicatedMergeTreeQuorumAddedParts parts_with_quorum(format_version);

                if (!old_added_parts.empty())
                    parts_with_quorum.fromString(old_added_parts);

                auto part_info = MergeTreePartInfo::fromPartName(part_name, format_version);
                /// We store one last part which reached quorum for each partition.
                parts_with_quorum.added_parts[part_info.partition_id] = part_name;

                String new_added_parts = parts_with_quorum.toString();

                ops.emplace_back(zkutil::makeRemoveRequest(quorum_status_path, stat.version));
                ops.emplace_back(zkutil::makeSetRequest(quorum_last_part_path, new_added_parts, added_parts_stat.version));
            }
            else
                ops.emplace_back(zkutil::makeRemoveRequest(quorum_status_path, stat.version));

            auto code = zookeeper->tryMulti(ops, responses);

            if (code == Coordination::Error::ZOK)
            {
                break;
            }
            else if (code == Coordination::Error::ZNONODE)
            {
                /// The quorum has already been achieved.
                break;
            }
            else if (code == Coordination::Error::ZBADVERSION)
            {
                /// Node was updated meanwhile. We must re-read it and repeat all the actions.
                continue;
            }
            else
                throw Coordination::Exception(code, quorum_status_path);
        }
        else
        {
            LOG_TRACE(log, "Quorum {} still not satisfied (have only {} replicas), updating node",
                      quorum_status_path, quorum_entry.replicas.size());
            /// We update the node, registering there one more replica.
            auto code = zookeeper->trySet(quorum_status_path, quorum_entry.toString(), stat.version);

            if (code == Coordination::Error::ZOK)
            {
                break;
            }
            else if (code == Coordination::Error::ZNONODE)
            {
                /// The quorum has already been achieved.
                break;
            }
            else if (code == Coordination::Error::ZBADVERSION)
            {
                /// Node was updated meanwhile. We must re-read it and repeat all the actions.
                continue;
            }
            else
                throw Coordination::Exception(code, quorum_status_path);
        }
    }
}


void StorageReplicatedMergeTree::cleanLastPartNode(const String & partition_id)
{
    auto zookeeper = getZooKeeper();

    /// The name of the previous part for which the quorum was reached.
    const String quorum_last_part_path = fs::path(zookeeper_path) / "quorum" / "last_part";

    /// Delete information from "last_part" node.

    while (true)
    {
        Coordination::Stat added_parts_stat;
        String old_added_parts = zookeeper->get(quorum_last_part_path, &added_parts_stat);

        ReplicatedMergeTreeQuorumAddedParts parts_with_quorum(format_version);

        if (!old_added_parts.empty())
            parts_with_quorum.fromString(old_added_parts);

        /// Delete information about particular partition.
        if (!parts_with_quorum.added_parts.contains(partition_id))
        {
            /// There is no information about interested part.
            break;
        }

        parts_with_quorum.added_parts.erase(partition_id);

        String new_added_parts = parts_with_quorum.toString();

        auto code = zookeeper->trySet(quorum_last_part_path, new_added_parts, added_parts_stat.version);

        if (code == Coordination::Error::ZOK)
        {
            break;
        }
        else if (code == Coordination::Error::ZNONODE)
        {
            /// Node is deleted. It is impossible, but it is Ok.
            break;
        }
        else if (code == Coordination::Error::ZBADVERSION)
        {
            /// Node was updated meanwhile. We must re-read it and repeat all the actions.
            continue;
        }
        else
            throw Coordination::Exception(code, quorum_last_part_path);
    }
}


bool StorageReplicatedMergeTree::partIsInsertingWithParallelQuorum(const MergeTreePartInfo & part_info) const
{
    auto zookeeper = getZooKeeper();
    return zookeeper->exists(fs::path(zookeeper_path) / "quorum" / "parallel" / part_info.getPartName());
}


bool StorageReplicatedMergeTree::partIsLastQuorumPart(const MergeTreePartInfo & part_info) const
{
    auto zookeeper = getZooKeeper();

    const String parts_with_quorum_path = fs::path(zookeeper_path) / "quorum" / "last_part";

    String parts_with_quorum_str = zookeeper->get(parts_with_quorum_path);

    if (parts_with_quorum_str.empty())
        return false;

    ReplicatedMergeTreeQuorumAddedParts parts_with_quorum(format_version);
    parts_with_quorum.fromString(parts_with_quorum_str);

    auto partition_it = parts_with_quorum.added_parts.find(part_info.partition_id);
    if (partition_it == parts_with_quorum.added_parts.end())
        return false;

    return partition_it->second == part_info.getPartName();
}


bool StorageReplicatedMergeTree::fetchPart(const String & part_name, const StorageMetadataPtr & metadata_snapshot,
    const String & source_replica_path, bool to_detached, size_t quorum, zkutil::ZooKeeper::Ptr zookeeper_, bool try_fetch_shared)
{
    auto zookeeper = zookeeper_ ? zookeeper_ : getZooKeeper();
    const auto part_info = MergeTreePartInfo::fromPartName(part_name, format_version);

    if (!to_detached)
    {
        if (auto part = getPartIfExists(part_info, {MergeTreeDataPartState::Outdated, MergeTreeDataPartState::Deleting}))
        {
            LOG_DEBUG(log, "Part {} should be deleted after previous attempt before fetch", part->name);
            /// Force immediate parts cleanup to delete the part that was left from the previous fetch attempt.
            cleanup_thread.wakeup();
            return false;
        }
    }

    {
        std::lock_guard lock(currently_fetching_parts_mutex);
        if (!currently_fetching_parts.insert(part_name).second)
        {
            LOG_DEBUG(log, "Part {} is already fetching right now", part_name);
            return false;
        }
    }

    SCOPE_EXIT_MEMORY
    ({
        std::lock_guard lock(currently_fetching_parts_mutex);
        currently_fetching_parts.erase(part_name);
    });

    LOG_DEBUG(log, "Fetching part {} from {}", part_name, source_replica_path);

    TableLockHolder table_lock_holder;
    if (!to_detached)
        table_lock_holder = lockForShare(RWLockImpl::NO_QUERY, getSettings()->lock_acquire_timeout_for_background_operations);

    /// Logging
    Stopwatch stopwatch;
    MutableDataPartPtr part;
    DataPartsVector replaced_parts;

    auto write_part_log = [&] (const ExecutionStatus & execution_status)
    {
        writePartLog(
            PartLogElement::DOWNLOAD_PART, execution_status, stopwatch.elapsed(),
            part_name, part, replaced_parts, nullptr);
    };

    DataPartPtr part_to_clone;
    {
        /// If the desired part is a result of a part mutation, try to find the source part and compare
        /// its checksums to the checksums of the desired part. If they match, we can just clone the local part.

        /// If we have the source part, its part_info will contain covered_part_info.
        auto covered_part_info = part_info;
        covered_part_info.mutation = 0;
        auto source_part = getActiveContainingPart(covered_part_info);

        if (source_part)
        {
            auto source_part_header = ReplicatedMergeTreePartHeader::fromColumnsAndChecksums(
                source_part->getColumns(), source_part->checksums);

            String part_path = fs::path(source_replica_path) / "parts" / part_name;
            String part_znode = zookeeper->get(part_path);

            std::optional<ReplicatedMergeTreePartHeader> desired_part_header;
            if (!part_znode.empty())
            {
                desired_part_header = ReplicatedMergeTreePartHeader::fromString(part_znode);
            }
            else
            {
                String columns_str;
                String checksums_str;

                if (zookeeper->tryGet(fs::path(part_path) / "columns", columns_str) &&
                    zookeeper->tryGet(fs::path(part_path) / "checksums", checksums_str))
                {
                    desired_part_header = ReplicatedMergeTreePartHeader::fromColumnsAndChecksumsZNodes(columns_str, checksums_str);
                }
                else
                {
                    LOG_INFO(log, "Not checking checksums of part {} with replica {} because part was removed from ZooKeeper", part_name, source_replica_path);
                }
            }

            /// Checking both checksums and columns hash. For example we can have empty part
            /// with same checksums but different columns. And we attaching it exception will
            /// be thrown.
            if (desired_part_header
                && source_part_header.getColumnsHash() == desired_part_header->getColumnsHash()
                && source_part_header.getChecksums() == desired_part_header->getChecksums())
            {
                LOG_TRACE(log, "Found local part {} with the same checksums and columns hash as {}", source_part->name, part_name);
                part_to_clone = source_part;
            }
        }

    }

    ReplicatedMergeTreeAddress address;
    ConnectionTimeouts timeouts;
    String interserver_scheme;
    InterserverCredentialsPtr credentials;
    std::optional<CurrentlySubmergingEmergingTagger> tagger_ptr;
    std::function<MutableDataPartPtr()> get_part;
    MergeTreeData::HardlinkedFiles hardlinked_files;
    scope_guard part_to_clone_lock;

    if (part_to_clone)
    {
        get_part = [&, part_to_clone]()
        {
            auto [cloned_part, lock] = cloneAndLoadDataPartOnSameDisk(part_to_clone, "tmp_clone_", part_info, metadata_snapshot, NO_TRANSACTION_PTR, &hardlinked_files, false);
            part_to_clone_lock = std::move(lock);
            return cloned_part;
        };
    }
    else
    {
        address.fromString(zookeeper->get(fs::path(source_replica_path) / "host"));
        timeouts = getFetchPartHTTPTimeouts(getContext());

        credentials = getContext()->getInterserverCredentials();
        interserver_scheme = getContext()->getInterserverScheme();

        get_part = [&, address, timeouts, credentials, interserver_scheme]()
        {
            if (interserver_scheme != address.scheme)
                throw Exception("Interserver schemes are different: '" + interserver_scheme
                    + "' != '" + address.scheme + "', can't fetch part from " + address.host,
                    ErrorCodes::INTERSERVER_SCHEME_DOESNT_MATCH);

            return fetcher.fetchPart(
                metadata_snapshot,
                getContext(),
                part_name,
                source_replica_path,
                address.host,
                address.replication_port,
                timeouts,
                credentials->getUser(),
                credentials->getPassword(),
                interserver_scheme,
                replicated_fetches_throttler,
                to_detached,
                "",
                &tagger_ptr,
                try_fetch_shared);
        };
    }

    try
    {
        part = get_part();

        auto builder = part->data_part_storage->getBuilder();
        if (!to_detached)
        {
            Transaction transaction(*this, NO_TRANSACTION_RAW);
            renameTempPartAndReplace(part, transaction, builder);

            replaced_parts = checkPartChecksumsAndCommit(transaction, part, hardlinked_files);

            /** If a quorum is tracked for this part, you must update it.
              * If you do not have time, in case of losing the session, when you restart the server - see the `ReplicatedMergeTreeRestartingThread::updateQuorumIfWeHavePart` method.
              */
            if (quorum)
            {
                /// Check if this quorum insert is parallel or not
                if (zookeeper->exists(fs::path(zookeeper_path) / "quorum" / "parallel" / part_name))
                    updateQuorum(part_name, true);
                else if (zookeeper->exists(fs::path(zookeeper_path) / "quorum" / "status"))
                    updateQuorum(part_name, false);
            }

            /// merged parts that are still inserted with quorum. if it only contains one block, it hasn't been merged before
            if (part_info.level != 0 || part_info.mutation != 0)
            {
                Strings quorum_parts = zookeeper->getChildren(fs::path(zookeeper_path) / "quorum" / "parallel");
                for (const String & quorum_part : quorum_parts)
                {
                    auto quorum_part_info = MergeTreePartInfo::fromPartName(quorum_part, format_version);
                    if (part_info.contains(quorum_part_info))
                        updateQuorum(quorum_part, true);
                }
            }

            merge_selecting_task->schedule();

            for (const auto & replaced_part : replaced_parts)
            {
                LOG_DEBUG(log, "Part {} is rendered obsolete by fetching part {}", replaced_part->name, part_name);
                ProfileEvents::increment(ProfileEvents::ObsoleteReplicatedParts);
            }

            write_part_log({});
        }
        else
        {
            // The fetched part is valuable and should not be cleaned like a temp part.
            part->is_temp = false;
            part->renameTo(fs::path("detached") / part_name, true, builder);
            builder->commit();
        }
    }
    catch (const Exception & e)
    {
        /// The same part is being written right now (but probably it's not committed yet).
        /// We will check the need for fetch later.
        if (e.code() == ErrorCodes::DIRECTORY_ALREADY_EXISTS)
        {
            LOG_TRACE(log, "Not fetching part: {}", e.message());
            return false;
        }

        throw;
    }
    catch (...)
    {
        if (!to_detached)
            write_part_log(ExecutionStatus::fromCurrentException());

        throw;
    }

    ProfileEvents::increment(ProfileEvents::ReplicatedPartFetches);

    if (part_to_clone)
        LOG_DEBUG(log, "Cloned part {} from {}{}", part_name, part_to_clone->name, to_detached ? " (to 'detached' directory)" : "");
    else
        LOG_DEBUG(log, "Fetched part {} from {}{}", part_name, source_replica_path, to_detached ? " (to 'detached' directory)" : "");

    return true;
}


DataPartStoragePtr StorageReplicatedMergeTree::fetchExistsPart(
    const String & part_name,
    const StorageMetadataPtr & metadata_snapshot,
    const String & source_replica_path,
    DiskPtr replaced_disk,
    String replaced_part_path)
{
    auto zookeeper = getZooKeeper();
    const auto part_info = MergeTreePartInfo::fromPartName(part_name, format_version);

    if (auto part = getPartIfExists(part_info, {MergeTreeDataPartState::Outdated, MergeTreeDataPartState::Deleting}))
    {
        LOG_DEBUG(log, "Part {} should be deleted after previous attempt before fetch", part->name);
        /// Force immediate parts cleanup to delete the part that was left from the previous fetch attempt.
        cleanup_thread.wakeup();
        return nullptr;
    }

    {
        std::lock_guard lock(currently_fetching_parts_mutex);
        if (!currently_fetching_parts.insert(part_name).second)
        {
            LOG_DEBUG(log, "Part {} is already fetching right now", part_name);
            return nullptr;
        }
    }

    SCOPE_EXIT_MEMORY
    ({
        std::lock_guard lock(currently_fetching_parts_mutex);
        currently_fetching_parts.erase(part_name);
    });

    LOG_DEBUG(log, "Fetching part {} from {}", part_name, source_replica_path);

    TableLockHolder table_lock_holder = lockForShare(RWLockImpl::NO_QUERY, getSettings()->lock_acquire_timeout_for_background_operations);

    /// Logging
    Stopwatch stopwatch;
    MutableDataPartPtr part;
    DataPartsVector replaced_parts;

    auto write_part_log = [&] (const ExecutionStatus & execution_status)
    {
        writePartLog(
            PartLogElement::DOWNLOAD_PART, execution_status, stopwatch.elapsed(),
            part_name, part, replaced_parts, nullptr);
    };

    std::function<MutableDataPartPtr()> get_part;

    ReplicatedMergeTreeAddress address(zookeeper->get(fs::path(source_replica_path) / "host"));
    auto timeouts = ConnectionTimeouts::getHTTPTimeouts(getContext());
    auto credentials = getContext()->getInterserverCredentials();
    String interserver_scheme = getContext()->getInterserverScheme();

    get_part = [&, address, timeouts, interserver_scheme, credentials]()
    {
        if (interserver_scheme != address.scheme)
            throw Exception("Interserver schemes are different: '" + interserver_scheme
                + "' != '" + address.scheme + "', can't fetch part from " + address.host,
                ErrorCodes::INTERSERVER_SCHEME_DOESNT_MATCH);

        return fetcher.fetchPart(
            metadata_snapshot, getContext(), part_name, source_replica_path,
            address.host, address.replication_port,
            timeouts, credentials->getUser(), credentials->getPassword(),
            interserver_scheme, replicated_fetches_throttler, false, "", nullptr, true,
            replaced_disk);
    };

    try
    {
        part = get_part();

        if (part->data_part_storage->getDiskName() != replaced_disk->getName())
            throw Exception("Part " + part->name + " fetched on wrong disk " + part->data_part_storage->getDiskName(), ErrorCodes::LOGICAL_ERROR);

        auto replaced_path = fs::path(replaced_part_path);
        auto builder = part->data_part_storage->getBuilder();
        builder->rename(replaced_path.parent_path(), replaced_path.filename(), nullptr, true, false);
        part->data_part_storage->onRename(replaced_path.parent_path(), replaced_path.filename());
        builder->commit();
    }
    catch (const Exception & e)
    {
        /// The same part is being written right now (but probably it's not committed yet).
        /// We will check the need for fetch later.
        if (e.code() == ErrorCodes::DIRECTORY_ALREADY_EXISTS)
        {
            LOG_TRACE(log, "Not fetching part: {}", e.message());
            return nullptr;
        }

        throw;
    }
    catch (...)
    {
        write_part_log(ExecutionStatus::fromCurrentException());
        throw;
    }

    ProfileEvents::increment(ProfileEvents::ReplicatedPartFetches);

    LOG_DEBUG(log, "Fetched part {} from {}", part_name, source_replica_path);

    return part->data_part_storage;
}

void StorageReplicatedMergeTree::startup()
{
    {
        std::lock_guard lock(initialization_mutex);
        if (!initialization_done)
        {
            startup_called = true;
            return;
        }
    }

    startupImpl();
}

void StorageReplicatedMergeTree::startupImpl()
{
    /// Do not start replication if ZooKeeper is not configured or there is no metadata in zookeeper
    if (!has_metadata_in_zookeeper.has_value() || !*has_metadata_in_zookeeper)
        return;

    try
    {
        auto zookeeper = getZooKeeper();
        InterserverIOEndpointPtr data_parts_exchange_ptr = std::make_shared<DataPartsExchange::Service>(*this);
        [[maybe_unused]] auto prev_ptr = std::atomic_exchange(&data_parts_exchange_endpoint, data_parts_exchange_ptr);
        assert(prev_ptr == nullptr);
        getContext()->getInterserverIOHandler().addEndpoint(data_parts_exchange_ptr->getId(replica_path), data_parts_exchange_ptr);

        startBeingLeader();

        /// In this thread replica will be activated.
        restarting_thread.start();

        /// Wait while restarting_thread finishing initialization.
        /// NOTE It does not mean that replication is actually started after receiving this event.
        /// It only means that an attempt to startup replication was made.
        /// Table may be still in readonly mode if this attempt failed for any reason.
        startup_event.wait();

        startBackgroundMovesIfNeeded();

        part_moves_between_shards_orchestrator.start();
    }
    catch (...)
    {
        /// Exception safety: failed "startup" does not require a call to "shutdown" from the caller.
        /// And it should be able to safely destroy table after exception in "startup" method.
        /// It means that failed "startup" must not create any background tasks that we will have to wait.
        try
        {
            shutdown();
        }
        catch (...)
        {
            std::terminate();
        }

        /// Note: after failed "startup", the table will be in a state that only allows to destroy the object.
        throw;
    }
}

void StorageReplicatedMergeTree::flush()
{
    if (flush_called.exchange(true))
        return;

    flushAllInMemoryPartsIfNeeded();
}

void StorageReplicatedMergeTree::shutdown()
{
    if (shutdown_called.exchange(true))
        return;

    /// Cancel fetches, merges and mutations to force the queue_task to finish ASAP.
    fetcher.blocker.cancelForever();
    merger_mutator.merges_blocker.cancelForever();
    parts_mover.moves_blocker.cancelForever();
    mutations_finalizing_task->deactivate();
    stopBeingLeader();

    attach_thread.shutdown();
    restarting_thread.shutdown();
    background_operations_assignee.finish();
    part_moves_between_shards_orchestrator.shutdown();

    {
        auto lock = queue.lockQueue();
        /// Cancel logs pulling after background task were cancelled. It's still
        /// required because we can trigger pullLogsToQueue during manual OPTIMIZE,
        /// MUTATE, etc. query.
        queue.pull_log_blocker.cancelForever();
    }
    background_moves_assignee.finish();

    auto data_parts_exchange_ptr = std::atomic_exchange(&data_parts_exchange_endpoint, InterserverIOEndpointPtr{});
    if (data_parts_exchange_ptr)
    {
        getContext()->getInterserverIOHandler().removeEndpointIfExists(data_parts_exchange_ptr->getId(replica_path));
        /// Ask all parts exchange handlers to finish asap. New ones will fail to start
        data_parts_exchange_ptr->blocker.cancelForever();
        /// Wait for all of them
        std::lock_guard lock(data_parts_exchange_ptr->rwlock);
    }
}


StorageReplicatedMergeTree::~StorageReplicatedMergeTree()
{
    try
    {
        shutdown();
    }
    catch (...)
    {
        tryLogCurrentException(__PRETTY_FUNCTION__);
    }
}


ReplicatedMergeTreeQuorumAddedParts::PartitionIdToMaxBlock StorageReplicatedMergeTree::getMaxAddedBlocks() const
{
    ReplicatedMergeTreeQuorumAddedParts::PartitionIdToMaxBlock max_added_blocks;

    for (const auto & data_part : getDataPartsForInternalUsage())
    {
        max_added_blocks[data_part->info.partition_id]
            = std::max(max_added_blocks[data_part->info.partition_id], data_part->info.max_block);
    }

    auto zookeeper = getZooKeeper();

    const String quorum_status_path = fs::path(zookeeper_path) / "quorum" / "status";

    String value;
    Coordination::Stat stat;

    if (zookeeper->tryGet(quorum_status_path, value, &stat))
    {
        ReplicatedMergeTreeQuorumEntry quorum_entry;
        quorum_entry.fromString(value);

        auto part_info = MergeTreePartInfo::fromPartName(quorum_entry.part_name, format_version);

        max_added_blocks[part_info.partition_id] = part_info.max_block - 1;
    }

    String added_parts_str;
    if (zookeeper->tryGet(fs::path(zookeeper_path) / "quorum" / "last_part", added_parts_str))
    {
        if (!added_parts_str.empty())
        {
            ReplicatedMergeTreeQuorumAddedParts part_with_quorum(format_version);
            part_with_quorum.fromString(added_parts_str);

            auto added_parts = part_with_quorum.added_parts;

            for (const auto & added_part : added_parts)
                if (!getActiveContainingPart(added_part.second))
                    throw Exception(
                        "Replica doesn't have part " + added_part.second
                            + " which was successfully written to quorum of other replicas."
                              " Send query to another replica or disable 'select_sequential_consistency' setting.",
                        ErrorCodes::REPLICA_IS_NOT_IN_QUORUM);

            for (const auto & max_block : part_with_quorum.getMaxInsertedBlocks())
                max_added_blocks[max_block.first] = max_block.second;
        }
    }
    return max_added_blocks;
}


void StorageReplicatedMergeTree::read(
    QueryPlan & query_plan,
    const Names & column_names,
    const StorageSnapshotPtr & storage_snapshot,
    SelectQueryInfo & query_info,
    ContextPtr local_context,
    QueryProcessingStage::Enum processed_stage,
    const size_t max_block_size,
    const unsigned num_streams)
{
    /// If true, then we will ask initiator if we can read chosen ranges
    const bool enable_parallel_reading = local_context->getClientInfo().collaborate_with_initiator;

    SCOPE_EXIT({
        /// Now, copy of parts that is required for the query, stored in the processors,
        /// while snapshot_data.parts includes all parts, even one that had been filtered out with partition pruning,
        /// reset them to avoid holding them.
        auto & snapshot_data = assert_cast<MergeTreeData::SnapshotData &>(*storage_snapshot->data);
        snapshot_data.parts = {};
    });

    /** The `select_sequential_consistency` setting has two meanings:
    * 1. To throw an exception if on a replica there are not all parts which have been written down on quorum of remaining replicas.
    * 2. Do not read parts that have not yet been written to the quorum of the replicas.
    * For this you have to synchronously go to ZooKeeper.
    */
    if (local_context->getSettingsRef().select_sequential_consistency)
    {
        auto max_added_blocks = std::make_shared<ReplicatedMergeTreeQuorumAddedParts::PartitionIdToMaxBlock>(getMaxAddedBlocks());
        if (auto plan = reader.read(
                column_names, storage_snapshot, query_info, local_context,
                max_block_size, num_streams, processed_stage, std::move(max_added_blocks), enable_parallel_reading))
            query_plan = std::move(*plan);
        return;
    }

    if (auto plan = reader.read(
        column_names, storage_snapshot, query_info, local_context,
        max_block_size, num_streams, processed_stage, nullptr, enable_parallel_reading))
    {
        query_plan = std::move(*plan);
    }
}

template <class Func>
void StorageReplicatedMergeTree::foreachActiveParts(Func && func, bool select_sequential_consistency) const
{
    std::optional<ReplicatedMergeTreeQuorumAddedParts::PartitionIdToMaxBlock> max_added_blocks = {};

    /**
     * Synchronously go to ZooKeeper when select_sequential_consistency enabled
     */
    if (select_sequential_consistency)
        max_added_blocks = getMaxAddedBlocks();

    auto lock = lockParts();
    /// TODO Transactions: should we count visible parts only?
    for (const auto & part : getDataPartsStateRange(DataPartState::Active))
    {
        if (part->isEmpty())
            continue;

        if (max_added_blocks)
        {
            auto blocks_iterator = max_added_blocks->find(part->info.partition_id);
            if (blocks_iterator == max_added_blocks->end() || part->info.max_block > blocks_iterator->second)
                continue;
        }

        func(part);
    }
}

std::optional<UInt64> StorageReplicatedMergeTree::totalRows(const Settings & settings) const
{
    UInt64 res = 0;
    foreachActiveParts([&res](auto & part) { res += part->rows_count; }, settings.select_sequential_consistency);
    return res;
}

std::optional<UInt64> StorageReplicatedMergeTree::totalRowsByPartitionPredicate(const SelectQueryInfo & query_info, ContextPtr local_context) const
{
    DataPartsVector parts;
    foreachActiveParts([&](auto & part) { parts.push_back(part); }, local_context->getSettingsRef().select_sequential_consistency);
    return totalRowsByPartitionPredicateImpl(query_info, local_context, parts);
}

std::optional<UInt64> StorageReplicatedMergeTree::totalBytes(const Settings & settings) const
{
    UInt64 res = 0;
    foreachActiveParts([&res](auto & part) { res += part->getBytesOnDisk(); }, settings.select_sequential_consistency);
    return res;
}


void StorageReplicatedMergeTree::assertNotReadonly() const
{
    if (is_readonly)
        throw Exception(ErrorCodes::TABLE_IS_READ_ONLY, "Table is in readonly mode (replica path: {})", replica_path);
}


SinkToStoragePtr StorageReplicatedMergeTree::write(const ASTPtr & /*query*/, const StorageMetadataPtr & metadata_snapshot, ContextPtr local_context)
{
    const auto storage_settings_ptr = getSettings();
    assertNotReadonly();

    const Settings & query_settings = local_context->getSettingsRef();
    bool deduplicate = storage_settings_ptr->replicated_deduplication_window != 0 && query_settings.insert_deduplicate;

    // TODO: should we also somehow pass list of columns to deduplicate on to the ReplicatedMergeTreeSink?
    // TODO: insert_quorum = 'auto' would be supported in https://github.com/ClickHouse/ClickHouse/pull/39970, now it's same as 0.
    return std::make_shared<ReplicatedMergeTreeSink>(
        *this, metadata_snapshot, query_settings.insert_quorum.valueOr(0),
        query_settings.insert_quorum_timeout.totalMilliseconds(),
        query_settings.max_partitions_per_insert_block,
        query_settings.insert_quorum_parallel,
        deduplicate,
        local_context);
}


bool StorageReplicatedMergeTree::optimize(
    const ASTPtr &,
    const StorageMetadataPtr &,
    const ASTPtr & partition,
    bool final,
    bool deduplicate,
    const Names & deduplicate_by_columns,
    ContextPtr query_context)
{
    /// NOTE: exclusive lock cannot be used here, since this may lead to deadlock (see comments below),
    /// but it should be safe to use non-exclusive to avoid dropping parts that may be required for processing queue.
    auto table_lock = lockForShare(query_context->getCurrentQueryId(), query_context->getSettingsRef().lock_acquire_timeout);

    assertNotReadonly();

    if (!is_leader)
        throw Exception("OPTIMIZE cannot be done on this replica because it is not a leader", ErrorCodes::NOT_A_LEADER);

    auto handle_noop = [&] (const String & message)
    {
        if (query_context->getSettingsRef().optimize_throw_if_noop)
            throw Exception(message, ErrorCodes::CANNOT_ASSIGN_OPTIMIZE);
        return false;
    };

    auto zookeeper = getZooKeeperAndAssertNotReadonly();
    const auto storage_settings_ptr = getSettings();
    auto metadata_snapshot = getInMemoryMetadataPtr();
    std::vector<ReplicatedMergeTreeLogEntryData> merge_entries;

    auto try_assign_merge = [&](const String & partition_id) -> bool
    {
        constexpr size_t max_retries = 10;
        size_t try_no = 0;
        for (; try_no < max_retries; ++try_no)
        {
            /// We must select parts for merge under merge_selecting_mutex because other threads
            /// (merge_selecting_thread or OPTIMIZE queries) could assign new merges.
            std::lock_guard merge_selecting_lock(merge_selecting_mutex);
            ReplicatedMergeTreeMergePredicate can_merge = queue.getMergePredicate(zookeeper);

            auto future_merged_part = std::make_shared<FutureMergedMutatedPart>();
            if (storage_settings.get()->assign_part_uuids)
                future_merged_part->uuid = UUIDHelpers::generateV4();

            constexpr const char * unknown_disable_reason = "unknown reason";
            String disable_reason = unknown_disable_reason;
            SelectPartsDecision select_decision = SelectPartsDecision::CANNOT_SELECT;

            if (partition_id.empty())
            {
                select_decision = merger_mutator.selectPartsToMerge(
                    future_merged_part, /* aggressive */ true, storage_settings_ptr->max_bytes_to_merge_at_max_space_in_pool,
                    can_merge, /* merge_with_ttl_allowed */ false, NO_TRANSACTION_PTR, &disable_reason);
            }
            else
            {
                select_decision = merger_mutator.selectAllPartsToMergeWithinPartition(
                    future_merged_part, can_merge, partition_id, final, metadata_snapshot, NO_TRANSACTION_PTR,
                    &disable_reason, query_context->getSettingsRef().optimize_skip_merged_partitions);
            }

            /// If there is nothing to merge then we treat this merge as successful (needed for optimize final optimization)
            if (select_decision == SelectPartsDecision::NOTHING_TO_MERGE)
                return false;

            if (select_decision != SelectPartsDecision::SELECTED)
            {
                constexpr const char * message_fmt = "Cannot select parts for optimization: {}";
                assert(disable_reason != unknown_disable_reason);
                if (!partition_id.empty())
                    disable_reason += fmt::format(" (in partition {})", partition_id);
                String message = fmt::format(message_fmt, disable_reason);
                LOG_INFO(log, fmt::runtime(message));
                return handle_noop(message);
            }

            ReplicatedMergeTreeLogEntryData merge_entry;
            CreateMergeEntryResult create_result = createLogEntryToMergeParts(
                zookeeper, future_merged_part->parts,
                future_merged_part->name, future_merged_part->uuid, future_merged_part->type,
                deduplicate, deduplicate_by_columns,
                &merge_entry, can_merge.getVersion(), future_merged_part->merge_type);

            if (create_result == CreateMergeEntryResult::MissingPart)
            {
                String message = "Can't create merge queue node in ZooKeeper, because some parts are missing";
                LOG_TRACE(log, fmt::runtime(message));
                return handle_noop(message);
            }

            if (create_result == CreateMergeEntryResult::LogUpdated)
                continue;

            merge_entries.push_back(std::move(merge_entry));
            return true;
        }

        assert(try_no == max_retries);
        String message = fmt::format("Can't create merge queue node in ZooKeeper, because log was updated in every of {} tries", try_no);
        LOG_TRACE(log, fmt::runtime(message));
        return handle_noop(message);
    };

    bool assigned = false;
    if (!partition && final)
    {
        DataPartsVector data_parts = getVisibleDataPartsVector(query_context);
        std::unordered_set<String> partition_ids;

        for (const DataPartPtr & part : data_parts)
            partition_ids.emplace(part->info.partition_id);

        for (const String & partition_id : partition_ids)
        {
            assigned = try_assign_merge(partition_id);
            if (!assigned)
                break;
        }
    }
    else
    {
        String partition_id;
        if (partition)
            partition_id = getPartitionIDFromQuery(partition, query_context);
        assigned = try_assign_merge(partition_id);
    }

    table_lock.reset();

    for (auto & merge_entry : merge_entries)
        waitForLogEntryToBeProcessedIfNecessary(merge_entry, query_context);

    return assigned;
}

bool StorageReplicatedMergeTree::executeMetadataAlter(const StorageReplicatedMergeTree::LogEntry & entry)
{
    if (entry.alter_version < metadata_version)
    {
        /// TODO Can we replace it with LOGICAL_ERROR?
        /// As for now, it may rerely happen due to reordering of ALTER_METADATA entries in the queue of
        /// non-initial replica and also may happen after stale replica recovery.
        LOG_WARNING(log, "Attempt to update metadata of version {} "
                         "to older version {} when processing log entry {}: {}",
                         metadata_version, entry.alter_version, entry.znode_name, entry.toString());
        return true;
    }

    auto zookeeper = getZooKeeper();

    auto columns_from_entry = ColumnsDescription::parse(entry.columns_str);
    auto metadata_from_entry = ReplicatedMergeTreeTableMetadata::parse(entry.metadata_str);

    MergeTreeData::DataParts parts;

    /// If metadata nodes have changed, we will update table structure locally.
    Coordination::Requests requests;
    requests.emplace_back(zkutil::makeSetRequest(fs::path(replica_path) / "columns", entry.columns_str, -1));
    requests.emplace_back(zkutil::makeSetRequest(fs::path(replica_path) / "metadata", entry.metadata_str, -1));

    auto table_id = getStorageID();
    auto alter_context = getContext();

    auto database = DatabaseCatalog::instance().getDatabase(table_id.database_name);
    bool is_in_replicated_database = database->getEngineName() == "Replicated";

    if (is_in_replicated_database)
    {
        auto mutable_alter_context = Context::createCopy(getContext());
        const auto * replicated = dynamic_cast<const DatabaseReplicated *>(database.get());
        mutable_alter_context->makeQueryContext();
        auto alter_txn = std::make_shared<ZooKeeperMetadataTransaction>(zookeeper, replicated->getZooKeeperPath(),
                                                                       /* is_initial_query */ false, /* task_zk_path */ "");
        mutable_alter_context->initZooKeeperMetadataTransaction(alter_txn);
        alter_context = mutable_alter_context;

        for (auto & op : requests)
            alter_txn->addOp(std::move(op));
        requests.clear();
        /// Requests will be executed by database in setTableStructure
    }
    else
    {
        zookeeper->multi(requests);
    }

    {
        auto table_lock_holder = lockForShare(RWLockImpl::NO_QUERY, getSettings()->lock_acquire_timeout_for_background_operations);
        auto alter_lock_holder = lockForAlter(getSettings()->lock_acquire_timeout_for_background_operations);
        LOG_INFO(log, "Metadata changed in ZooKeeper. Applying changes locally.");

        auto metadata_diff = ReplicatedMergeTreeTableMetadata(*this, getInMemoryMetadataPtr()).checkAndFindDiff(metadata_from_entry, getInMemoryMetadataPtr()->getColumns(), getContext());
        setTableStructure(table_id, alter_context, std::move(columns_from_entry), metadata_diff);
        metadata_version = entry.alter_version;

        LOG_INFO(log, "Applied changes to the metadata of the table. Current metadata version: {}", metadata_version);
    }

    /// This transaction may not happen, but it's OK, because on the next retry we will eventually create/update this node
    /// TODO Maybe do in in one transaction for Replicated database?
    zookeeper->createOrUpdate(fs::path(replica_path) / "metadata_version", std::to_string(metadata_version), zkutil::CreateMode::Persistent);

    return true;
}


PartitionBlockNumbersHolder StorageReplicatedMergeTree::allocateBlockNumbersInAffectedPartitions(
    const MutationCommands & commands, ContextPtr query_context, const zkutil::ZooKeeperPtr & zookeeper) const
{
    const std::set<String> mutation_affected_partition_ids = getPartitionIdsAffectedByCommands(commands, query_context);

    if (mutation_affected_partition_ids.size() == 1)
    {
        const auto & affected_partition_id = *mutation_affected_partition_ids.cbegin();
        auto block_number_holder = allocateBlockNumber(affected_partition_id, zookeeper);
        if (!block_number_holder.has_value())
            return {};
        auto block_number = block_number_holder->getNumber();  /// Avoid possible UB due to std::move
        return {{{affected_partition_id, block_number}}, std::move(block_number_holder)};
    }
    else
    {
        /// TODO: Implement optimal block number aqcuisition algorithm in multiple (but not all) partitions
        EphemeralLocksInAllPartitions lock_holder(
            fs::path(zookeeper_path) / "block_numbers", "block-", fs::path(zookeeper_path) / "temp", *zookeeper);

        PartitionBlockNumbersHolder::BlockNumbersType block_numbers;
        for (const auto & lock : lock_holder.getLocks())
        {
            if (mutation_affected_partition_ids.empty() || mutation_affected_partition_ids.contains(lock.partition_id))
                block_numbers[lock.partition_id] = lock.number;
        }

        return {std::move(block_numbers), std::move(lock_holder)};
    }
}


void StorageReplicatedMergeTree::alter(
    const AlterCommands & commands, ContextPtr query_context, AlterLockHolder & table_lock_holder)
{
    assertNotReadonly();

    auto table_id = getStorageID();

    if (commands.isSettingsAlter())
    {
        /// We don't replicate storage_settings_ptr ALTER. It's local operation.
        /// Also we don't upgrade alter lock to table structure lock.
        StorageInMemoryMetadata future_metadata = getInMemoryMetadata();
        commands.apply(future_metadata, query_context);

        merge_strategy_picker.refreshState();

        changeSettings(future_metadata.settings_changes, table_lock_holder);

        DatabaseCatalog::instance().getDatabase(table_id.database_name)->alterTable(query_context, table_id, future_metadata);
        return;
    }

    auto ast_to_str = [](ASTPtr query) -> String
    {
        if (!query)
            return "";
        return queryToString(query);
    };

    const auto zookeeper = getZooKeeperAndAssertNotReadonly();

    std::optional<ReplicatedMergeTreeLogEntryData> alter_entry;
    std::optional<String> mutation_znode;

    while (true)
    {
        /// Clear nodes from previous iteration
        alter_entry.emplace();
        mutation_znode.reset();

        auto current_metadata = getInMemoryMetadataPtr();

        StorageInMemoryMetadata future_metadata = *current_metadata;
        commands.apply(future_metadata, query_context);

        ReplicatedMergeTreeTableMetadata future_metadata_in_zk(*this, current_metadata);
        if (ast_to_str(future_metadata.sorting_key.definition_ast) != ast_to_str(current_metadata->sorting_key.definition_ast))
        {
            /// We serialize definition_ast as list, because code which apply ALTER (setTableStructure) expect serialized non empty expression
            /// list here and we cannot change this representation for compatibility. Also we have preparsed AST `sorting_key.expression_list_ast`
            /// in KeyDescription, but it contain version column for VersionedCollapsingMergeTree, which shouldn't be defined as a part of key definition AST.
            /// So the best compatible way is just to convert definition_ast to list and serialize it. In all other places key.expression_list_ast should be used.
            future_metadata_in_zk.sorting_key = serializeAST(*extractKeyExpressionList(future_metadata.sorting_key.definition_ast));
        }

        if (ast_to_str(future_metadata.sampling_key.definition_ast) != ast_to_str(current_metadata->sampling_key.definition_ast))
            future_metadata_in_zk.sampling_expression = serializeAST(*extractKeyExpressionList(future_metadata.sampling_key.definition_ast));

        if (ast_to_str(future_metadata.partition_key.definition_ast) != ast_to_str(current_metadata->partition_key.definition_ast))
            future_metadata_in_zk.partition_key = serializeAST(*extractKeyExpressionList(future_metadata.partition_key.definition_ast));

        if (ast_to_str(future_metadata.table_ttl.definition_ast) != ast_to_str(current_metadata->table_ttl.definition_ast))
        {
            if (future_metadata.table_ttl.definition_ast)
                future_metadata_in_zk.ttl_table = serializeAST(*future_metadata.table_ttl.definition_ast);
            else /// TTL was removed
                future_metadata_in_zk.ttl_table = "";
        }

        String new_indices_str = future_metadata.secondary_indices.toString();
        if (new_indices_str != current_metadata->secondary_indices.toString())
            future_metadata_in_zk.skip_indices = new_indices_str;

        String new_projections_str = future_metadata.projections.toString();
        if (new_projections_str != current_metadata->projections.toString())
            future_metadata_in_zk.projections = new_projections_str;

        String new_constraints_str = future_metadata.constraints.toString();
        if (new_constraints_str != current_metadata->constraints.toString())
            future_metadata_in_zk.constraints = new_constraints_str;

        Coordination::Requests ops;
        size_t alter_path_idx = std::numeric_limits<size_t>::max();
        size_t mutation_path_idx = std::numeric_limits<size_t>::max();

        String new_metadata_str = future_metadata_in_zk.toString();
        ops.emplace_back(zkutil::makeSetRequest(fs::path(zookeeper_path) / "metadata", new_metadata_str, metadata_version));

        String new_columns_str = future_metadata.columns.toString();
        ops.emplace_back(zkutil::makeSetRequest(fs::path(zookeeper_path) / "columns", new_columns_str, -1));

        if (ast_to_str(current_metadata->settings_changes) != ast_to_str(future_metadata.settings_changes))
        {
            /// Just change settings
            StorageInMemoryMetadata metadata_copy = *current_metadata;
            metadata_copy.settings_changes = future_metadata.settings_changes;
            changeSettings(metadata_copy.settings_changes, table_lock_holder);
            DatabaseCatalog::instance().getDatabase(table_id.database_name)->alterTable(query_context, table_id, metadata_copy);
        }

        /// We can be sure, that in case of successful commit in zookeeper our
        /// version will increments by 1. Because we update with version check.
        int new_metadata_version = metadata_version + 1;

        alter_entry->type = LogEntry::ALTER_METADATA;
        alter_entry->source_replica = replica_name;
        alter_entry->metadata_str = new_metadata_str;
        alter_entry->columns_str = new_columns_str;
        alter_entry->alter_version = new_metadata_version;
        alter_entry->create_time = time(nullptr);

        auto maybe_mutation_commands = commands.getMutationCommands(
            *current_metadata, query_context->getSettingsRef().materialize_ttl_after_modify, query_context);
        bool have_mutation = !maybe_mutation_commands.empty();
        alter_entry->have_mutation = have_mutation;

        alter_path_idx = ops.size();
        ops.emplace_back(zkutil::makeCreateRequest(
            fs::path(zookeeper_path) / "log/log-", alter_entry->toString(), zkutil::CreateMode::PersistentSequential));

        PartitionBlockNumbersHolder partition_block_numbers_holder;
        if (have_mutation)
        {
            const String mutations_path(fs::path(zookeeper_path) / "mutations");

            ReplicatedMergeTreeMutationEntry mutation_entry;
            mutation_entry.alter_version = new_metadata_version;
            mutation_entry.source_replica = replica_name;
            mutation_entry.commands = std::move(maybe_mutation_commands);

            Coordination::Stat mutations_stat;
            zookeeper->get(mutations_path, &mutations_stat);

            partition_block_numbers_holder =
                allocateBlockNumbersInAffectedPartitions(mutation_entry.commands, query_context, zookeeper);

            mutation_entry.block_numbers = partition_block_numbers_holder.getBlockNumbers();
            mutation_entry.create_time = time(nullptr);

            ops.emplace_back(zkutil::makeSetRequest(mutations_path, String(), mutations_stat.version));
            mutation_path_idx = ops.size();
            ops.emplace_back(
                zkutil::makeCreateRequest(fs::path(mutations_path) / "", mutation_entry.toString(), zkutil::CreateMode::PersistentSequential));
        }

        if (auto txn = query_context->getZooKeeperMetadataTransaction())
        {
            /// It would be better to clone ops instead of moving, so we could retry on ZBADVERSION,
            /// but clone() is not implemented for Coordination::Request.
            txn->moveOpsTo(ops);
            /// NOTE: IDatabase::alterTable(...) is called when executing ALTER_METADATA queue entry without query context,
            /// so we have to update metadata of DatabaseReplicated here.
            String metadata_zk_path = fs::path(txn->getDatabaseZooKeeperPath()) / "metadata" / escapeForFileName(table_id.table_name);
            auto ast = DatabaseCatalog::instance().getDatabase(table_id.database_name)->getCreateTableQuery(table_id.table_name, query_context);
            applyMetadataChangesToCreateQuery(ast, future_metadata);
            ops.emplace_back(zkutil::makeSetRequest(metadata_zk_path, getObjectDefinitionFromCreateQuery(ast), -1));
        }

        Coordination::Responses results;
        Coordination::Error rc = zookeeper->tryMulti(ops, results);

        /// For the sake of constitency with mechanics of concurrent background process of assigning parts merge tasks
        /// this placeholder must be held up until the moment of committing into ZK of the mutation entry
        /// See ReplicatedMergeTreeMergePredicate::canMergeTwoParts() method
        partition_block_numbers_holder.reset();

        if (rc == Coordination::Error::ZOK)
        {
            if (have_mutation)
            {
                /// ALTER_METADATA record in replication /log
                String alter_path = dynamic_cast<const Coordination::CreateResponse &>(*results[alter_path_idx]).path_created;
                alter_entry->znode_name = alter_path.substr(alter_path.find_last_of('/') + 1);

                /// ReplicatedMergeTreeMutationEntry record in /mutations
                String mutation_path = dynamic_cast<const Coordination::CreateResponse &>(*results[mutation_path_idx]).path_created;
                mutation_znode = mutation_path.substr(mutation_path.find_last_of('/') + 1);
            }
            else
            {
                /// ALTER_METADATA record in replication /log
                String alter_path = dynamic_cast<const Coordination::CreateResponse &>(*results[alter_path_idx]).path_created;
                alter_entry->znode_name = alter_path.substr(alter_path.find_last_of('/') + 1);
            }
            break;
        }
        else if (rc == Coordination::Error::ZBADVERSION)
        {
            if (results[0]->error != Coordination::Error::ZOK)
                throw Exception("Metadata on replica is not up to date with common metadata in Zookeeper. It means that this replica still not applied some of previous alters."
                                " Probably too many alters executing concurrently (highly not recommended). You can retry this error",
                    ErrorCodes::CANNOT_ASSIGN_ALTER);

            /// Cannot retry automatically, because some zookeeper ops were lost on the first attempt. Will retry on DDLWorker-level.
            if (query_context->getZooKeeperMetadataTransaction())
                throw Exception("Cannot execute alter, because mutations version was suddenly changed due to concurrent alter",
                                ErrorCodes::CANNOT_ASSIGN_ALTER);

            continue;
        }
        else
        {
            throw Coordination::Exception("Alter cannot be assigned because of Zookeeper error", rc);
        }
    }

    table_lock_holder.unlock();

    LOG_DEBUG(log, "Updated shared metadata nodes in ZooKeeper. Waiting for replicas to apply changes.");
    waitForLogEntryToBeProcessedIfNecessary(*alter_entry, query_context, "Some replicas doesn't finish metadata alter: ");

    if (mutation_znode)
    {
        LOG_DEBUG(log, "Metadata changes applied. Will wait for data changes.");
        waitMutation(*mutation_znode, query_context->getSettingsRef().replication_alter_partitions_sync);
        LOG_DEBUG(log, "Data changes applied.");
    }
}

/// If new version returns ordinary name, else returns part name containing the first and last month of the month
/// NOTE: use it in pair with getFakePartCoveringAllPartsInPartition(...)
String getPartNamePossiblyFake(MergeTreeDataFormatVersion format_version, const MergeTreePartInfo & part_info)
{
    if (format_version < MERGE_TREE_DATA_MIN_FORMAT_VERSION_WITH_CUSTOM_PARTITIONING)
    {
        /// The date range is all month long.
        const auto & lut = DateLUT::instance();
        time_t start_time = lut.YYYYMMDDToDate(parse<UInt32>(part_info.partition_id + "01"));
        DayNum left_date = DayNum(lut.toDayNum(start_time).toUnderType());
        DayNum right_date = DayNum(static_cast<size_t>(left_date) + lut.daysInMonth(start_time) - 1);
        return part_info.getPartNameV0(left_date, right_date);
    }

    return part_info.getPartName();
}

bool StorageReplicatedMergeTree::getFakePartCoveringAllPartsInPartition(const String & partition_id, MergeTreePartInfo & part_info,
                                                                        std::optional<EphemeralLockInZooKeeper> & delimiting_block_lock, bool for_replace_range)
{
    /// Even if there is no data in the partition, you still need to mark the range for deletion.
    /// - Because before executing DETACH, tasks for downloading parts to this partition can be executed.
    Int64 left = 0;

    /** Let's skip one number in `block_numbers` for the partition being deleted, and we will only delete parts until this number.
      * This prohibits merges of deleted parts with the new inserted
      * Invariant: merges of deleted parts with other parts do not appear in the log.
      * NOTE: If you need to similarly support a `DROP PART` request, you will have to think of some new mechanism for it,
      *     to guarantee this invariant.
      */
    Int64 right;
    Int64 mutation_version;

    {
        auto zookeeper = getZooKeeper();
        delimiting_block_lock = allocateBlockNumber(partition_id, zookeeper);
        right = delimiting_block_lock->getNumber();
        /// Make sure we cover all parts in drop range.
        /// There might be parts with mutation version greater than current block number
        /// if some part mutation has been assigned after block number allocation, but before creation of DROP_RANGE entry.
        mutation_version = MergeTreePartInfo::MAX_BLOCK_NUMBER;
    }

    if (for_replace_range)
    {
        /// NOTE Do not decrement max block number for REPLACE_RANGE, because there are invariants:
        /// - drop range for REPLACE PARTITION must contain at least 2 blocks (1 skipped block and at least 1 real block)
        /// - drop range for MOVE PARTITION/ATTACH PARTITION FROM always contains 1 block

        /// NOTE UINT_MAX was previously used as max level for REPLACE/MOVE PARTITION (it was incorrect)
        part_info = MergeTreePartInfo(partition_id, left, right, MergeTreePartInfo::MAX_LEVEL, mutation_version);
        return right != 0;
    }

    /// Empty partition.
    if (right == 0)
        return false;

    --right;

    /// Artificial high level is chosen, to make this part "covering" all parts inside.
    part_info = MergeTreePartInfo(partition_id, left, right, MergeTreePartInfo::MAX_LEVEL, mutation_version);
    return true;
}

void StorageReplicatedMergeTree::restoreMetadataInZooKeeper()
{
    LOG_INFO(log, "Restoring replica metadata");

    {
        std::lock_guard lock(initialization_mutex);
        if (!initialization_done)
            throw Exception(ErrorCodes::NOT_INITIALIZED, "Table is not initialized yet");
    }

    if (!is_readonly)
        throw Exception(ErrorCodes::BAD_ARGUMENTS, "Replica must be readonly");


    if (getZooKeeper()->exists(replica_path))
        throw Exception(ErrorCodes::BAD_ARGUMENTS,
                        "Replica path is present at {} - nothing to restore. "
                        "If you are sure that metadata is lost and that replica path contains some garbage, "
                        "then use SYSTEM DROP REPLICA query first.", replica_path);

    if (has_metadata_in_zookeeper.has_value() && *has_metadata_in_zookeeper)
        throw Exception(ErrorCodes::LOGICAL_ERROR, "Replica has metadata in ZooKeeper: "
                                                   "it's either a bug or it's a result of manual intervention to ZooKeeper");

    if (are_restoring_replica.exchange(true))
        throw Exception(ErrorCodes::CONCURRENT_ACCESS_NOT_SUPPORTED, "Replica restoration in progress");
    SCOPE_EXIT({ are_restoring_replica.store(false); });

    auto metadata_snapshot = getInMemoryMetadataPtr();

    const DataPartsVector all_parts = getAllDataPartsVector();
    Strings active_parts_names;

    /// Why all parts (not only Active) are moved to detached/:
    /// After ZK metadata restoration ZK resets sequential counters (including block number counters), so one may
    /// potentially encounter a situation that a part we want to attach already exists.
    for (const auto & part : all_parts)
    {
        if (part->getState() == DataPartState::Active)
            active_parts_names.push_back(part->name);

        forgetPartAndMoveToDetached(part);
    }

    LOG_INFO(log, "Moved all parts to detached/");

    const bool is_first_replica = createTableIfNotExists(metadata_snapshot);

    LOG_INFO(log, "Created initial ZK nodes, replica is first: {}", is_first_replica);

    if (!is_first_replica)
        createReplica(metadata_snapshot);

    createNewZooKeeperNodes();

    LOG_INFO(log, "Created ZK nodes for table");

    has_metadata_in_zookeeper = true;

    if (is_first_replica)
        for (const String& part_name : active_parts_names)
            attachPartition(std::make_shared<ASTLiteral>(part_name), metadata_snapshot, true, getContext());

    LOG_INFO(log, "Attached all partitions, starting table");

    startupImpl();
}

void StorageReplicatedMergeTree::dropPartNoWaitNoThrow(const String & part_name)
{
    assertNotReadonly();
    if (!is_leader)
        throw Exception("DROP PART cannot be done on this replica because it is not a leader", ErrorCodes::NOT_A_LEADER);

    zkutil::ZooKeeperPtr zookeeper = getZooKeeperAndAssertNotReadonly();
    LogEntry entry;

    dropPartImpl(zookeeper, part_name, entry, /*detach=*/ false, /*throw_if_noop=*/ false);
}

void StorageReplicatedMergeTree::dropPart(const String & part_name, bool detach, ContextPtr query_context)
{
    assertNotReadonly();
    if (!is_leader)
        throw Exception("DROP PART cannot be done on this replica because it is not a leader", ErrorCodes::NOT_A_LEADER);

    zkutil::ZooKeeperPtr zookeeper = getZooKeeperAndAssertNotReadonly();
    LogEntry entry;

    dropPartImpl(zookeeper, part_name, entry, detach, /*throw_if_noop=*/ true);

    waitForLogEntryToBeProcessedIfNecessary(entry, query_context);
}

void StorageReplicatedMergeTree::dropAllPartitionsImpl(const zkutil::ZooKeeperPtr & zookeeper, bool detach, ContextPtr query_context)
{
    Strings partitions = zookeeper->getChildren(fs::path(zookeeper_path) / "block_numbers");

    std::vector<LogEntryPtr> entries;
    dropAllPartsInPartitions(*zookeeper, partitions, entries, query_context, detach);

    for (const auto & entry : entries)
    {
        waitForLogEntryToBeProcessedIfNecessary(*entry, query_context);
        auto drop_range_info = MergeTreePartInfo::fromPartName(entry->new_part_name, format_version);
        cleanLastPartNode(drop_range_info.partition_id);
    }
}

void StorageReplicatedMergeTree::dropPartition(const ASTPtr & partition, bool detach, ContextPtr query_context)
{
    assertNotReadonly();
    if (!is_leader)
        throw Exception("DROP PARTITION cannot be done on this replica because it is not a leader", ErrorCodes::NOT_A_LEADER);

    zkutil::ZooKeeperPtr zookeeper = getZooKeeperAndAssertNotReadonly();

    const auto * partition_ast = partition->as<ASTPartition>();
    if (partition_ast && partition_ast->all)
    {
        dropAllPartitionsImpl(zookeeper, detach, query_context);
    }
    else
    {
        String partition_id = getPartitionIDFromQuery(partition, query_context);
        auto entry = dropAllPartsInPartition(*zookeeper, partition_id, query_context, detach);
        if (entry)
        {
            waitForLogEntryToBeProcessedIfNecessary(*entry, query_context);
            cleanLastPartNode(partition_id);
        }
    }
}


void StorageReplicatedMergeTree::truncate(
    const ASTPtr &, const StorageMetadataPtr &, ContextPtr query_context, TableExclusiveLockHolder & table_lock)
{
    table_lock.release();   /// Truncate is done asynchronously.

    assertNotReadonly();
    if (!is_leader)
        throw Exception("TRUNCATE cannot be done on this replica because it is not a leader", ErrorCodes::NOT_A_LEADER);

    zkutil::ZooKeeperPtr zookeeper = getZooKeeperAndAssertNotReadonly();
    dropAllPartitionsImpl(zookeeper, /* detach */ false, query_context);
}


PartitionCommandsResultInfo StorageReplicatedMergeTree::attachPartition(
    const ASTPtr & partition,
    const StorageMetadataPtr & metadata_snapshot,
    bool attach_part,
    ContextPtr query_context)
{
    /// Allow ATTACH PARTITION on readonly replica when restoring it.
    if (!are_restoring_replica)
        assertNotReadonly();

    PartitionCommandsResultInfo results;
    PartsTemporaryRename renamed_parts(*this, "detached/");
    MutableDataPartsVector loaded_parts = tryLoadPartsToAttach(partition, attach_part, query_context, renamed_parts);

    /// TODO Allow to use quorum here.
    ReplicatedMergeTreeSink output(*this, metadata_snapshot, 0, 0, 0, false, false, query_context,
        /*is_attach*/true);

    for (size_t i = 0; i < loaded_parts.size(); ++i)
    {
        const String old_name = loaded_parts[i]->name;

        output.writeExistingPart(loaded_parts[i]);

        renamed_parts.old_and_new_names[i].old_name.clear();

        LOG_DEBUG(log, "Attached part {} as {}", old_name, loaded_parts[i]->name);

        results.push_back(PartitionCommandResultInfo{
            .partition_id = loaded_parts[i]->info.partition_id,
            .part_name = loaded_parts[i]->name,
            .old_part_name = old_name,
        });
    }
    return results;
}


void StorageReplicatedMergeTree::checkTableCanBeDropped() const
{
    auto table_id = getStorageID();
    getContext()->checkTableCanBeDropped(table_id.database_name, table_id.table_name, getTotalActiveSizeInBytes());
}

void StorageReplicatedMergeTree::checkTableCanBeRenamed(const StorageID & new_name) const
{
    if (renaming_restrictions == RenamingRestrictions::ALLOW_ANY)
        return;

    if (renaming_restrictions == RenamingRestrictions::DO_NOT_ALLOW)
    {
        auto old_name = getStorageID();
        bool is_server_startup = Context::getGlobalContextInstance()->getApplicationType() == Context::ApplicationType::SERVER
            && !Context::getGlobalContextInstance()->isServerCompletelyStarted();
        bool move_to_atomic = old_name.uuid == UUIDHelpers::Nil && new_name.uuid != UUIDHelpers::Nil;

        bool likely_converting_ordinary_to_atomic = is_server_startup && move_to_atomic;
        if (likely_converting_ordinary_to_atomic)
        {
            LOG_INFO(log, "Table {} should not be renamed, because zookeeper_path contains implicit 'database' or 'table' macro. "
                          "We cannot rename path in ZooKeeper, so path may become inconsistent with table name. "
                          "However, we allow renaming while converting Ordinary database to Atomic, because all tables will be renamed back",
                          old_name.getNameForLogs());
            return;
        }

        throw Exception(
            "Cannot rename Replicated table, because zookeeper_path contains implicit 'database' or 'table' macro. "
            "We cannot rename path in ZooKeeper, so path may become inconsistent with table name. If you really want to rename table, "
            "you should edit metadata file first and restart server or reattach the table.",
            ErrorCodes::NOT_IMPLEMENTED);
    }

    assert(renaming_restrictions == RenamingRestrictions::ALLOW_PRESERVING_UUID);
    if (!new_name.hasUUID() && getStorageID().hasUUID())
        throw Exception("Cannot move Replicated table to Ordinary database, because zookeeper_path contains implicit 'uuid' macro. "
                        "If you really want to rename table, "
                        "you should edit metadata file first and restart server or reattach the table.", ErrorCodes::NOT_IMPLEMENTED);
}

void StorageReplicatedMergeTree::rename(const String & new_path_to_table_data, const StorageID & new_table_id)
{
    checkTableCanBeRenamed(new_table_id);
    MergeTreeData::rename(new_path_to_table_data, new_table_id);

    /// Update table name in zookeeper
    if (!is_readonly)
    {
        /// We don't do it for readonly tables, because it will be updated on next table startup.
        /// It is also Ok to skip ZK error for the same reason.
        try
        {
            auto zookeeper = getZooKeeper();
            zookeeper->set(fs::path(replica_path) / "host", getReplicatedMergeTreeAddress().toString());
        }
        catch (Coordination::Exception & e)
        {
            LOG_WARNING(log, "Cannot update the value of 'host' node (replica address) in ZooKeeper: {}", e.displayText());
        }
    }

    /// TODO: You can update names of loggers.
}


bool StorageReplicatedMergeTree::existsNodeCached(const std::string & path) const
{
    {
        std::lock_guard lock(existing_nodes_cache_mutex);
        if (existing_nodes_cache.contains(path))
            return true;
    }

    bool res = getZooKeeper()->exists(path);

    if (res)
    {
        std::lock_guard lock(existing_nodes_cache_mutex);
        existing_nodes_cache.insert(path);
    }

    return res;
}


std::optional<EphemeralLockInZooKeeper>
StorageReplicatedMergeTree::allocateBlockNumber(
    const String & partition_id, const zkutil::ZooKeeperPtr & zookeeper, const String & zookeeper_block_id_path, const String & zookeeper_path_prefix) const
{
    String zookeeper_table_path;
    if (zookeeper_path_prefix.empty())
        zookeeper_table_path = zookeeper_path;
    else
        zookeeper_table_path = zookeeper_path_prefix;

    String block_numbers_path = fs::path(zookeeper_table_path) / "block_numbers";
    String partition_path = fs::path(block_numbers_path) / partition_id;

    if (!existsNodeCached(partition_path))
    {
        Coordination::Requests ops;
        ops.push_back(zkutil::makeCreateRequest(partition_path, "", zkutil::CreateMode::Persistent));
        /// We increment data version of the block_numbers node so that it becomes possible
        /// to check in a ZK transaction that the set of partitions didn't change
        /// (unfortunately there is no CheckChildren op).
        ops.push_back(zkutil::makeSetRequest(block_numbers_path, "", -1));

        Coordination::Responses responses;
        Coordination::Error code = zookeeper->tryMulti(ops, responses);
        if (code != Coordination::Error::ZOK && code != Coordination::Error::ZNODEEXISTS)
            zkutil::KeeperMultiException::check(code, ops, responses);
    }

    return createEphemeralLockInZooKeeper(
        fs::path(partition_path) / "block-", fs::path(zookeeper_table_path) / "temp", *zookeeper, zookeeper_block_id_path);
}


Strings StorageReplicatedMergeTree::tryWaitForAllReplicasToProcessLogEntry(
    const String & table_zookeeper_path, const ReplicatedMergeTreeLogEntryData & entry, Int64 wait_for_inactive_timeout)
{
    LOG_DEBUG(log, "Waiting for all replicas to process {}", entry.znode_name);

    auto zookeeper = getZooKeeper();
    Strings replicas = zookeeper->getChildren(fs::path(table_zookeeper_path) / "replicas");
    Strings unwaited;
    bool wait_for_inactive = wait_for_inactive_timeout != 0;
    for (const String & replica : replicas)
    {
        if (wait_for_inactive || zookeeper->exists(fs::path(table_zookeeper_path) / "replicas" / replica / "is_active"))
        {
            if (!tryWaitForReplicaToProcessLogEntry(table_zookeeper_path, replica, entry, wait_for_inactive_timeout))
                unwaited.push_back(replica);
        }
        else
        {
            unwaited.push_back(replica);
        }
    }

    LOG_DEBUG(log, "Finished waiting for all replicas to process {}", entry.znode_name);
    return unwaited;
}

void StorageReplicatedMergeTree::waitForAllReplicasToProcessLogEntry(
    const String & table_zookeeper_path, const ReplicatedMergeTreeLogEntryData & entry, Int64 wait_for_inactive_timeout, const String & error_context)
{
    Strings unfinished_replicas = tryWaitForAllReplicasToProcessLogEntry(table_zookeeper_path, entry, wait_for_inactive_timeout);
    if (unfinished_replicas.empty())
        return;

    throw Exception(ErrorCodes::UNFINISHED, "{}Timeout exceeded while waiting for replicas {} to process entry {}. "
                    "Probably some replicas are inactive", error_context, fmt::join(unfinished_replicas, ", "), entry.znode_name);
}

void StorageReplicatedMergeTree::waitForLogEntryToBeProcessedIfNecessary(const ReplicatedMergeTreeLogEntryData & entry, ContextPtr query_context, const String & error_context)
{
    /// If necessary, wait until the operation is performed on itself or on all replicas.
    Int64 wait_for_inactive_timeout = query_context->getSettingsRef().replication_wait_for_inactive_replica_timeout;
    if (query_context->getSettingsRef().replication_alter_partitions_sync == 1)
    {
        bool finished = tryWaitForReplicaToProcessLogEntry(zookeeper_path, replica_name, entry, wait_for_inactive_timeout);
        if (!finished)
        {
            throw Exception(ErrorCodes::UNFINISHED, "{}Log entry {} is not precessed on local replica, "
                            "most likely because the replica was shut down.", error_context, entry.znode_name);
        }
    }
    else if (query_context->getSettingsRef().replication_alter_partitions_sync == 2)
    {
        waitForAllReplicasToProcessLogEntry(zookeeper_path, entry, wait_for_inactive_timeout, error_context);
    }
}

bool StorageReplicatedMergeTree::tryWaitForReplicaToProcessLogEntry(
    const String & table_zookeeper_path, const String & replica, const ReplicatedMergeTreeLogEntryData & entry, Int64 wait_for_inactive_timeout)
{
    String entry_str = entry.toString();
    String log_node_name;

    /** Wait for entries from `log` directory (a common log, from where replicas copy entries to their queue) to be processed.
      *
      * The problem is that the numbers (`sequential` node) of the queue elements in `log` and in `queue` do not match.
      * (And the numbers of the same log element for different replicas do not match in the `queue`.)
      */

    /** First, you need to wait until replica takes `queue` element from the `log` to its queue,
      *  if it has not been done already (see the `pullLogsToQueue` function).
      *
      * To do this, check its node `log_pointer` - the maximum number of the element taken from `log` + 1.
      */

    bool waiting_itself = replica == replica_name;
    /// Do not wait if timeout is zero
    bool wait_for_inactive = wait_for_inactive_timeout != 0;
    /// Wait for unlimited time if timeout is negative
    bool check_timeout = wait_for_inactive_timeout > 0;
    Stopwatch time_waiting;

    const auto & stop_waiting = [&]()
    {
        bool stop_waiting_itself = waiting_itself && partial_shutdown_called;
        bool timeout_exceeded = check_timeout && wait_for_inactive_timeout < time_waiting.elapsedSeconds();
        bool stop_waiting_inactive = (!wait_for_inactive || timeout_exceeded)
            && !getZooKeeper()->exists(fs::path(table_zookeeper_path) / "replicas" / replica / "is_active");
        return is_dropped || stop_waiting_itself || stop_waiting_inactive;
    };

    /// Don't recheck ZooKeeper too often
    constexpr auto event_wait_timeout_ms = 3000;

    LOG_DEBUG(log, "Waiting for {} to process log entry", replica);

    if (startsWith(entry.znode_name, "log-"))
    {
        /// Take the number from the node name `log-xxxxxxxxxx`.
        UInt64 log_index = parse<UInt64>(entry.znode_name.substr(entry.znode_name.size() - 10));
        log_node_name = entry.znode_name;

        LOG_DEBUG(log, "Waiting for {} to pull {} to queue", replica, log_node_name);

        /// Let's wait until entry gets into the replica queue.
        bool pulled_to_queue = false;
        do
        {
            zkutil::EventPtr event = std::make_shared<Poco::Event>();

            String log_pointer = getZooKeeper()->get(fs::path(table_zookeeper_path) / "replicas" / replica / "log_pointer", nullptr, event);
            if (!log_pointer.empty() && parse<UInt64>(log_pointer) > log_index)
            {
                pulled_to_queue = true;
                break;
            }

            /// Wait with timeout because we can be already shut down, but not dropped.
            /// So log_pointer node will exist, but we will never update it because all background threads already stopped.
            /// It can lead to query hung because table drop query can wait for some query (alter, optimize, etc) which called this method,
            /// but the query will never finish because the drop already shut down the table.
            if (!stop_waiting())
                event->tryWait(event_wait_timeout_ms);
        } while (!stop_waiting());

        if (!pulled_to_queue)
            return false;

        LOG_DEBUG(log, "Looking for node corresponding to {} in {} queue", log_node_name, replica);
    }
    else if (!entry.log_entry_id.empty())
    {
        /// First pass, check the table log.
        /// If found in the log, wait for replica to fetch it to the queue.
        /// If not found in the log, it is already in the queue.
        LOG_DEBUG(log, "Looking for log entry with id `{}` in the log", entry.log_entry_id);

        String log_pointer = getZooKeeper()->get(fs::path(table_zookeeper_path) / "replicas" / replica / "log_pointer");

        Strings log_entries = getZooKeeper()->getChildren(fs::path(table_zookeeper_path) / "log");
        UInt64 log_index = 0;
        bool found = false;

        for (const String & log_entry_name : log_entries)
        {
            log_index = parse<UInt64>(log_entry_name.substr(log_entry_name.size() - 10));

            if (!log_pointer.empty() && log_index < parse<UInt64>(log_pointer))
                continue;

            String log_entry_str;
            Coordination::Stat log_entry_stat;
            bool exists = getZooKeeper()->tryGet(fs::path(table_zookeeper_path) / "log" / log_entry_name, log_entry_str, &log_entry_stat);
            ReplicatedMergeTreeLogEntryData log_entry = *ReplicatedMergeTreeLogEntry::parse(log_entry_str, log_entry_stat);
            if (exists && entry.log_entry_id == log_entry.log_entry_id)
            {
                LOG_DEBUG(log, "Found log entry with id `{}` in the log", entry.log_entry_id);

                found = true;
                log_node_name = log_entry_name;
                break;
            }
        }

        if (found)
        {
            LOG_DEBUG(log, "Waiting for {} to pull {} to queue", replica, log_node_name);

            /// Let's wait until entry gets into the replica queue.
            bool pulled_to_queue = false;
            do
            {
                zkutil::EventPtr event = std::make_shared<Poco::Event>();

                log_pointer = getZooKeeper()->get(fs::path(table_zookeeper_path) / "replicas" / replica / "log_pointer", nullptr, event);
                if (!log_pointer.empty() && parse<UInt64>(log_pointer) > log_index)
                {
                    pulled_to_queue = true;
                    break;
                }

                /// Wait with timeout because we can be already shut down, but not dropped.
                /// So log_pointer node will exist, but we will never update it because all background threads already stopped.
                /// It can lead to query hung because table drop query can wait for some query (alter, optimize, etc) which called this method,
                /// but the query will never finish because the drop already shut down the table.
                if (!stop_waiting())
                    event->tryWait(event_wait_timeout_ms);
            } while (!stop_waiting());

            if (!pulled_to_queue)
                return false;
        }
    }
    else
    {
        throw Exception("Logical error: unexpected name of log node: " + entry.znode_name, ErrorCodes::LOGICAL_ERROR);
    }

    /** Second - find the corresponding entry in the queue of the specified replica.
      * Its number may not match the `log` node. Therefore, we search by comparing the content.
      */

    Strings queue_entries = getZooKeeper()->getChildren(fs::path(table_zookeeper_path) / "replicas" / replica / "queue");
    String queue_entry_to_wait_for;

    for (const String & entry_name : queue_entries)
    {
        String queue_entry_str;
        Coordination::Stat queue_entry_stat;
        bool exists = getZooKeeper()->tryGet(fs::path(table_zookeeper_path) / "replicas" / replica / "queue" / entry_name, queue_entry_str, &queue_entry_stat);
        if (exists && queue_entry_str == entry_str)
        {
            queue_entry_to_wait_for = entry_name;
            break;
        }
        else if (!entry.log_entry_id.empty())
        {
            /// Check if the id matches rather than just contents. This entry
            /// might have been written by different ClickHouse versions and
            /// it is hard to guarantee same text representation.
            ReplicatedMergeTreeLogEntryData queue_entry = *ReplicatedMergeTreeLogEntry::parse(queue_entry_str, queue_entry_stat);
            if (entry.log_entry_id == queue_entry.log_entry_id)
            {
                queue_entry_to_wait_for = entry_name;
                break;
            }
        }
    }

    /// While looking for the record, it has already been executed and deleted.
    if (queue_entry_to_wait_for.empty())
    {
        LOG_DEBUG(log, "No corresponding node found. Assuming it has been already processed. Found {} nodes", queue_entries.size());
        return true;
    }

    LOG_DEBUG(log, "Waiting for {} to disappear from {} queue", queue_entry_to_wait_for, replica);

    /// Third - wait until the entry disappears from the replica queue or replica become inactive.
    String path_to_wait_on = fs::path(table_zookeeper_path) / "replicas" / replica / "queue" / queue_entry_to_wait_for;

    return getZooKeeper()->waitForDisappear(path_to_wait_on, stop_waiting);
}


void StorageReplicatedMergeTree::getStatus(Status & res, bool with_zk_fields)
{
    auto zookeeper = tryGetZooKeeper();
    const auto storage_settings_ptr = getSettings();

    res.is_leader = is_leader;
    res.can_become_leader = storage_settings_ptr->replicated_can_become_leader;
    res.is_readonly = is_readonly;
    res.is_session_expired = !zookeeper || zookeeper->expired();

    res.queue = queue.getStatus();
    res.absolute_delay = getAbsoluteDelay(); /// NOTE: may be slightly inconsistent with queue status.

    res.parts_to_check = part_check_thread.size();

    res.zookeeper_path = zookeeper_path;
    res.replica_name = replica_name;
    res.replica_path = replica_path;
    res.columns_version = -1;

    res.log_max_index = 0;
    res.log_pointer = 0;
    res.total_replicas = 0;
    res.active_replicas = 0;
    res.last_queue_update_exception = getLastQueueUpdateException();

    if (with_zk_fields && !res.is_session_expired)
    {
        try
        {
            auto log_entries = zookeeper->getChildren(fs::path(zookeeper_path) / "log");

            if (!log_entries.empty())
            {
                const String & last_log_entry = *std::max_element(log_entries.begin(), log_entries.end());
                res.log_max_index = parse<UInt64>(last_log_entry.substr(strlen("log-")));
            }

            String log_pointer_str = zookeeper->get(fs::path(replica_path) / "log_pointer");
            res.log_pointer = log_pointer_str.empty() ? 0 : parse<UInt64>(log_pointer_str);

            auto all_replicas = zookeeper->getChildren(fs::path(zookeeper_path) / "replicas");
            res.total_replicas = all_replicas.size();

            for (const String & replica : all_replicas)
            {
                bool is_replica_active = zookeeper->exists(fs::path(zookeeper_path) / "replicas" / replica / "is_active");
                res.active_replicas += static_cast<UInt8>(is_replica_active);
                res.replica_is_active.emplace(replica, is_replica_active);
            }
        }
        catch (const Coordination::Exception &)
        {
            res.zookeeper_exception = getCurrentExceptionMessage(false);
        }
    }
}


void StorageReplicatedMergeTree::getQueue(LogEntriesData & res, String & replica_name_)
{
    replica_name_ = replica_name;
    queue.getEntries(res);
}

std::vector<PartMovesBetweenShardsOrchestrator::Entry> StorageReplicatedMergeTree::getPartMovesBetweenShardsEntries()
{
    return part_moves_between_shards_orchestrator.getEntries();
}

time_t StorageReplicatedMergeTree::getAbsoluteDelay() const
{
    time_t min_unprocessed_insert_time = 0;
    time_t max_processed_insert_time = 0;
    queue.getInsertTimes(min_unprocessed_insert_time, max_processed_insert_time);

    /// Load start time, then finish time to avoid reporting false delay when start time is updated
    /// between loading of two variables.
    time_t queue_update_start_time = last_queue_update_start_time.load();
    time_t queue_update_finish_time = last_queue_update_finish_time.load();

    time_t current_time = time(nullptr);

    if (!queue_update_finish_time)
    {
        /// We have not updated queue even once yet (perhaps replica is readonly).
        /// As we have no info about the current state of replication log, return effectively infinite delay.
        return current_time;
    }
    else if (min_unprocessed_insert_time)
    {
        /// There are some unprocessed insert entries in queue.
        return (current_time > min_unprocessed_insert_time) ? (current_time - min_unprocessed_insert_time) : 0;
    }
    else if (queue_update_start_time > queue_update_finish_time)
    {
        /// Queue is empty, but there are some in-flight or failed queue update attempts
        /// (likely because of problems with connecting to ZooKeeper).
        /// Return the time passed since last attempt.
        return (current_time > queue_update_start_time) ? (current_time - queue_update_start_time) : 0;
    }
    else
    {
        /// Everything is up-to-date.
        return 0;
    }
}

void StorageReplicatedMergeTree::getReplicaDelays(time_t & out_absolute_delay, time_t & out_relative_delay)
{
    assertNotReadonly();

    time_t current_time = time(nullptr);

    out_absolute_delay = getAbsoluteDelay();
    out_relative_delay = 0;
    const auto storage_settings_ptr = getSettings();

    /** Relative delay is the maximum difference of absolute delay from any other replica,
      *  (if this replica lags behind any other live replica, or zero, otherwise).
      * Calculated only if the absolute delay is large enough.
      */

    if (out_absolute_delay < static_cast<time_t>(storage_settings_ptr->min_relative_delay_to_measure))
        return;

    auto zookeeper = getZooKeeper();

    time_t max_replicas_unprocessed_insert_time = 0;
    bool have_replica_with_nothing_unprocessed = false;

    Strings replicas = zookeeper->getChildren(fs::path(zookeeper_path) / "replicas");

    for (const auto & replica : replicas)
    {
        if (replica == replica_name)
            continue;

        /// Skip dead replicas.
        if (!zookeeper->exists(fs::path(zookeeper_path) / "replicas" / replica / "is_active"))
            continue;

        String value;
        if (!zookeeper->tryGet(fs::path(zookeeper_path) / "replicas" / replica / "min_unprocessed_insert_time", value))
            continue;

        time_t replica_time = value.empty() ? 0 : parse<time_t>(value);

        if (replica_time == 0)
        {
            /** Note
              * The conclusion that the replica does not lag may be incorrect,
              *  because the information about `min_unprocessed_insert_time` is taken
              *  only from that part of the log that has been moved to the queue.
              * If the replica for some reason has stalled `queueUpdatingTask`,
              *  then `min_unprocessed_insert_time` will be incorrect.
              */

            have_replica_with_nothing_unprocessed = true;
            break;
        }

        if (replica_time > max_replicas_unprocessed_insert_time)
            max_replicas_unprocessed_insert_time = replica_time;
    }

    if (have_replica_with_nothing_unprocessed)
        out_relative_delay = out_absolute_delay;
    else
    {
        max_replicas_unprocessed_insert_time = std::min(current_time, max_replicas_unprocessed_insert_time);
        time_t min_replicas_delay = current_time - max_replicas_unprocessed_insert_time;
        if (out_absolute_delay > min_replicas_delay)
            out_relative_delay = out_absolute_delay - min_replicas_delay;
    }
}

void StorageReplicatedMergeTree::fetchPartition(
    const ASTPtr & partition,
    const StorageMetadataPtr & metadata_snapshot,
    const String & from_,
    bool fetch_part,
    ContextPtr query_context)
{
    Macros::MacroExpansionInfo info;
    info.expand_special_macros_only = false; //-V1048
    info.table_id = getStorageID();
    info.table_id.uuid = UUIDHelpers::Nil;
    auto expand_from = query_context->getMacros()->expand(from_, info);
    String auxiliary_zookeeper_name = zkutil::extractZooKeeperName(expand_from);
    String from = zkutil::extractZooKeeperPath(expand_from, /* check_starts_with_slash */ true);
    if (from.empty())
        throw Exception("ZooKeeper path should not be empty", ErrorCodes::ILLEGAL_TYPE_OF_ARGUMENT);

    zkutil::ZooKeeperPtr zookeeper;
    if (auxiliary_zookeeper_name != default_zookeeper_name)
        zookeeper = getContext()->getAuxiliaryZooKeeper(auxiliary_zookeeper_name);
    else
        zookeeper = getZooKeeper();

    if (from.back() == '/')
        from.resize(from.size() - 1);

    if (fetch_part)
    {
        String part_name = partition->as<ASTLiteral &>().value.safeGet<String>();
        auto part_path = findReplicaHavingPart(part_name, from, zookeeper);

        if (part_path.empty())
            throw Exception(ErrorCodes::NO_REPLICA_HAS_PART, "Part {} does not exist on any replica", part_name);
        /** Let's check that there is no such part in the `detached` directory (where we will write the downloaded parts).
          * Unreliable (there is a race condition) - such a part may appear a little later.
          */
        if (checkIfDetachedPartExists(part_name))
            throw Exception(ErrorCodes::DUPLICATE_DATA_PART, "Detached part " + part_name + " already exists.");
        LOG_INFO(log, "Will fetch part {} from shard {} (zookeeper '{}')", part_name, from_, auxiliary_zookeeper_name);

        try
        {
            /// part name , metadata, part_path , true, 0, zookeeper
            if (!fetchPart(part_name, metadata_snapshot, part_path, true, 0, zookeeper, /* try_fetch_shared = */ false))
                throw Exception(ErrorCodes::UNFINISHED, "Failed to fetch part {} from {}", part_name, from_);
        }
        catch (const DB::Exception & e)
        {
            if (e.code() != ErrorCodes::RECEIVED_ERROR_FROM_REMOTE_IO_SERVER && e.code() != ErrorCodes::RECEIVED_ERROR_TOO_MANY_REQUESTS
                && e.code() != ErrorCodes::CANNOT_READ_ALL_DATA)
                throw;

            LOG_INFO(log, fmt::runtime(e.displayText()));
        }
        return;
    }

    String partition_id = getPartitionIDFromQuery(partition, query_context);
    LOG_INFO(log, "Will fetch partition {} from shard {} (zookeeper '{}')", partition_id, from_, auxiliary_zookeeper_name);

    /** Let's check that there is no such partition in the `detached` directory (where we will write the downloaded parts).
      * Unreliable (there is a race condition) - such a partition may appear a little later.
      */
    if (checkIfDetachedPartitionExists(partition_id))
        throw Exception("Detached partition " + partition_id + " already exists.", ErrorCodes::PARTITION_ALREADY_EXISTS);

    zkutil::Strings replicas;
    zkutil::Strings active_replicas;
    String best_replica;

    {
        /// List of replicas of source shard.
        replicas = zookeeper->getChildren(fs::path(from) / "replicas");

        /// Leave only active replicas.
        active_replicas.reserve(replicas.size());

        for (const String & replica : replicas)
            if (zookeeper->exists(fs::path(from) / "replicas" / replica / "is_active"))
                active_replicas.push_back(replica);

        if (active_replicas.empty())
            throw Exception("No active replicas for shard " + from, ErrorCodes::NO_ACTIVE_REPLICAS);

        /** You must select the best (most relevant) replica.
        * This is a replica with the maximum `log_pointer`, then with the minimum `queue` size.
        * NOTE This is not exactly the best criteria. It does not make sense to download old partitions,
        *  and it would be nice to be able to choose the replica closest by network.
        * NOTE Of course, there are data races here. You can solve it by retrying.
        */
        Int64 max_log_pointer = -1;
        UInt64 min_queue_size = std::numeric_limits<UInt64>::max();

        for (const String & replica : active_replicas)
        {
            String current_replica_path = fs::path(from) / "replicas" / replica;

            String log_pointer_str = zookeeper->get(fs::path(current_replica_path) / "log_pointer");
            Int64 log_pointer = log_pointer_str.empty() ? 0 : parse<UInt64>(log_pointer_str);

            Coordination::Stat stat;
            zookeeper->get(fs::path(current_replica_path) / "queue", &stat);
            size_t queue_size = stat.numChildren;

            if (log_pointer > max_log_pointer
                || (log_pointer == max_log_pointer && queue_size < min_queue_size))
            {
                max_log_pointer = log_pointer;
                min_queue_size = queue_size;
                best_replica = replica;
            }
        }
    }

    if (best_replica.empty())
        throw Exception("Logical error: cannot choose best replica.", ErrorCodes::LOGICAL_ERROR);

    LOG_INFO(log, "Found {} replicas, {} of them are active. Selected {} to fetch from.", replicas.size(), active_replicas.size(), best_replica);

    String best_replica_path = fs::path(from) / "replicas" / best_replica;

    /// Let's find out which parts are on the best replica.

    /** Trying to download these parts.
      * Some of them could be deleted due to the merge.
      * In this case, update the information about the available parts and try again.
      */

    unsigned try_no = 0;
    Strings missing_parts;
    do
    {
        if (try_no)
            LOG_INFO(log, "Some of parts ({}) are missing. Will try to fetch covering parts.", missing_parts.size());

        if (try_no >= query_context->getSettings().max_fetch_partition_retries_count)
            throw Exception("Too many retries to fetch parts from " + best_replica_path, ErrorCodes::TOO_MANY_RETRIES_TO_FETCH_PARTS);

        Strings parts = zookeeper->getChildren(fs::path(best_replica_path) / "parts");
        ActiveDataPartSet active_parts_set(format_version, parts);
        Strings parts_to_fetch;

        if (missing_parts.empty())
        {
            parts_to_fetch = active_parts_set.getParts();

            /// Leaving only the parts of the desired partition.
            Strings parts_to_fetch_partition;
            for (const String & part : parts_to_fetch)
            {
                if (MergeTreePartInfo::fromPartName(part, format_version).partition_id == partition_id)
                    parts_to_fetch_partition.push_back(part);
            }

            parts_to_fetch = std::move(parts_to_fetch_partition);

            if (parts_to_fetch.empty())
                throw Exception("Partition " + partition_id + " on " + best_replica_path + " doesn't exist", ErrorCodes::PARTITION_DOESNT_EXIST);
        }
        else
        {
            for (const String & missing_part : missing_parts)
            {
                String containing_part = active_parts_set.getContainingPart(missing_part);
                if (!containing_part.empty())
                    parts_to_fetch.push_back(containing_part);
                else
                    LOG_WARNING(log, "Part {} on replica {} has been vanished.", missing_part, best_replica_path);
            }
        }

        LOG_INFO(log, "Parts to fetch: {}", parts_to_fetch.size());

        missing_parts.clear();
        for (const String & part : parts_to_fetch)
        {
            bool fetched = false;

            try
            {
                fetched = fetchPart(part, metadata_snapshot, best_replica_path, true, 0, zookeeper, /* try_fetch_shared = */ false);
            }
            catch (const DB::Exception & e)
            {
                if (e.code() != ErrorCodes::RECEIVED_ERROR_FROM_REMOTE_IO_SERVER && e.code() != ErrorCodes::RECEIVED_ERROR_TOO_MANY_REQUESTS
                    && e.code() != ErrorCodes::CANNOT_READ_ALL_DATA)
                    throw;

                LOG_INFO(log, fmt::runtime(e.displayText()));
            }

            if (!fetched)
                missing_parts.push_back(part);
        }

        ++try_no;
    } while (!missing_parts.empty());
}


void StorageReplicatedMergeTree::mutate(const MutationCommands & commands, ContextPtr query_context)
{
    /// Overview of the mutation algorithm.
    ///
    /// When the client executes a mutation, this method is called. It acquires block numbers in all
    /// partitions, saves them in the mutation entry and writes the mutation entry to a new ZK node in
    /// the /mutations folder. This block numbers are needed to determine which parts should be mutated and
    /// which shouldn't (parts inserted after the mutation will have the block number higher than the
    /// block number acquired by the mutation in that partition and so will not be mutatied).
    /// This block number is called "mutation version" in that partition.
    ///
    /// Mutation versions are acquired atomically in all partitions, so the case when an insert in some
    /// partition has the block number higher than the mutation version but the following insert into another
    /// partition acquires the block number lower than the mutation version in that partition is impossible.
    /// Another important invariant: mutation entries appear in /mutations in the order of their mutation
    /// versions (in any partition). This means that mutations form a sequence and we can execute them in
    /// the order of their mutation versions and not worry that some mutation with the smaller version
    /// will suddenly appear.
    ///
    /// During mutations individual parts are immutable - when we want to change the contents of a part
    /// we prepare the new part and add it to MergeTreeData (the original part gets replaced). The fact that
    /// we have mutated the part is recorded in the part->info.mutation field of MergeTreePartInfo.
    /// The relation with the original part is preserved because the new part covers the same block range
    /// as the original one.
    ///
    /// We then can for each part determine its "mutation version": the version of the last mutation in
    /// the mutation sequence that we regard as already applied to that part. All mutations with the greater
    /// version number will still need to be applied to that part.
    ///
    /// Execution of mutations is done asynchronously. All replicas watch the /mutations directory and
    /// load new mutation entries as they appear (see mutationsUpdatingTask()). Next we need to determine
    /// how to mutate individual parts consistently with part merges. This is done by the leader replica
    /// (see mergeSelectingTask() and class ReplicatedMergeTreeMergePredicate for details). Important
    /// invariants here are that a) all source parts for a single merge must have the same mutation version
    /// and b) any part can be mutated only once or merged only once (e.g. once we have decided to mutate
    /// a part then we need to execute that mutation and can assign merges only to the new part and not to the
    /// original part). Multiple consecutive mutations can be executed at once (without writing the
    /// intermediate result to a part).
    ///
    /// Leader replica records its decisions to the replication log (/log directory in ZK) in the form of
    /// MUTATE_PART entries and all replicas then execute them in the background pool
    /// (see MutateTask class). When a replica encounters a MUTATE_PART command, it is
    /// guaranteed that the corresponding mutation entry is already loaded (when we pull entries from
    /// replication log into the replica queue, we also load mutation entries). Note that just as with merges
    /// the replica can decide not to do the mutation locally and fetch the mutated part from another replica
    /// instead.
    ///
    /// Mutations of individual parts are in fact pretty similar to merges, e.g. their assignment and execution
    /// is governed by the same storage_settings. TODO: support a single "merge-mutation" operation when the data
    /// read from the the source parts is first mutated on the fly to some uniform mutation version and then
    /// merged to a resulting part.
    ///
    /// After all needed parts are mutated (i.e. all active parts have the mutation version greater than
    /// the version of this mutation), the mutation is considered done and can be deleted.

    ReplicatedMergeTreeMutationEntry mutation_entry;
    mutation_entry.source_replica = replica_name;
    mutation_entry.commands = commands;

    const String mutations_path = fs::path(zookeeper_path) / "mutations";
    const auto zookeeper = getZooKeeper();

    /// Update the mutations_path node when creating the mutation and check its version to ensure that
    /// nodes for mutations are created in the same order as the corresponding block numbers.
    /// Should work well if the number of concurrent mutation requests is small.
    while (true)
    {
        Coordination::Stat mutations_stat;
        zookeeper->get(mutations_path, &mutations_stat);

        PartitionBlockNumbersHolder partition_block_numbers_holder =
                allocateBlockNumbersInAffectedPartitions(mutation_entry.commands, query_context, zookeeper);

        mutation_entry.block_numbers = partition_block_numbers_holder.getBlockNumbers();
        mutation_entry.create_time = time(nullptr);

        /// The following version check guarantees the linearizability property for any pair of mutations:
        /// mutation with higher sequence number is guaranteed to have higher block numbers in every partition
        /// (and thus will be applied strictly according to sequence numbers of mutations)
        Coordination::Requests requests;
        requests.emplace_back(zkutil::makeSetRequest(mutations_path, String(), mutations_stat.version));
        requests.emplace_back(zkutil::makeCreateRequest(
            fs::path(mutations_path) / "", mutation_entry.toString(), zkutil::CreateMode::PersistentSequential));

        if (auto txn = query_context->getZooKeeperMetadataTransaction())
            txn->moveOpsTo(requests);

        Coordination::Responses responses;
        Coordination::Error rc = zookeeper->tryMulti(requests, responses);

        partition_block_numbers_holder.reset();

        if (rc == Coordination::Error::ZOK)
        {
            const String & path_created =
                dynamic_cast<const Coordination::CreateResponse *>(responses[1].get())->path_created;
            mutation_entry.znode_name = path_created.substr(path_created.find_last_of('/') + 1);
            LOG_TRACE(log, "Created mutation with ID {}", mutation_entry.znode_name);
            break;
        }
        else if (rc == Coordination::Error::ZBADVERSION)
        {
            /// Cannot retry automatically, because some zookeeper ops were lost on the first attempt. Will retry on DDLWorker-level.
            if (query_context->getZooKeeperMetadataTransaction())
                throw Exception("Cannot execute alter, because mutations version was suddenly changed due to concurrent alter",
                                ErrorCodes::CANNOT_ASSIGN_ALTER);
            LOG_TRACE(log, "Version conflict when trying to create a mutation node, retrying...");
            continue;
        }
        else
            throw Coordination::Exception("Unable to create a mutation znode", rc);
    }

    waitMutation(mutation_entry.znode_name, query_context->getSettingsRef().mutations_sync);
}

void StorageReplicatedMergeTree::waitMutation(const String & znode_name, size_t mutations_sync) const
{
    if (!mutations_sync)
        return;

    /// we have to wait
    auto zookeeper = getZooKeeper();
    Strings replicas;
    if (mutations_sync == 2) /// wait for all replicas
    {
        replicas = zookeeper->getChildren(fs::path(zookeeper_path) / "replicas");
        /// This replica should be first, to ensure that the mutation will be loaded into memory
        for (auto it = replicas.begin(); it != replicas.end(); ++it)
        {
            if (*it == replica_name)
            {
                std::iter_swap(it, replicas.begin());
                break;
            }
        }
    }
    else if (mutations_sync == 1) /// just wait for ourself
        replicas.push_back(replica_name);

    waitMutationToFinishOnReplicas(replicas, znode_name);
}

std::vector<MergeTreeMutationStatus> StorageReplicatedMergeTree::getMutationsStatus() const
{
    return queue.getMutationsStatus();
}

CancellationCode StorageReplicatedMergeTree::killMutation(const String & mutation_id)
{
    assertNotReadonly();

    zkutil::ZooKeeperPtr zookeeper = getZooKeeperAndAssertNotReadonly();

    LOG_INFO(log, "Killing mutation {}", mutation_id);

    auto mutation_entry = queue.removeMutation(zookeeper, mutation_id);
    if (!mutation_entry)
        return CancellationCode::NotFound;

    /// After this point no new part mutations will start and part mutations that still exist
    /// in the queue will be skipped.

    /// Cancel already running part mutations.
    for (const auto & pair : mutation_entry->block_numbers)
    {
        const String & partition_id = pair.first;
        Int64 block_number = pair.second;
        getContext()->getMergeList().cancelPartMutations(getStorageID(), partition_id, block_number);
    }
    return CancellationCode::CancelSent;
}

bool StorageReplicatedMergeTree::hasLightweightDeletedMask() const
{
    return has_lightweight_delete_parts.load(std::memory_order_relaxed);
}

void StorageReplicatedMergeTree::clearOldPartsAndRemoveFromZK()
{
    auto table_lock = lockForShare(
            RWLockImpl::NO_QUERY, getSettings()->lock_acquire_timeout_for_background_operations);
    auto zookeeper = getZooKeeper();

    /// Now these parts are in Deleting state. If we fail to remove some of them we must roll them back to Outdated state.
    /// Otherwise they will not be deleted.
    DataPartsVector parts = grabOldParts();
    if (parts.empty())
        return;

    DataPartsVector parts_to_delete_only_from_filesystem;    // Only duplicates
    DataPartsVector parts_to_delete_completely;              // All parts except duplicates
    DataPartsVector parts_to_retry_deletion;                 // Parts that should be retried due to network problems
    DataPartsVector parts_to_remove_from_filesystem;         // Parts removed from ZK

    for (const auto & part : parts)
    {
        if (!part->is_duplicate)
            parts_to_delete_completely.emplace_back(part);
        else
            parts_to_delete_only_from_filesystem.emplace_back(part);
    }
    parts.clear();

    auto delete_parts_from_fs_and_rollback_in_case_of_error = [this] (const DataPartsVector & parts_to_delete, const String & parts_type)
    {
        NameSet parts_failed_to_delete;
        clearPartsFromFilesystem(parts_to_delete, false, &parts_failed_to_delete);

        DataPartsVector finally_remove_parts;
        if (!parts_failed_to_delete.empty())
        {
            DataPartsVector rollback_parts;
            for (const auto & part : parts_to_delete)
            {
                if (!parts_failed_to_delete.contains(part->name))
                    finally_remove_parts.push_back(part);
                else
                    rollback_parts.push_back(part);
            }

            if (!rollback_parts.empty())
                rollbackDeletingParts(rollback_parts);
        }
        else  /// all parts was successfully removed
        {
            finally_remove_parts = parts_to_delete;
        }

        try
        {
            removePartsFinally(finally_remove_parts);
            LOG_DEBUG(log, "Removed {} {} parts", finally_remove_parts.size(), parts_type);
        }
        catch (...)
        {
            tryLogCurrentException(log, "Failed to remove some parts from memory, or write info about them into part log");
        }
    };

    /// Delete duplicate parts from filesystem
    if (!parts_to_delete_only_from_filesystem.empty())
    {
        /// It can happen that some error appear during part removal from FS.
        /// In case of such exception we have to change state of failed parts from Deleting to Outdated.
        /// Otherwise nobody will try to remove them again (see grabOldParts).
        delete_parts_from_fs_and_rollback_in_case_of_error(parts_to_delete_only_from_filesystem, "old duplicate");
    }

    /// Delete normal parts from ZooKeeper
    NameSet part_names_to_retry_deletion;
    try
    {
        Strings part_names_to_delete_completely;
        for (const auto & part : parts_to_delete_completely)
            part_names_to_delete_completely.emplace_back(part->name);

        LOG_DEBUG(log, "Removing {} old parts from ZooKeeper", parts_to_delete_completely.size());
        removePartsFromZooKeeper(zookeeper, part_names_to_delete_completely, &part_names_to_retry_deletion);
    }
    catch (...)
    {
        LOG_ERROR(log, "There is a problem with deleting parts from ZooKeeper: {}", getCurrentExceptionMessage(true));
    }

    /// Part names that were reliably deleted from ZooKeeper should be deleted from filesystem
    auto num_reliably_deleted_parts = parts_to_delete_completely.size() - part_names_to_retry_deletion.size();
    LOG_DEBUG(log, "Removed {} old parts from ZooKeeper. Removing them from filesystem.", num_reliably_deleted_parts);

    /// Delete normal parts on two sets
    for (auto & part : parts_to_delete_completely)
    {
        if (!part_names_to_retry_deletion.contains(part->name))
            parts_to_remove_from_filesystem.emplace_back(part);
        else
            parts_to_retry_deletion.emplace_back(part);
    }

    /// Will retry deletion
    if (!parts_to_retry_deletion.empty())
    {
        rollbackDeletingParts(parts_to_retry_deletion);
        LOG_DEBUG(log, "Will retry deletion of {} parts in the next time", parts_to_retry_deletion.size());
    }


    /// Remove parts from filesystem and finally from data_parts
    if (!parts_to_remove_from_filesystem.empty())
    {
        /// It can happen that some error appear during part removal from FS.
        /// In case of such exception we have to change state of failed parts from Deleting to Outdated.
        /// Otherwise nobody will try to remove them again (see grabOldParts).
        delete_parts_from_fs_and_rollback_in_case_of_error(parts_to_remove_from_filesystem, "old");
    }
}


void StorageReplicatedMergeTree::removePartsFromZooKeeperWithRetries(DataPartsVector & parts, size_t max_retries)
{
    Strings part_names_to_remove;
    for (const auto & part : parts)
        part_names_to_remove.emplace_back(part->name);

    return removePartsFromZooKeeperWithRetries(part_names_to_remove, max_retries);
}

void StorageReplicatedMergeTree::removePartsFromZooKeeperWithRetries(const Strings & part_names, size_t max_retries)
{
    size_t num_tries = 0;
    bool success = false;

    while (!success && (max_retries == 0 || num_tries < max_retries))
    {
        try
        {
            ++num_tries;
            success = true;

            auto zookeeper = getZooKeeper();

            std::vector<std::future<Coordination::ExistsResponse>> exists_futures;
            exists_futures.reserve(part_names.size());
            for (const String & part_name : part_names)
            {
                String part_path = fs::path(replica_path) / "parts" / part_name;
                exists_futures.emplace_back(zookeeper->asyncExists(part_path));
            }

            std::vector<std::future<Coordination::MultiResponse>> remove_futures;
            remove_futures.reserve(part_names.size());
            for (size_t i = 0; i < part_names.size(); ++i)
            {
                Coordination::ExistsResponse exists_resp = exists_futures[i].get();
                if (exists_resp.error == Coordination::Error::ZOK)
                {
                    Coordination::Requests ops;
                    removePartFromZooKeeper(part_names[i], ops, exists_resp.stat.numChildren > 0);
                    remove_futures.emplace_back(zookeeper->asyncTryMultiNoThrow(ops));
                }
            }

            for (auto & future : remove_futures)
            {
                auto response = future.get();

                if (response.error == Coordination::Error::ZOK || response.error == Coordination::Error::ZNONODE)
                    continue;

                if (Coordination::isHardwareError(response.error))
                {
                    success = false;
                    continue;
                }

                throw Coordination::Exception(response.error);
            }
        }
        catch (Coordination::Exception & e)
        {
            success = false;

            if (Coordination::isHardwareError(e.code))
                tryLogCurrentException(log, __PRETTY_FUNCTION__);
            else
                throw;
        }

        if (!success && num_tries < max_retries)
            std::this_thread::sleep_for(std::chrono::milliseconds(1000));
    }

    if (!success)
        throw Exception(ErrorCodes::UNFINISHED, "Failed to remove parts from ZooKeeper after {} retries", num_tries);
}

void StorageReplicatedMergeTree::removePartsFromZooKeeper(
    zkutil::ZooKeeperPtr & zookeeper, const Strings & part_names, NameSet * parts_should_be_retried)
{
    std::vector<std::future<Coordination::ExistsResponse>> exists_futures;
    std::vector<std::future<Coordination::MultiResponse>> remove_futures;
    exists_futures.reserve(part_names.size());
    remove_futures.reserve(part_names.size());
    try
    {
        /// Exception can be thrown from loop
        /// if zk session will be dropped
        for (const String & part_name : part_names)
        {
            String part_path = fs::path(replica_path) / "parts" / part_name;
            exists_futures.emplace_back(zookeeper->asyncExists(part_path));
        }

        for (size_t i = 0; i < part_names.size(); ++i)
        {
            Coordination::ExistsResponse exists_resp = exists_futures[i].get();
            if (exists_resp.error == Coordination::Error::ZOK)
            {
                Coordination::Requests ops;
                removePartFromZooKeeper(part_names[i], ops, exists_resp.stat.numChildren > 0);
                remove_futures.emplace_back(zookeeper->asyncTryMultiNoThrow(ops));
            }
            else
            {
                LOG_DEBUG(log, "There is no part {} in ZooKeeper, it was only in filesystem", part_names[i]);
                // emplace invalid future so that the total number of futures is the same as part_names.size();
                remove_futures.emplace_back();
            }
        }
    }
    catch (const Coordination::Exception & e)
    {
        if (parts_should_be_retried && Coordination::isHardwareError(e.code))
            parts_should_be_retried->insert(part_names.begin(), part_names.end());
        throw;
    }

    for (size_t i = 0; i < remove_futures.size(); ++i)
    {
        auto & future = remove_futures[i];

        if (!future.valid())
            continue;

        auto response = future.get();
        if (response.error == Coordination::Error::ZOK)
            continue;
        else if (response.error == Coordination::Error::ZNONODE)
        {
            LOG_DEBUG(log, "There is no part {} in ZooKeeper, it was only in filesystem", part_names[i]);
            continue;
        }
        else if (Coordination::isHardwareError(response.error))
        {
            if (parts_should_be_retried)
                parts_should_be_retried->insert(part_names[i]);
            continue;
        }
        else
            LOG_WARNING(log, "Cannot remove part {} from ZooKeeper: {}", part_names[i], Coordination::errorMessage(response.error));
    }
}


void StorageReplicatedMergeTree::getClearBlocksInPartitionOps(
    Coordination::Requests & ops, zkutil::ZooKeeper & zookeeper, const String & partition_id, Int64 min_block_num, Int64 max_block_num)
{
    Strings blocks;
    if (Coordination::Error::ZOK != zookeeper.tryGetChildren(fs::path(zookeeper_path) / "blocks", blocks))
        throw Exception(zookeeper_path + "/blocks doesn't exist", ErrorCodes::NOT_FOUND_NODE);

    String partition_prefix = partition_id + "_";
    zkutil::AsyncResponses<Coordination::GetResponse> get_futures;

    for (const String & block_id : blocks)
    {
        if (startsWith(block_id, partition_prefix))
        {
            String path = fs::path(zookeeper_path) / "blocks" / block_id;
            get_futures.emplace_back(path, zookeeper.asyncTryGet(path));
        }
    }

    for (auto & pair : get_futures)
    {
        const String & path = pair.first;
        auto result = pair.second.get();

        if (result.error == Coordination::Error::ZNONODE)
            continue;

        ReadBufferFromString buf(result.data);

        const auto part_info = MergeTreePartInfo::tryParsePartName(result.data, format_version);

        if (!part_info || (min_block_num <= part_info->min_block && part_info->max_block <= max_block_num))
            ops.emplace_back(zkutil::makeRemoveRequest(path, -1));
    }
}

void StorageReplicatedMergeTree::clearBlocksInPartition(
    zkutil::ZooKeeper & zookeeper, const String & partition_id, Int64 min_block_num, Int64 max_block_num)
{
    Coordination::Requests delete_requests;
    getClearBlocksInPartitionOps(delete_requests, zookeeper, partition_id, min_block_num, max_block_num);
    Coordination::Responses delete_responses;
    auto code = zookeeper.tryMulti(delete_requests, delete_responses);
    if (code != Coordination::Error::ZOK)
    {
        for (size_t i = 0; i < delete_requests.size(); ++i)
            if (delete_responses[i]->error != Coordination::Error::ZOK)
                LOG_WARNING(log, "Error while deleting ZooKeeper path `{}`: {}, ignoring.", delete_requests[i]->getPath(), Coordination::errorMessage(delete_responses[i]->error));
    }

    LOG_TRACE(log, "Deleted {} deduplication block IDs in partition ID {}", delete_requests.size(), partition_id);
}

void StorageReplicatedMergeTree::replacePartitionFrom(
    const StoragePtr & source_table, const ASTPtr & partition, bool replace, ContextPtr query_context)
{
    /// First argument is true, because we possibly will add new data to current table.
    auto lock1 = lockForShare(query_context->getCurrentQueryId(), query_context->getSettingsRef().lock_acquire_timeout);
    auto lock2 = source_table->lockForShare(query_context->getCurrentQueryId(), query_context->getSettingsRef().lock_acquire_timeout);
    auto storage_settings_ptr = getSettings();

    auto source_metadata_snapshot = source_table->getInMemoryMetadataPtr();
    auto metadata_snapshot = getInMemoryMetadataPtr();

    Stopwatch watch;
    MergeTreeData & src_data = checkStructureAndGetMergeTreeData(source_table, source_metadata_snapshot, metadata_snapshot);
    String partition_id = getPartitionIDFromQuery(partition, query_context);

    /// NOTE: Some covered parts may be missing in src_all_parts if corresponding log entries are not executed yet.
    DataPartsVector src_all_parts = src_data.getVisibleDataPartsVectorInPartition(query_context, partition_id);

    LOG_DEBUG(log, "Cloning {} parts", src_all_parts.size());

    static const String TMP_PREFIX = "tmp_replace_from_";
    auto zookeeper = getZooKeeper();

    /// Retry if alter_partition_version changes
    for (size_t retry = 0; retry < 1000; ++retry)
    {
        DataPartsVector src_parts;
        MutableDataPartsVector dst_parts;
        std::vector<scope_guard> dst_parts_locks;
        Strings block_id_paths;
        Strings part_checksums;
        std::vector<EphemeralLockInZooKeeper> ephemeral_locks;
        String alter_partition_version_path = zookeeper_path + "/alter_partition_version";
        Coordination::Stat alter_partition_version_stat;
        zookeeper->get(alter_partition_version_path, &alter_partition_version_stat);

        /// Firstly, generate last block number and compute drop_range
        /// NOTE: Even if we make ATTACH PARTITION instead of REPLACE PARTITION drop_range will not be empty, it will contain a block.
        /// So, such case has special meaning, if drop_range contains only one block it means that nothing to drop.
        /// TODO why not to add normal DROP_RANGE entry to replication queue if `replace` is true?
        MergeTreePartInfo drop_range;
        std::optional<EphemeralLockInZooKeeper> delimiting_block_lock;
        bool partition_was_empty = !getFakePartCoveringAllPartsInPartition(partition_id, drop_range, delimiting_block_lock, true);
        if (replace && partition_was_empty)
        {
            /// Nothing to drop, will just attach new parts
            LOG_INFO(log, "Partition {} was empty, REPLACE PARTITION will work as ATTACH PARTITION FROM", drop_range.partition_id);
            replace = false;
        }

        if (!replace)
        {
            /// It's ATTACH PARTITION FROM, not REPLACE PARTITION. We have to reset drop range
            drop_range = makeDummyDropRangeForMovePartitionOrAttachPartitionFrom(partition_id);
        }

        assert(replace == !LogEntry::ReplaceRangeEntry::isMovePartitionOrAttachFrom(drop_range));

        String drop_range_fake_part_name = getPartNamePossiblyFake(format_version, drop_range);
        std::vector<MergeTreeData::HardlinkedFiles> hardlinked_files_for_parts;

        for (const auto & src_part : src_all_parts)
        {
            /// We also make some kind of deduplication to avoid duplicated parts in case of ATTACH PARTITION
            /// Assume that merges in the partition are quite rare
            /// Save deduplication block ids with special prefix replace_partition

            if (!canReplacePartition(src_part))
                throw Exception(
                    "Cannot replace partition '" + partition_id + "' because part '" + src_part->name + "' has inconsistent granularity with table",
                    ErrorCodes::LOGICAL_ERROR);

            String hash_hex = src_part->checksums.getTotalChecksumHex();

            if (replace)
                LOG_INFO(log, "Trying to replace {} with hash_hex {}", src_part->name, hash_hex);
            else
                LOG_INFO(log, "Trying to attach {} with hash_hex {}", src_part->name, hash_hex);

            String block_id_path = replace ? "" : (fs::path(zookeeper_path) / "blocks" / (partition_id + "_replace_from_" + hash_hex));

            auto lock = allocateBlockNumber(partition_id, zookeeper, block_id_path);
            if (!lock)
            {
                LOG_INFO(log, "Part {} (hash {}) has been already attached", src_part->name, hash_hex);
                continue;
            }

            UInt64 index = lock->getNumber();
            MergeTreePartInfo dst_part_info(partition_id, index, index, src_part->info.level);
            MergeTreeData::HardlinkedFiles hardlinked_files;

            bool copy_instead_of_hardlink = storage_settings_ptr->allow_remote_fs_zero_copy_replication
                                            && src_part->isStoredOnRemoteDiskWithZeroCopySupport();

            auto [dst_part, part_lock] = cloneAndLoadDataPartOnSameDisk(src_part, TMP_PREFIX, dst_part_info, metadata_snapshot, NO_TRANSACTION_PTR, &hardlinked_files, copy_instead_of_hardlink);

            src_parts.emplace_back(src_part);
            dst_parts.emplace_back(dst_part);
            dst_parts_locks.emplace_back(std::move(part_lock));
            ephemeral_locks.emplace_back(std::move(*lock));
            block_id_paths.emplace_back(block_id_path);
            part_checksums.emplace_back(hash_hex);
            hardlinked_files_for_parts.emplace_back(hardlinked_files);
        }

        ReplicatedMergeTreeLogEntryData entry;
        {
            auto src_table_id = src_data.getStorageID();
            entry.type = ReplicatedMergeTreeLogEntryData::REPLACE_RANGE;
            entry.source_replica = replica_name;
            entry.create_time = time(nullptr);
            entry.replace_range_entry = std::make_shared<ReplicatedMergeTreeLogEntryData::ReplaceRangeEntry>();

            auto & entry_replace = *entry.replace_range_entry;
            entry_replace.drop_range_part_name = drop_range_fake_part_name;
            entry_replace.from_database = src_table_id.database_name;
            entry_replace.from_table = src_table_id.table_name;
            for (const auto & part : src_parts)
                entry_replace.src_part_names.emplace_back(part->name);
            for (const auto & part : dst_parts)
                entry_replace.new_part_names.emplace_back(part->name);
            for (const String & checksum : part_checksums)
                entry_replace.part_names_checksums.emplace_back(checksum);
            entry_replace.columns_version = -1;
        }

        /// Remove deduplication block_ids of replacing parts
        if (replace)
            clearBlocksInPartition(*zookeeper, drop_range.partition_id, drop_range.max_block, drop_range.max_block);

        DataPartsVector parts_to_remove;
        Coordination::Responses op_results;

        try
        {
            Coordination::Requests ops;
            for (size_t i = 0; i < dst_parts.size(); ++i)
            {
                getCommitPartOps(ops, dst_parts[i], block_id_paths[i]);
                ephemeral_locks[i].getUnlockOps(ops);
            }

            if (auto txn = query_context->getZooKeeperMetadataTransaction())
                txn->moveOpsTo(ops);

            delimiting_block_lock->getUnlockOps(ops);
            /// Check and update version to avoid race with DROP_RANGE
            ops.emplace_back(zkutil::makeSetRequest(alter_partition_version_path, "", alter_partition_version_stat.version));
            /// Just update version, because merges assignment relies on it
            ops.emplace_back(zkutil::makeSetRequest(fs::path(zookeeper_path) / "log", "", -1));
            ops.emplace_back(zkutil::makeCreateRequest(fs::path(zookeeper_path) / "log/log-", entry.toString(), zkutil::CreateMode::PersistentSequential));

            Transaction transaction(*this, NO_TRANSACTION_RAW);
            {
                auto data_parts_lock = lockParts();
                for (auto & part : dst_parts)
                {
                    auto builder = part->data_part_storage->getBuilder();
                    renameTempPartAndReplaceUnlocked(part, transaction, builder, data_parts_lock);
                }
            }

            for (size_t i = 0; i < dst_parts.size(); ++i)
                lockSharedData(*dst_parts[i], false, hardlinked_files_for_parts[i]);

            Coordination::Error code = zookeeper->tryMulti(ops, op_results);
            if (code == Coordination::Error::ZOK)
                delimiting_block_lock->assumeUnlocked();
            else if (code == Coordination::Error::ZBADVERSION)
            {
                /// Cannot retry automatically, because some zookeeper ops were lost on the first attempt. Will retry on DDLWorker-level.
                if (query_context->getZooKeeperMetadataTransaction())
                    throw Exception(
                        "Cannot execute alter, because alter partition version was suddenly changed due to concurrent alter",
                        ErrorCodes::CANNOT_ASSIGN_ALTER);
                continue;
            }
            else
                zkutil::KeeperMultiException::check(code, ops, op_results);

            {
                auto data_parts_lock = lockParts();
                transaction.commit(&data_parts_lock);
                if (replace)
                    parts_to_remove = removePartsInRangeFromWorkingSetAndGetPartsToRemoveFromZooKeeper(NO_TRANSACTION_RAW, drop_range, data_parts_lock);
            }

            PartLog::addNewParts(getContext(), dst_parts, watch.elapsed());
        }
        catch (...)
        {
            PartLog::addNewParts(getContext(), dst_parts, watch.elapsed(), ExecutionStatus::fromCurrentException());
            for (const auto & dst_part : dst_parts)
                unlockSharedData(*dst_part);

            throw;
        }

        String log_znode_path = dynamic_cast<const Coordination::CreateResponse &>(*op_results.back()).path_created;
        entry.znode_name = log_znode_path.substr(log_znode_path.find_last_of('/') + 1);

        for (auto & lock : ephemeral_locks)
            lock.assumeUnlocked();

        /// Forcibly remove replaced parts from ZooKeeper
        removePartsFromZooKeeperWithRetries(parts_to_remove);

        /// Speedup removing of replaced parts from filesystem
        parts_to_remove.clear();
        cleanup_thread.wakeup();

        lock2.reset();
        lock1.reset();

        waitForLogEntryToBeProcessedIfNecessary(entry, query_context);

        return;
    }

    throw Exception(
        ErrorCodes::CANNOT_ASSIGN_ALTER, "Cannot assign ALTER PARTITION, because another ALTER PARTITION query was concurrently executed");
}

void StorageReplicatedMergeTree::movePartitionToTable(const StoragePtr & dest_table, const ASTPtr & partition, ContextPtr query_context)
{
    auto lock1 = lockForShare(query_context->getCurrentQueryId(), query_context->getSettingsRef().lock_acquire_timeout);
    auto lock2 = dest_table->lockForShare(query_context->getCurrentQueryId(), query_context->getSettingsRef().lock_acquire_timeout);
    auto storage_settings_ptr = getSettings();

    auto dest_table_storage = std::dynamic_pointer_cast<StorageReplicatedMergeTree>(dest_table);
    if (!dest_table_storage)
        throw Exception("Table " + getStorageID().getNameForLogs() + " supports movePartitionToTable only for ReplicatedMergeTree family of table engines."
                        " Got " + dest_table->getName(), ErrorCodes::NOT_IMPLEMENTED);
    if (dest_table_storage->getStoragePolicy() != this->getStoragePolicy())
        throw Exception("Destination table " + dest_table_storage->getStorageID().getNameForLogs() +
                        " should have the same storage policy of source table " + getStorageID().getNameForLogs() + ". " +
                        getStorageID().getNameForLogs() + ": " + this->getStoragePolicy()->getName() + ", " +
                        getStorageID().getNameForLogs() + ": " + dest_table_storage->getStoragePolicy()->getName(), ErrorCodes::UNKNOWN_POLICY);

    auto dest_metadata_snapshot = dest_table->getInMemoryMetadataPtr();
    auto metadata_snapshot = getInMemoryMetadataPtr();

    Stopwatch watch;
    MergeTreeData & src_data = dest_table_storage->checkStructureAndGetMergeTreeData(*this, metadata_snapshot, dest_metadata_snapshot);
    auto src_data_id = src_data.getStorageID();
    String partition_id = getPartitionIDFromQuery(partition, query_context);

    /// A range for log entry to remove parts from the source table (myself).
    auto zookeeper = getZooKeeper();
    /// Retry if alter_partition_version changes
    for (size_t retry = 0; retry < 1000; ++retry)
    {
        String alter_partition_version_path = zookeeper_path + "/alter_partition_version";
        Coordination::Stat alter_partition_version_stat;
        zookeeper->get(alter_partition_version_path, &alter_partition_version_stat);

        MergeTreePartInfo drop_range;
        std::optional<EphemeralLockInZooKeeper> delimiting_block_lock;
        getFakePartCoveringAllPartsInPartition(partition_id, drop_range, delimiting_block_lock, true);
        String drop_range_fake_part_name = getPartNamePossiblyFake(format_version, drop_range);

        DataPartPtr covering_part;
        DataPartsVector src_all_parts;
        {
            /// NOTE: Some covered parts may be missing in src_all_parts if corresponding log entries are not executed yet.
            auto parts_lock = src_data.lockParts();
            src_all_parts = src_data.getActivePartsToReplace(drop_range, drop_range_fake_part_name, covering_part, parts_lock);
        }

        if (covering_part)
            throw Exception(ErrorCodes::LOGICAL_ERROR, "Got part {} covering drop range {}, it's a bug",
                            covering_part->name, drop_range_fake_part_name);

        /// After allocating block number for drop_range we must ensure that it does not intersect block numbers
        /// allocated by concurrent REPLACE query.
        /// We could check it in multi-request atomically with creation of DROP_RANGE entry in source table log,
        /// but it's better to check it here and fail as early as possible (before we have done something to destination table).
        Coordination::Error version_check_code = zookeeper->trySet(alter_partition_version_path, "", alter_partition_version_stat.version);
        if (version_check_code != Coordination::Error::ZOK)
            throw Exception(ErrorCodes::CANNOT_ASSIGN_ALTER, "Cannot DROP PARTITION in {} after copying partition to {}, "
                            "because another ALTER PARTITION query was concurrently executed",
                            getStorageID().getFullTableName(), dest_table_storage->getStorageID().getFullTableName());

        DataPartsVector src_parts;
        MutableDataPartsVector dst_parts;
        Strings block_id_paths;
        Strings part_checksums;
        std::vector<EphemeralLockInZooKeeper> ephemeral_locks;

        LOG_DEBUG(log, "Cloning {} parts", src_all_parts.size());

        static const String TMP_PREFIX = "tmp_move_from_";

        /// Clone parts into destination table.
        String dest_alter_partition_version_path = dest_table_storage->zookeeper_path + "/alter_partition_version";
        Coordination::Stat dest_alter_partition_version_stat;
        zookeeper->get(dest_alter_partition_version_path, &dest_alter_partition_version_stat);
        std::vector<MergeTreeData::HardlinkedFiles> hardlinked_files_for_parts;
        std::vector<scope_guard> temporary_parts_locks;

        for (const auto & src_part : src_all_parts)
        {
            if (!dest_table_storage->canReplacePartition(src_part))
                throw Exception(
                    "Cannot move partition '" + partition_id + "' because part '" + src_part->name + "' has inconsistent granularity with table",
                    ErrorCodes::LOGICAL_ERROR);

            String hash_hex = src_part->checksums.getTotalChecksumHex();
            String block_id_path;

            auto lock = dest_table_storage->allocateBlockNumber(partition_id, zookeeper, block_id_path);
            if (!lock)
            {
                LOG_INFO(log, "Part {} (hash {}) has been already attached", src_part->name, hash_hex);
                continue;
            }

            UInt64 index = lock->getNumber();
            MergeTreePartInfo dst_part_info(partition_id, index, index, src_part->info.level);

            MergeTreeData::HardlinkedFiles hardlinked_files;

            bool copy_instead_of_hardlink = storage_settings_ptr->allow_remote_fs_zero_copy_replication
                                            && src_part->isStoredOnRemoteDiskWithZeroCopySupport();

            auto [dst_part, dst_part_lock] = dest_table_storage->cloneAndLoadDataPartOnSameDisk(src_part, TMP_PREFIX, dst_part_info, dest_metadata_snapshot, NO_TRANSACTION_PTR, &hardlinked_files, copy_instead_of_hardlink);

            src_parts.emplace_back(src_part);
            dst_parts.emplace_back(dst_part);
            temporary_parts_locks.emplace_back(std::move(dst_part_lock));
            ephemeral_locks.emplace_back(std::move(*lock));
            block_id_paths.emplace_back(block_id_path);
            part_checksums.emplace_back(hash_hex);
            hardlinked_files_for_parts.emplace_back(hardlinked_files);
        }

        ReplicatedMergeTreeLogEntryData entry_delete;
        {
            entry_delete.type = LogEntry::DROP_RANGE;
            entry_delete.source_replica = replica_name;
            entry_delete.new_part_name = drop_range_fake_part_name;
            entry_delete.detach = false; //-V1048
            entry_delete.create_time = time(nullptr);
        }

        ReplicatedMergeTreeLogEntryData entry;
        {
            MergeTreePartInfo drop_range_dest = makeDummyDropRangeForMovePartitionOrAttachPartitionFrom(partition_id);

            entry.type = ReplicatedMergeTreeLogEntryData::REPLACE_RANGE;
            entry.source_replica = dest_table_storage->replica_name;
            entry.create_time = time(nullptr);
            entry.replace_range_entry = std::make_shared<ReplicatedMergeTreeLogEntryData::ReplaceRangeEntry>();

            auto & entry_replace = *entry.replace_range_entry;
            entry_replace.drop_range_part_name = getPartNamePossiblyFake(format_version, drop_range_dest);
            entry_replace.from_database = src_data_id.database_name;
            entry_replace.from_table = src_data_id.table_name;
            for (const auto & part : src_parts)
                entry_replace.src_part_names.emplace_back(part->name);
            for (const auto & part : dst_parts)
                entry_replace.new_part_names.emplace_back(part->name);
            for (const String & checksum : part_checksums)
                entry_replace.part_names_checksums.emplace_back(checksum);
            entry_replace.columns_version = -1;
        }

        clearBlocksInPartition(*zookeeper, drop_range.partition_id, drop_range.max_block, drop_range.max_block);

        DataPartsVector parts_to_remove;
        Coordination::Responses op_results;

        try
        {
            Coordination::Requests ops;
            for (size_t i = 0; i < dst_parts.size(); ++i)
            {
                dest_table_storage->getCommitPartOps(ops, dst_parts[i], block_id_paths[i]);
                ephemeral_locks[i].getUnlockOps(ops);
            }

            /// Check and update version to avoid race with DROP_RANGE
            ops.emplace_back(zkutil::makeSetRequest(dest_alter_partition_version_path, "", dest_alter_partition_version_stat.version));
            /// Just update version, because merges assignment relies on it
            ops.emplace_back(zkutil::makeSetRequest(fs::path(dest_table_storage->zookeeper_path) / "log", "", -1));
            ops.emplace_back(zkutil::makeCreateRequest(fs::path(dest_table_storage->zookeeper_path) / "log/log-",
                                                       entry.toString(), zkutil::CreateMode::PersistentSequential));

            {
                Transaction transaction(*dest_table_storage, NO_TRANSACTION_RAW);

                auto src_data_parts_lock = lockParts();
                auto dest_data_parts_lock = dest_table_storage->lockParts();

                for (auto & part : dst_parts)
                {
                    auto builder = part->data_part_storage->getBuilder();
                    dest_table_storage->renameTempPartAndReplaceUnlocked(part, transaction, builder, dest_data_parts_lock);
                }

                for (size_t i = 0; i < dst_parts.size(); ++i)
                    dest_table_storage->lockSharedData(*dst_parts[i], false, hardlinked_files_for_parts[i]);

                Coordination::Error code = zookeeper->tryMulti(ops, op_results);
                if (code == Coordination::Error::ZBADVERSION)
                    continue;
                else
                    zkutil::KeeperMultiException::check(code, ops, op_results);

                parts_to_remove = removePartsInRangeFromWorkingSetAndGetPartsToRemoveFromZooKeeper(NO_TRANSACTION_RAW, drop_range, src_data_parts_lock);
                transaction.commit(&src_data_parts_lock);
            }

            PartLog::addNewParts(getContext(), dst_parts, watch.elapsed());
        }
        catch (...)
        {
            PartLog::addNewParts(getContext(), dst_parts, watch.elapsed(), ExecutionStatus::fromCurrentException());

            for (const auto & dst_part : dst_parts)
                dest_table_storage->unlockSharedData(*dst_part);

            throw;
        }

        String log_znode_path = dynamic_cast<const Coordination::CreateResponse &>(*op_results.back()).path_created;
        entry.znode_name = log_znode_path.substr(log_znode_path.find_last_of('/') + 1);

        for (auto & lock : ephemeral_locks)
            lock.assumeUnlocked();

        removePartsFromZooKeeperWithRetries(parts_to_remove);

        parts_to_remove.clear();
        cleanup_thread.wakeup();
        lock2.reset();

        dest_table_storage->waitForLogEntryToBeProcessedIfNecessary(entry, query_context);

        /// Create DROP_RANGE for the source table
        Coordination::Requests ops_src;
        ops_src.emplace_back(zkutil::makeCreateRequest(
            fs::path(zookeeper_path) / "log/log-", entry_delete.toString(), zkutil::CreateMode::PersistentSequential));
        /// Just update version, because merges assignment relies on it
        ops_src.emplace_back(zkutil::makeSetRequest(fs::path(zookeeper_path) / "log", "", -1));
        delimiting_block_lock->getUnlockOps(ops_src);

        op_results = zookeeper->multi(ops_src);

        log_znode_path = dynamic_cast<const Coordination::CreateResponse &>(*op_results.front()).path_created;
        entry_delete.znode_name = log_znode_path.substr(log_znode_path.find_last_of('/') + 1);

        lock1.reset();
        waitForLogEntryToBeProcessedIfNecessary(entry_delete, query_context);

        /// Cleaning possibly stored information about parts from /quorum/last_part node in ZooKeeper.
        cleanLastPartNode(partition_id);

        return;
    }

    throw Exception(ErrorCodes::CANNOT_ASSIGN_ALTER, "Cannot assign ALTER PARTITION, because another ALTER PARTITION query was concurrently executed");
}

void StorageReplicatedMergeTree::movePartitionToShard(
    const ASTPtr & partition, bool move_part, const String & to, ContextPtr /*query_context*/)
{
    /// This is a lightweight operation that only optimistically checks if it could succeed and queues tasks.

    if (!move_part)
        throw Exception("MOVE PARTITION TO SHARD is not supported, use MOVE PART instead", ErrorCodes::NOT_IMPLEMENTED);

    if (zkutil::normalizeZooKeeperPath(zookeeper_path, /* check_starts_with_slash */ true) == zkutil::normalizeZooKeeperPath(to, /* check_starts_with_slash */ true))
        throw Exception("Source and destination are the same", ErrorCodes::BAD_ARGUMENTS);

    auto zookeeper = getZooKeeperAndAssertNotReadonly();

    String part_name = partition->as<ASTLiteral &>().value.safeGet<String>();
    auto part_info = MergeTreePartInfo::fromPartName(part_name, format_version);

    auto part = getPartIfExists(part_info, {MergeTreeDataPartState::Active});
    if (!part)
        throw Exception(ErrorCodes::NO_SUCH_DATA_PART, "Part {} not found locally", part_name);

    if (part->uuid == UUIDHelpers::Nil)
        throw Exception(ErrorCodes::NOT_IMPLEMENTED, "Part {} does not have an uuid assigned and it can't be moved between shards", part_name);


    ReplicatedMergeTreeMergePredicate merge_pred = queue.getMergePredicate(zookeeper);

    /// The following block is pretty much copy & paste from StorageReplicatedMergeTree::dropPart to avoid conflicts while this is WIP.
    /// Extract it to a common method and re-use it before merging.
    {
        if (partIsLastQuorumPart(part->info))
        {
            throw Exception(ErrorCodes::NOT_IMPLEMENTED, "Part {} is last inserted part with quorum in partition. Would not be able to drop", part_name);
        }

        /// canMergeSinglePart is overlapping with dropPart, let's try to use the same code.
        String out_reason;
        if (!merge_pred.canMergeSinglePart(part, &out_reason))
            throw Exception(ErrorCodes::PART_IS_TEMPORARILY_LOCKED, "Part is busy, reason: " + out_reason);
    }

    {
        /// Optimistic check that for compatible destination table structure.
        checkTableStructure(to, getInMemoryMetadataPtr());
    }

    PinnedPartUUIDs src_pins;
    PinnedPartUUIDs dst_pins;

    {
        String s = zookeeper->get(zookeeper_path + "/pinned_part_uuids", &src_pins.stat);
        src_pins.fromString(s);
    }

    {
        String s = zookeeper->get(to + "/pinned_part_uuids", &dst_pins.stat);
        dst_pins.fromString(s);
    }

    if (src_pins.part_uuids.contains(part->uuid) || dst_pins.part_uuids.contains(part->uuid))
        throw Exception(ErrorCodes::PART_IS_TEMPORARILY_LOCKED, "Part {} has it's uuid ({}) already pinned.", part_name, toString(part->uuid));

    src_pins.part_uuids.insert(part->uuid);
    dst_pins.part_uuids.insert(part->uuid);

    PartMovesBetweenShardsOrchestrator::Entry part_move_entry;
    part_move_entry.state = PartMovesBetweenShardsOrchestrator::EntryState::SYNC_SOURCE;
    part_move_entry.create_time = std::time(nullptr);
    part_move_entry.update_time = part_move_entry.create_time;
    part_move_entry.task_uuid = UUIDHelpers::generateV4();
    part_move_entry.part_name = part->name;
    part_move_entry.part_uuid = part->uuid;
    part_move_entry.to_shard = to;

    Coordination::Requests ops;
    ops.emplace_back(zkutil::makeCheckRequest(zookeeper_path + "/log", merge_pred.getVersion())); /// Make sure no new events were added to the log.
    ops.emplace_back(zkutil::makeSetRequest(zookeeper_path + "/pinned_part_uuids", src_pins.toString(), src_pins.stat.version));
    ops.emplace_back(zkutil::makeSetRequest(to + "/pinned_part_uuids", dst_pins.toString(), dst_pins.stat.version));
    ops.emplace_back(zkutil::makeCreateRequest(
        part_moves_between_shards_orchestrator.entries_znode_path + "/task-",
        part_move_entry.toString(),
        zkutil::CreateMode::PersistentSequential));

    Coordination::Responses responses;
    Coordination::Error rc = zookeeper->tryMulti(ops, responses);
    zkutil::KeeperMultiException::check(rc, ops, responses);

    String task_znode_path = dynamic_cast<const Coordination::CreateResponse &>(*responses.back()).path_created;
    LOG_DEBUG(log, "Created task for part movement between shards at {}", task_znode_path);

    /// TODO(nv): Nice to have support for `replication_alter_partitions_sync`.
    ///     For now use the system.part_moves_between_shards table for status.
}

CancellationCode StorageReplicatedMergeTree::killPartMoveToShard(const UUID & task_uuid)
{
    return part_moves_between_shards_orchestrator.killPartMoveToShard(task_uuid);
}

void StorageReplicatedMergeTree::getCommitPartOps(
    Coordination::Requests & ops,
    MutableDataPartPtr & part,
    const String & block_id_path) const
{
    const String & part_name = part->name;
    const auto storage_settings_ptr = getSettings();

    if (!block_id_path.empty())
    {
        /// Make final duplicate check and commit block_id
        ops.emplace_back(
            zkutil::makeCreateRequest(
                block_id_path,
                part_name,  /// We will be able to know original part number for duplicate blocks, if we want.
                zkutil::CreateMode::Persistent));
    }

    /// Information about the part, in the replica
    if (storage_settings_ptr->use_minimalistic_part_header_in_zookeeper)
    {
        ops.emplace_back(zkutil::makeCreateRequest(
            fs::path(replica_path) / "parts" / part->name,
            ReplicatedMergeTreePartHeader::fromColumnsAndChecksums(part->getColumns(), part->checksums).toString(),
            zkutil::CreateMode::Persistent));
    }
    else
    {
        ops.emplace_back(zkutil::makeCreateRequest(
            fs::path(replica_path) / "parts" / part->name,
            "",
            zkutil::CreateMode::Persistent));
        ops.emplace_back(zkutil::makeCreateRequest(
            fs::path(replica_path) / "parts" / part->name / "columns",
            part->getColumns().toString(),
            zkutil::CreateMode::Persistent));
        ops.emplace_back(zkutil::makeCreateRequest(
            fs::path(replica_path) / "parts" / part->name / "checksums",
            getChecksumsForZooKeeper(part->checksums),
            zkutil::CreateMode::Persistent));
    }
}

ReplicatedMergeTreeAddress StorageReplicatedMergeTree::getReplicatedMergeTreeAddress() const
{
    auto host_port = getContext()->getInterserverIOAddress();
    auto table_id = getStorageID();

    ReplicatedMergeTreeAddress res;
    res.host = host_port.first;
    res.replication_port = host_port.second;
    res.queries_port = getContext()->getTCPPort();
    res.database = table_id.database_name;
    res.table = table_id.table_name;
    res.scheme = getContext()->getInterserverScheme();
    return res;
}

ActionLock StorageReplicatedMergeTree::getActionLock(StorageActionBlockType action_type)
{
    if (action_type == ActionLocks::PartsMerge)
        return merger_mutator.merges_blocker.cancel();

    if (action_type == ActionLocks::PartsTTLMerge)
        return merger_mutator.ttl_merges_blocker.cancel();

    if (action_type == ActionLocks::PartsFetch)
        return fetcher.blocker.cancel();

    if (action_type == ActionLocks::PartsSend)
    {
        auto data_parts_exchange_ptr = std::atomic_load(&data_parts_exchange_endpoint);
        return data_parts_exchange_ptr ? data_parts_exchange_ptr->blocker.cancel() : ActionLock();
    }

    if (action_type == ActionLocks::ReplicationQueue)
        return queue.actions_blocker.cancel();

    if (action_type == ActionLocks::PartsMove)
        return parts_mover.moves_blocker.cancel();

    return {};
}

void StorageReplicatedMergeTree::onActionLockRemove(StorageActionBlockType action_type)
{
    if (action_type == ActionLocks::PartsMerge || action_type == ActionLocks::PartsTTLMerge
        || action_type == ActionLocks::PartsFetch || action_type == ActionLocks::PartsSend
        || action_type == ActionLocks::ReplicationQueue)
        background_operations_assignee.trigger();
    else if (action_type == ActionLocks::PartsMove)
        background_moves_assignee.trigger();
}

bool StorageReplicatedMergeTree::waitForShrinkingQueueSize(size_t queue_size, UInt64 max_wait_milliseconds)
{
    Stopwatch watch;

    /// Let's fetch new log entries firstly
    queue.pullLogsToQueue(getZooKeeperAndAssertNotReadonly(), {}, ReplicatedMergeTreeQueue::SYNC);

    /// This is significant, because the execution of this task could be delayed at BackgroundPool.
    /// And we force it to be executed.
    background_operations_assignee.trigger();

    Poco::Event target_size_event;
    auto callback = [&target_size_event, queue_size] (size_t new_queue_size)
    {
        if (new_queue_size <= queue_size)
            target_size_event.set();
    };
    const auto handler = queue.addSubscriber(std::move(callback));

    while (!target_size_event.tryWait(50))
    {
        if (max_wait_milliseconds && watch.elapsedMilliseconds() > max_wait_milliseconds)
            return false;

        if (partial_shutdown_called)
            throw Exception("Shutdown is called for table", ErrorCodes::ABORTED);
    }

    return true;
}

bool StorageReplicatedMergeTree::dropPartImpl(
    zkutil::ZooKeeperPtr & zookeeper, String part_name, LogEntry & entry, bool detach, bool throw_if_noop)
{
    LOG_TRACE(log, "Will try to insert a log entry to DROP_RANGE for part {}", part_name);

    auto part_info = MergeTreePartInfo::fromPartName(part_name, format_version);

    while (true)
    {
        ReplicatedMergeTreeMergePredicate merge_pred = queue.getMergePredicate(zookeeper);

        auto part = getPartIfExists(part_info, {MergeTreeDataPartState::Active});

        if (!part)
        {
            if (throw_if_noop)
                throw Exception(ErrorCodes::NO_SUCH_DATA_PART, "Part {} not found locally, won't try to drop it.", part_name);
            return false;
        }

        if (merge_pred.hasDropRange(part->info))
        {
            if (throw_if_noop)
                throw Exception(ErrorCodes::PART_IS_TEMPORARILY_LOCKED, "Already has DROP RANGE for part {} in queue.", part_name);

            return false;
        }

        /// There isn't a lot we can do otherwise. Can't cancel merges because it is possible that a replica already
        /// finished the merge.
        String out_reason;
        if (!merge_pred.canMergeSinglePart(part, &out_reason))
        {
            if (throw_if_noop)
                throw Exception(ErrorCodes::PART_IS_TEMPORARILY_LOCKED, out_reason);
            return false;
        }

        if (merge_pred.partParticipatesInReplaceRange(part, &out_reason))
        {
            if (throw_if_noop)
                throw Exception(ErrorCodes::PART_IS_TEMPORARILY_LOCKED, out_reason);
            return false;
        }

        if (partIsLastQuorumPart(part->info))
        {
            if (throw_if_noop)
                throw Exception(ErrorCodes::NOT_IMPLEMENTED, "Part {} is last inserted part with quorum in partition. Cannot drop", part_name);
            return false;
        }

        if (partIsInsertingWithParallelQuorum(part->info))
        {
            if (throw_if_noop)
                throw Exception(ErrorCodes::NOT_IMPLEMENTED, "Part {} is inserting with parallel quorum. Cannot drop", part_name);
            return false;
        }

        Coordination::Requests ops;
        getClearBlocksInPartitionOps(ops, *zookeeper, part_info.partition_id, part_info.min_block, part_info.max_block);
        size_t clear_block_ops_size = ops.size();

        /// If `part_name` is result of a recent merge and source parts are still available then
        /// DROP_RANGE with detach will move this part together with source parts to `detached/` dir.
        entry.type = LogEntry::DROP_RANGE;
        entry.source_replica = replica_name;
        /// We don't set fake drop level (999999999) for the single part DROP_RANGE.
        /// First of all we don't guarantee anything other than the part will not be
        /// active after DROP PART, but covering part (without data of dropped part) can exist.
        /// If we add part with 9999999 level than we can break invariant in virtual_parts of
        /// the queue.
        entry.new_part_name = getPartNamePossiblyFake(format_version, part->info);
        entry.detach = detach;
        entry.create_time = time(nullptr);

        ops.emplace_back(zkutil::makeCheckRequest(fs::path(zookeeper_path) / "log", merge_pred.getVersion())); /// Make sure no new events were added to the log.
        ops.emplace_back(zkutil::makeCreateRequest(fs::path(zookeeper_path) / "log/log-", entry.toString(), zkutil::CreateMode::PersistentSequential));
        /// Just update version, because merges assignment relies on it
        ops.emplace_back(zkutil::makeSetRequest(fs::path(zookeeper_path) / "log", "", -1));
        Coordination::Responses responses;
        Coordination::Error rc = zookeeper->tryMulti(ops, responses);

        if (rc == Coordination::Error::ZBADVERSION)
        {
            LOG_TRACE(log, "A new log entry appeared while trying to commit DROP RANGE. Retry.");
            continue;
        }
        else if (rc == Coordination::Error::ZNONODE)
        {
            LOG_TRACE(log, "Other replica already removing same part {} or part deduplication node was removed by background thread. Retry.", part_name);
            continue;
        }
        else
            zkutil::KeeperMultiException::check(rc, ops, responses);

        String log_znode_path = dynamic_cast<const Coordination::CreateResponse &>(*responses[clear_block_ops_size + 1]).path_created;
        entry.znode_name = log_znode_path.substr(log_znode_path.find_last_of('/') + 1);

        return true;
    }
}

bool StorageReplicatedMergeTree::addOpsToDropAllPartsInPartition(
    zkutil::ZooKeeper & zookeeper, const String & partition_id, bool detach,
    Coordination::Requests & ops, std::vector<LogEntryPtr> & entries,
    std::vector<EphemeralLockInZooKeeper> & delimiting_block_locks,
    std::vector<size_t> & log_entry_ops_idx)
{
    MergeTreePartInfo drop_range_info;

    /// It would prevent other replicas from assigning merges which intersect locked block number.
    std::optional<EphemeralLockInZooKeeper> delimiting_block_lock;

    if (!getFakePartCoveringAllPartsInPartition(partition_id, drop_range_info, delimiting_block_lock))
    {
        LOG_INFO(log, "Will not drop partition {}, it is empty.", partition_id);
        return false;
    }

    clearBlocksInPartition(zookeeper, partition_id, drop_range_info.min_block, drop_range_info.max_block);

    String drop_range_fake_part_name = getPartNamePossiblyFake(format_version, drop_range_info);

    LOG_DEBUG(log, "Disabled merges covered by range {}", drop_range_fake_part_name);

    /// Finally, having achieved the necessary invariants, you can put an entry in the log.
    auto entry = std::make_shared<LogEntry>();
    entry->type = LogEntry::DROP_RANGE;
    entry->source_replica = replica_name;
    entry->new_part_name = drop_range_fake_part_name;
    entry->detach = detach;
    entry->create_time = time(nullptr);

    log_entry_ops_idx.push_back(ops.size());
    ops.emplace_back(zkutil::makeCreateRequest(fs::path(zookeeper_path) / "log/log-", entry->toString(),
                                               zkutil::CreateMode::PersistentSequential));
    delimiting_block_lock->getUnlockOps(ops);
    delimiting_block_locks.push_back(std::move(*delimiting_block_lock));
    entries.push_back(std::move(entry));
    return true;
}

void StorageReplicatedMergeTree::dropAllPartsInPartitions(
    zkutil::ZooKeeper & zookeeper, const Strings partition_ids, std::vector<LogEntryPtr> & entries, ContextPtr query_context, bool detach)
{
    entries.reserve(partition_ids.size());

    /// Retry if alter_partition_version changes
    for (size_t retry = 0; retry < 1000; ++retry)
    {
        entries.clear();
        String alter_partition_version_path = zookeeper_path + "/alter_partition_version";
        Coordination::Stat alter_partition_version_stat;
        zookeeper.get(alter_partition_version_path, &alter_partition_version_stat);

        Coordination::Requests ops;
        std::vector<EphemeralLockInZooKeeper> delimiting_block_locks;
        std::vector<size_t> log_entry_ops_idx;
        ops.reserve(partition_ids.size() * 2);
        delimiting_block_locks.reserve(partition_ids.size());
        log_entry_ops_idx.reserve(partition_ids.size());
        for (const auto & partition_id : partition_ids)
            addOpsToDropAllPartsInPartition(zookeeper, partition_id, detach, ops, entries, delimiting_block_locks, log_entry_ops_idx);

        /// Check and update version to avoid race with REPLACE_RANGE.
        /// Otherwise new parts covered by drop_range_info may appear after execution of current DROP_RANGE entry
        /// as a result of execution of concurrently created REPLACE_RANGE entry.
        ops.emplace_back(zkutil::makeSetRequest(alter_partition_version_path, "", alter_partition_version_stat.version));

        /// Just update version, because merges assignment relies on it
        ops.emplace_back(zkutil::makeSetRequest(fs::path(zookeeper_path) / "log", "", -1));

        if (auto txn = query_context->getZooKeeperMetadataTransaction())
            txn->moveOpsTo(ops);

        Coordination::Responses responses;
        Coordination::Error code = zookeeper.tryMulti(ops, responses);

        if (code == Coordination::Error::ZOK)
        {
            for (auto & lock : delimiting_block_locks)
                lock.assumeUnlocked();
        }
        else if (code == Coordination::Error::ZBADVERSION)
        {
            /// Cannot retry automatically, because some zookeeper ops were lost on the first attempt. Will retry on DDLWorker-level.
            if (query_context->getZooKeeperMetadataTransaction())
                throw Exception(
                    "Cannot execute alter, because alter partition version was suddenly changed due to concurrent alter",
                    ErrorCodes::CANNOT_ASSIGN_ALTER);
            continue;
        }
        else
            zkutil::KeeperMultiException::check(code, ops, responses);

        assert(entries.size() == log_entry_ops_idx.size());
        for (size_t i = 0; i < entries.size(); ++i)
        {
            String log_znode_path = dynamic_cast<const Coordination::CreateResponse &>(*responses[log_entry_ops_idx[i]]).path_created;
            entries[i]->znode_name = log_znode_path.substr(log_znode_path.find_last_of('/') + 1);

            auto drop_range_info = MergeTreePartInfo::fromPartName(entries[i]->new_part_name, format_version);
            getContext()->getMergeList().cancelInPartition(getStorageID(), drop_range_info.partition_id, drop_range_info.max_block);
        }

        return;
    }
    throw Exception(ErrorCodes::CANNOT_ASSIGN_ALTER,
                    "Cannot assign ALTER PARTITION because another ALTER PARTITION query was concurrently executed");
}

StorageReplicatedMergeTree::LogEntryPtr StorageReplicatedMergeTree::dropAllPartsInPartition(
    zkutil::ZooKeeper & zookeeper, const String & partition_id, ContextPtr query_context, bool detach)
{
    Strings partition_ids = {partition_id};
    std::vector<LogEntryPtr> entries;
    dropAllPartsInPartitions(zookeeper, partition_ids, entries, query_context, detach);
    if (entries.empty())
        return {};
    return entries[0];
}

void StorageReplicatedMergeTree::enqueuePartForCheck(const String & part_name, time_t delay_to_check_seconds)
{
    MergeTreePartInfo covering_drop_range;
    if (queue.hasDropRange(MergeTreePartInfo::fromPartName(part_name, format_version), &covering_drop_range))
    {
        LOG_WARNING(log, "Do not enqueue part {} for check because it's covered by DROP_RANGE {} and going to be removed",
                    part_name, covering_drop_range.getPartName());
        return;
    }
    part_check_thread.enqueuePart(part_name, delay_to_check_seconds);
}

CheckResults StorageReplicatedMergeTree::checkData(const ASTPtr & query, ContextPtr local_context)
{
    CheckResults results;
    DataPartsVector data_parts;
    if (const auto & check_query = query->as<ASTCheckQuery &>(); check_query.partition)
    {
        String partition_id = getPartitionIDFromQuery(check_query.partition, local_context);
        data_parts = getVisibleDataPartsVectorInPartition(local_context, partition_id);
    }
    else
        data_parts = getVisibleDataPartsVector(local_context);

    for (auto & part : data_parts)
    {
        try
        {
            results.push_back(part_check_thread.checkPart(part->name));
        }
        catch (const Exception & ex)
        {
            results.emplace_back(part->name, false, "Check of part finished with error: '" + ex.message() + "'");
        }
    }
    return results;
}


void StorageReplicatedMergeTree::checkBrokenDisks()
{
    auto disks = getStoragePolicy()->getDisks();
    std::unique_ptr<DataPartsVector> parts;

    for (auto disk_it = disks.rbegin(); disk_it != disks.rend(); ++disk_it)
    {
        auto disk_ptr = *disk_it;
        if (disk_ptr->isBroken())
        {
            {
                std::lock_guard lock(last_broken_disks_mutex);
                if (!last_broken_disks.insert(disk_ptr->getName()).second)
                    continue;
            }

            LOG_INFO(log, "Scanning parts to recover on broken disk {} with path {}", disk_ptr->getName(), disk_ptr->getPath());

            if (!parts)
                parts = std::make_unique<DataPartsVector>(getDataPartsVectorForInternalUsage());

            for (auto & part : *parts)
            {
                if (part->data_part_storage && part->data_part_storage->getDiskName() == disk_ptr->getName())
                    broken_part_callback(part->name);
            }
            continue;
        }
        else
        {
            {
                std::lock_guard lock(last_broken_disks_mutex);
                if (last_broken_disks.erase(disk_ptr->getName()) > 0)
                    LOG_INFO(
                        log,
                        "Disk {} with path {} is recovered. Exclude it from last_broken_disks",
                        disk_ptr->getName(),
                        disk_ptr->getPath());
            }
        }
    }
}


bool StorageReplicatedMergeTree::canUseAdaptiveGranularity() const
{
    const auto storage_settings_ptr = getSettings();
    return storage_settings_ptr->index_granularity_bytes != 0 &&
        (storage_settings_ptr->enable_mixed_granularity_parts ||
            (!has_non_adaptive_index_granularity_parts && !other_replicas_fixed_granularity));
}


MutationCommands StorageReplicatedMergeTree::getFirstAlterMutationCommandsForPart(const DataPartPtr & part) const
{
    return queue.getFirstAlterMutationCommandsForPart(part);
}


void StorageReplicatedMergeTree::startBackgroundMovesIfNeeded()
{
    if (areBackgroundMovesNeeded())
        background_moves_assignee.start();
}


std::unique_ptr<MergeTreeSettings> StorageReplicatedMergeTree::getDefaultSettings() const
{
    return std::make_unique<MergeTreeSettings>(getContext()->getReplicatedMergeTreeSettings());
}


String StorageReplicatedMergeTree::getTableSharedID() const
{
    return toString(table_shared_id);
}


void StorageReplicatedMergeTree::createTableSharedID()
{
    if (table_shared_id != UUIDHelpers::Nil)
        throw Exception(ErrorCodes::LOGICAL_ERROR, "Table shared id already initialized");

    auto zookeeper = getZooKeeper();
    String zookeeper_table_id_path = fs::path(zookeeper_path) / "table_shared_id";
    String id;
    if (!zookeeper->tryGet(zookeeper_table_id_path, id))
    {
        UUID table_id_candidate;
        auto local_storage_id = getStorageID();
        if (local_storage_id.uuid != UUIDHelpers::Nil)
            table_id_candidate = local_storage_id.uuid;
        else
            table_id_candidate = UUIDHelpers::generateV4();

        id = toString(table_id_candidate);

        auto code = zookeeper->tryCreate(zookeeper_table_id_path, id, zkutil::CreateMode::Persistent);
        if (code == Coordination::Error::ZNODEEXISTS)
        { /// Other replica create node early
            id = zookeeper->get(zookeeper_table_id_path);
        }
        else if (code != Coordination::Error::ZOK)
        {
            throw zkutil::KeeperException(code, zookeeper_table_id_path);
        }
    }

    table_shared_id = parseFromString<UUID>(id);
}


std::optional<String> StorageReplicatedMergeTree::tryGetTableSharedIDFromCreateQuery(const IAST & create_query, const ContextPtr & global_context)
{
    auto zk_path = tryExtractZkPathFromCreateQuery(create_query, global_context);
    if (!zk_path)
        return {};

    String zk_name = zkutil::extractZooKeeperName(*zk_path);
    zk_path = zkutil::extractZooKeeperPath(*zk_path, false, nullptr);
    zkutil::ZooKeeperPtr zookeeper = (zk_name == getDefaultZooKeeperName()) ? global_context->getZooKeeper() : global_context->getAuxiliaryZooKeeper(zk_name);

    String id;
    if (!zookeeper->tryGet(fs::path(*zk_path) / "table_shared_id", id))
        return {};

    return id;
}


void StorageReplicatedMergeTree::lockSharedDataTemporary(const String & part_name, const String & part_id, const DiskPtr & disk) const
{
    auto settings = getSettings();

    if (!disk || !disk->supportZeroCopyReplication() || !settings->allow_remote_fs_zero_copy_replication)
        return;

    zkutil::ZooKeeperPtr zookeeper = tryGetZooKeeper();
    if (!zookeeper)
        return;

    String id = part_id;
    boost::replace_all(id, "/", "_");

    Strings zc_zookeeper_paths = getZeroCopyPartPath(*getSettings(), toString(disk->getType()), getTableSharedID(),
        part_name, zookeeper_path);

    for (const auto & zc_zookeeper_path : zc_zookeeper_paths)
    {
        String zookeeper_node = fs::path(zc_zookeeper_path) / id / replica_name;

        LOG_TRACE(log, "Set zookeeper temporary ephemeral lock {}", zookeeper_node);
        createZeroCopyLockNode(zookeeper, zookeeper_node, zkutil::CreateMode::Ephemeral, false);
    }
}

void StorageReplicatedMergeTree::lockSharedData(const IMergeTreeDataPart & part, bool replace_existing_lock, std::optional<HardlinkedFiles> hardlinked_files) const
{
    auto settings = getSettings();

    if (!part.data_part_storage || !part.isStoredOnDisk() || !settings->allow_remote_fs_zero_copy_replication)
        return;

    if (!part.data_part_storage->supportZeroCopyReplication())
        return;

    zkutil::ZooKeeperPtr zookeeper = tryGetZooKeeper();
    if (!zookeeper)
        return;

    String id = part.getUniqueId();
    boost::replace_all(id, "/", "_");

    Strings zc_zookeeper_paths = getZeroCopyPartPath(
        *getSettings(), part.data_part_storage->getDiskType(), getTableSharedID(),
        part.name, zookeeper_path);

    String path_to_set_hardlinked_files;
    NameSet hardlinks;

    if (hardlinked_files.has_value() && !hardlinked_files->hardlinks_from_source_part.empty())
    {
        path_to_set_hardlinked_files = getZeroCopyPartPath(
            *getSettings(), part.data_part_storage->getDiskType(), hardlinked_files->source_table_shared_id,
            hardlinked_files->source_part_name, zookeeper_path)[0];

        hardlinks = hardlinked_files->hardlinks_from_source_part;
    }

    for (const auto & zc_zookeeper_path : zc_zookeeper_paths)
    {
        String zookeeper_node = fs::path(zc_zookeeper_path) / id / replica_name;

        LOG_TRACE(log, "Set zookeeper persistent lock {}", zookeeper_node);

        createZeroCopyLockNode(
            zookeeper, zookeeper_node, zkutil::CreateMode::Persistent,
            replace_existing_lock, path_to_set_hardlinked_files, hardlinks);
    }
}

std::pair<bool, NameSet> StorageReplicatedMergeTree::unlockSharedData(const IMergeTreeDataPart & part) const
{
    if (!part.data_part_storage || !part.isStoredOnDisk())
        return std::make_pair(true, NameSet{});

    if (!part.data_part_storage || !part.data_part_storage->supportZeroCopyReplication())
        return std::make_pair(true, NameSet{});

    /// If part is temporary refcount file may be absent
    if (part.data_part_storage->exists(IMergeTreeDataPart::FILE_FOR_REFERENCES_CHECK))
    {
        auto ref_count = part.data_part_storage->getRefCount(IMergeTreeDataPart::FILE_FOR_REFERENCES_CHECK);
        if (ref_count > 0) /// Keep part shard info for frozen backups
            return std::make_pair(false, NameSet{});
    }
    else
    {
        /// Temporary part with some absent file cannot be locked in shared mode
        return std::make_pair(true, NameSet{});
    }

    return unlockSharedDataByID(part.getUniqueId(), getTableSharedID(), part.name, replica_name, part.data_part_storage->getDiskType(), getZooKeeper(), *getSettings(), log,
        zookeeper_path);
}

std::pair<bool, NameSet> StorageReplicatedMergeTree::unlockSharedDataByID(
        String part_id, const String & table_uuid, const String & part_name,
        const String & replica_name_, std::string disk_type, zkutil::ZooKeeperPtr zookeeper_ptr, const MergeTreeSettings & settings,
        Poco::Logger * logger, const String & zookeeper_path_old)
{
    boost::replace_all(part_id, "/", "_");

    Strings zc_zookeeper_paths = getZeroCopyPartPath(settings, disk_type, table_uuid, part_name, zookeeper_path_old);

    bool part_has_no_more_locks = true;
    NameSet files_not_to_remove;

    for (const auto & zc_zookeeper_path : zc_zookeeper_paths)
    {
        String files_not_to_remove_str;
        zookeeper_ptr->tryGet(zc_zookeeper_path, files_not_to_remove_str);

        files_not_to_remove.clear();
        if (!files_not_to_remove_str.empty())
            boost::split(files_not_to_remove, files_not_to_remove_str, boost::is_any_of("\n "));

        String zookeeper_part_uniq_node = fs::path(zc_zookeeper_path) / part_id;

        /// Delete our replica node for part from zookeeper (we are not interested in it anymore)
        String zookeeper_part_replica_node = fs::path(zookeeper_part_uniq_node) / replica_name_;

        LOG_TRACE(logger, "Remove zookeeper lock {} for part {}", zookeeper_part_replica_node, part_name);

        if (auto ec = zookeeper_ptr->tryRemove(zookeeper_part_replica_node); ec != Coordination::Error::ZOK && ec != Coordination::Error::ZNONODE)
        {
            throw zkutil::KeeperException(ec, zookeeper_part_replica_node);
        }

        /// Check, maybe we were the last replica and can remove part forever
        Strings children;
        zookeeper_ptr->tryGetChildren(zookeeper_part_uniq_node, children);

        if (!children.empty())
        {
            LOG_TRACE(logger, "Found {} ({}) zookeper locks for {}", zookeeper_part_uniq_node, children.size(), fmt::join(children, ", "));
            part_has_no_more_locks = false;
            continue;
        }

        auto error_code = zookeeper_ptr->tryRemove(zookeeper_part_uniq_node);

        if (error_code == Coordination::Error::ZOK)
        {
            LOG_TRACE(logger, "Removed last parent zookeeper lock {} for part {} with id {}", zookeeper_part_uniq_node, part_name, part_id);
        }
        else if (error_code == Coordination::Error::ZNOTEMPTY)
        {
            LOG_TRACE(logger, "Cannot remove last parent zookeeper lock {} for part {} with id {}, another replica locked part concurrently", zookeeper_part_uniq_node, part_name, part_id);
        }
        else if (error_code == Coordination::Error::ZNONODE)
        {
            LOG_TRACE(logger, "Node with parent zookeeper lock {} for part {} with id {} doesn't exist", zookeeper_part_uniq_node, part_name, part_id);
        }
        else
        {
            throw zkutil::KeeperException(error_code, zookeeper_part_uniq_node);
        }


        /// Even when we have lock with same part name, but with different uniq, we can remove files on S3
        children.clear();
        String zookeeper_part_node = fs::path(zookeeper_part_uniq_node).parent_path();
        zookeeper_ptr->tryGetChildren(zookeeper_part_node, children);

        if (children.empty())
        {
            /// Cleanup after last uniq removing
            error_code = zookeeper_ptr->tryRemove(zookeeper_part_node);

            if (error_code == Coordination::Error::ZOK)
            {
                LOG_TRACE(logger, "Removed last parent zookeeper lock {} for part {} (part is finally unlocked)", zookeeper_part_uniq_node, part_name);
            }
            else if (error_code == Coordination::Error::ZNOTEMPTY)
            {
                LOG_TRACE(logger, "Cannot remove last parent zookeeper lock {} for part {}, another replica locked part concurrently", zookeeper_part_uniq_node, part_name);
            }
            else if (error_code == Coordination::Error::ZNONODE)
            {
                LOG_TRACE(logger, "Node with parent zookeeper lock {} for part {} doesn't exist (part was unlocked before)", zookeeper_part_uniq_node, part_name);
            }
            else
            {
                throw zkutil::KeeperException(error_code, zookeeper_part_uniq_node);
            }
        }
        else
        {
            LOG_TRACE(logger, "Can't remove parent zookeeper lock {} for part {}, because children {} ({}) were concurrently created",
                      zookeeper_part_node, part_name, children.size(), fmt::join(children, ", "));
        }
    }

    return std::make_pair(part_has_no_more_locks, files_not_to_remove);
}


DataPartStoragePtr StorageReplicatedMergeTree::tryToFetchIfShared(
    const IMergeTreeDataPart & part,
    const DiskPtr & disk,
    const String & path)
{
    const auto settings = getSettings();
    auto disk_type = disk->getType();
    if (!(disk->supportZeroCopyReplication() && settings->allow_remote_fs_zero_copy_replication))
        return nullptr;

    String replica = getSharedDataReplica(part, disk_type);

    /// We can't fetch part when none replicas have this part on a same type remote disk
    if (replica.empty())
        return nullptr;

    return executeFetchShared(replica, part.name, disk, path);
}


String StorageReplicatedMergeTree::getSharedDataReplica(
    const IMergeTreeDataPart & part, DiskType disk_type) const
{
    String best_replica;

    zkutil::ZooKeeperPtr zookeeper = tryGetZooKeeper();
    if (!zookeeper)
        return "";

    Strings zc_zookeeper_paths = getZeroCopyPartPath(*getSettings(), toString(disk_type), getTableSharedID(), part.name,
            zookeeper_path);

    std::set<String> replicas;

    for (const auto & zc_zookeeper_path : zc_zookeeper_paths)
    {
        Strings ids;
        zookeeper->tryGetChildren(zc_zookeeper_path, ids);

        for (const auto & id : ids)
        {
            String zookeeper_part_uniq_node = fs::path(zc_zookeeper_path) / id;
            Strings id_replicas;
            zookeeper->tryGetChildren(zookeeper_part_uniq_node, id_replicas);
            LOG_TRACE(log, "Found zookeper replicas for {}: {}", zookeeper_part_uniq_node, id_replicas.size());
            replicas.insert(id_replicas.begin(), id_replicas.end());
        }
    }

    LOG_TRACE(log, "Found zookeper replicas for part {}: {}", part.name, replicas.size());

    Strings active_replicas;

    /// TODO: Move best replica choose in common method (here is the same code as in StorageReplicatedMergeTree::fetchPartition)

    /// Leave only active replicas.
    active_replicas.reserve(replicas.size());

    for (const String & replica : replicas)
        if ((replica != replica_name) && (zookeeper->exists(fs::path(zookeeper_path) / "replicas" / replica / "is_active")))
            active_replicas.push_back(replica);

    LOG_TRACE(log, "Found zookeper active replicas for part {}: {}", part.name, active_replicas.size());

    if (active_replicas.empty())
        return "";

    /** You must select the best (most relevant) replica.
    * This is a replica with the maximum `log_pointer`, then with the minimum `queue` size.
    * NOTE This is not exactly the best criteria. It does not make sense to download old partitions,
    *  and it would be nice to be able to choose the replica closest by network.
    * NOTE Of course, there are data races here. You can solve it by retrying.
    */
    Int64 max_log_pointer = -1;
    UInt64 min_queue_size = std::numeric_limits<UInt64>::max();

    for (const String & replica : active_replicas)
    {
        String current_replica_path = fs::path(zookeeper_path) / "replicas" / replica;

        String log_pointer_str = zookeeper->get(fs::path(current_replica_path) / "log_pointer");
        Int64 log_pointer = log_pointer_str.empty() ? 0 : parse<UInt64>(log_pointer_str);

        Coordination::Stat stat;
        zookeeper->get(fs::path(current_replica_path) / "queue", &stat);
        size_t queue_size = stat.numChildren;

        if (log_pointer > max_log_pointer
            || (log_pointer == max_log_pointer && queue_size < min_queue_size))
        {
            max_log_pointer = log_pointer;
            min_queue_size = queue_size;
            best_replica = replica;
        }
    }

    return best_replica;
}


Strings StorageReplicatedMergeTree::getZeroCopyPartPath(
    const MergeTreeSettings & settings, std::string disk_type, const String & table_uuid,
    const String & part_name, const String & zookeeper_path_old)
{
    Strings res;

    String zero_copy = fmt::format("zero_copy_{}", disk_type);

    String new_path = fs::path(settings.remote_fs_zero_copy_zookeeper_path.toString()) / zero_copy / table_uuid / part_name;
    res.push_back(new_path);
    if (settings.remote_fs_zero_copy_path_compatible_mode && !zookeeper_path_old.empty())
    { /// Compatibility mode for cluster with old and new versions
        String old_path = fs::path(zookeeper_path_old) / zero_copy / "shared" / part_name;
        res.push_back(old_path);
    }

    return res;
}

bool StorageReplicatedMergeTree::checkZeroCopyLockExists(const String & part_name, const DiskPtr & disk)
{
    auto path = getZeroCopyPartPath(part_name, disk);
    if (path)
    {
        /// FIXME
        auto lock_path = fs::path(*path) / "part_exclusive_lock";
        if (getZooKeeper()->exists(lock_path))
        {
            return true;
        }
    }

    return false;
}

std::optional<String> StorageReplicatedMergeTree::getZeroCopyPartPath(const String & part_name, const DiskPtr & disk)
{
    if (!disk || !disk->supportZeroCopyReplication())
        return std::nullopt;

    return getZeroCopyPartPath(*getSettings(), toString(disk->getType()), getTableSharedID(), part_name, zookeeper_path)[0];
}

std::optional<ZeroCopyLock> StorageReplicatedMergeTree::tryCreateZeroCopyExclusiveLock(const String & part_name, const DiskPtr & disk)
{
    if (!disk || !disk->supportZeroCopyReplication())
        return std::nullopt;

    zkutil::ZooKeeperPtr zookeeper = tryGetZooKeeper();
    if (!zookeeper)
        return std::nullopt;

    String zc_zookeeper_path = *getZeroCopyPartPath(part_name, disk);

    /// Just recursively create ancestors for lock
    zookeeper->createAncestors(zc_zookeeper_path);
    zookeeper->createIfNotExists(zc_zookeeper_path, "");

    /// Create actual lock
    ZeroCopyLock lock(zookeeper, zc_zookeeper_path);
    if (lock.lock->tryLock())
        return lock;
    else
        return std::nullopt;
}

String StorageReplicatedMergeTree::findReplicaHavingPart(
    const String & part_name, const String & zookeeper_path_, zkutil::ZooKeeper::Ptr zookeeper_ptr)
{
    Strings replicas = zookeeper_ptr->getChildren(fs::path(zookeeper_path_) / "replicas");

    /// Select replicas in uniformly random order.
    std::shuffle(replicas.begin(), replicas.end(), thread_local_rng);

    for (const String & replica : replicas)
    {
        if (zookeeper_ptr->exists(fs::path(zookeeper_path_) / "replicas" / replica / "parts" / part_name)
            && zookeeper_ptr->exists(fs::path(zookeeper_path_) / "replicas" / replica / "is_active"))
            return fs::path(zookeeper_path_) / "replicas" / replica;
    }

    return {};
}


bool StorageReplicatedMergeTree::checkIfDetachedPartExists(const String & part_name)
{
    fs::directory_iterator dir_end;
    for (const std::string & path : getDataPaths())
        for (fs::directory_iterator dir_it{fs::path(path) / "detached/"}; dir_it != dir_end; ++dir_it)
            if (dir_it->path().filename().string() == part_name)
                return true;
    return false;
}


bool StorageReplicatedMergeTree::checkIfDetachedPartitionExists(const String & partition_name)
{
    fs::directory_iterator dir_end;

    for (const std::string & path : getDataPaths())
    {
        for (fs::directory_iterator dir_it{fs::path(path) / "detached/"}; dir_it != dir_end; ++dir_it)
        {
            const String file_name = dir_it->path().filename().string();
            auto part_info = MergeTreePartInfo::tryParsePartName(file_name, format_version);

            if (part_info && part_info->partition_id == partition_name)
                return true;
        }
    }
    return false;
}


bool StorageReplicatedMergeTree::createEmptyPartInsteadOfLost(zkutil::ZooKeeperPtr zookeeper, const String & lost_part_name)
{
    LOG_INFO(log, "Going to replace lost part {} with empty part", lost_part_name);
    auto metadata_snapshot = getInMemoryMetadataPtr();
    auto settings = getSettings();

    constexpr static auto TMP_PREFIX = "tmp_empty_";

    auto new_part_info = MergeTreePartInfo::fromPartName(lost_part_name, format_version);
    auto block = metadata_snapshot->getSampleBlock();

    DB::IMergeTreeDataPart::TTLInfos move_ttl_infos;

    NamesAndTypesList columns = metadata_snapshot->getColumns().getAllPhysical().filter(block.getNames());
    ReservationPtr reservation = reserveSpacePreferringTTLRules(metadata_snapshot, 0, move_ttl_infos, time(nullptr), 0, true);
    VolumePtr volume = getStoragePolicy()->getVolume(0);

    auto minmax_idx = std::make_shared<IMergeTreeDataPart::MinMaxIndex>();
    minmax_idx->update(block, getMinMaxColumnsNames(metadata_snapshot->getPartitionKey()));

    auto new_volume = createVolumeFromReservation(reservation, volume);
    auto data_part_storage = std::make_shared<DataPartStorageOnDisk>(
        new_volume,
        relative_data_path,
        TMP_PREFIX + lost_part_name);

    DataPartStorageBuilderPtr data_part_storage_builder = std::make_shared<DataPartStorageBuilderOnDisk>(
        new_volume,
        relative_data_path,
        TMP_PREFIX + lost_part_name);

    auto new_data_part = createPart(
        lost_part_name,
        choosePartType(0, block.rows()),
        new_part_info,
        data_part_storage);

    if (settings->assign_part_uuids)
        new_data_part->uuid = UUIDHelpers::generateV4();

    new_data_part->setColumns(columns, {});
    new_data_part->rows_count = block.rows();

    {
        auto lock = lockParts();
        auto parts_in_partition = getDataPartsPartitionRange(new_part_info.partition_id);
        if (!parts_in_partition.empty())
        {
            new_data_part->partition = (*parts_in_partition.begin())->partition;
        }
        else if (auto parsed_partition = MergeTreePartition::tryParseValueFromID(
                     new_part_info.partition_id,
                     metadata_snapshot->getPartitionKey().sample_block))
        {
            new_data_part->partition = MergeTreePartition(*parsed_partition);
        }
        else
        {
            LOG_WARNING(log, "Empty part {} is not created instead of lost part because there are no parts in partition {} (it's empty), "
                             "resolve this manually using DROP/DETACH PARTITION.", lost_part_name, new_part_info.partition_id);
            return false;
        }

    }

    new_data_part->minmax_idx = std::move(minmax_idx);
    new_data_part->is_temp = true;

    SyncGuardPtr sync_guard;
    if (new_data_part->isStoredOnDisk())
    {
        /// The name could be non-unique in case of stale files from previous runs.
        if (data_part_storage_builder->exists())
        {
            LOG_WARNING(log, "Removing old temporary directory {}", new_data_part->data_part_storage->getFullPath());
            data_part_storage_builder->removeRecursive();
        }

        data_part_storage_builder->createDirectories();

        if (getSettings()->fsync_part_directory)
            sync_guard = data_part_storage_builder->getDirectorySyncGuard();
    }

    /// This effectively chooses minimal compression method:
    ///  either default lz4 or compression method with zero thresholds on absolute and relative part size.
    auto compression_codec = getContext()->chooseCompressionCodec(0, 0);

    const auto & index_factory = MergeTreeIndexFactory::instance();
    MergedBlockOutputStream out(new_data_part, data_part_storage_builder, metadata_snapshot, columns,
        index_factory.getMany(metadata_snapshot->getSecondaryIndices()), compression_codec, NO_TRANSACTION_PTR);

    bool sync_on_insert = settings->fsync_after_insert;

    out.write(block);
    /// TODO(ab): What projections should we add to the empty part? How can we make sure that it
    /// won't block future merges? Perhaps we should also check part emptiness when selecting parts
    /// to merge.
    out.finalizePart(new_data_part, sync_on_insert);

    try
    {
        MergeTreeData::Transaction transaction(*this, NO_TRANSACTION_RAW);
        auto replaced_parts = renameTempPartAndReplace(new_data_part, transaction, data_part_storage_builder);

        if (!replaced_parts.empty())
        {
            Strings part_names;
            for (const auto & part : replaced_parts)
                part_names.emplace_back(part->name);

            /// Why this exception is not a LOGICAL_ERROR? Because it's possible
            /// to have some source parts for the lost part if replica currently
            /// cloning from another replica, but source replica lost covering
            /// part and finished MERGE_PARTS before clone. It's an extremely
            /// rare case and it's unclear how to resolve it better. Eventually
            /// source replica will replace lost part with empty part and we
            /// will fetch this empty part instead of our source parts. This
            /// will make replicas consistent, but some data will be lost.
            throw Exception(ErrorCodes::INCORRECT_DATA, "Tried to create empty part {}, but it replaces existing parts {}.", lost_part_name, fmt::join(part_names, ", "));
        }

        lockSharedData(*new_data_part, false, {});

        while (true)
        {
            /// We should be careful when creating an empty part, because we are not sure that this part is still needed.
            /// For example, it's possible that part (or partition) was dropped (or replaced) concurrently.
            /// We can enqueue part for check from DataPartExchange or SelectProcessor
            /// and it's hard to synchronize it with ReplicatedMergeTreeQueue and PartCheckThread...
            /// But at least we can ignore parts that are definitely not needed according to virtual parts and drop ranges.
            auto pred = queue.getMergePredicate(zookeeper);
            String covering_virtual = pred.getCoveringVirtualPart(lost_part_name);
            if (covering_virtual.empty())
            {
                LOG_WARNING(log, "Will not create empty part instead of lost {}, because there's no covering part in replication queue", lost_part_name);
                return false;
            }
            if (pred.hasDropRange(MergeTreePartInfo::fromPartName(covering_virtual, format_version)))
            {
                LOG_WARNING(log, "Will not create empty part instead of lost {}, because it's covered by DROP_RANGE", lost_part_name);
                return false;
            }

            Coordination::Requests ops;
            Coordination::Stat replicas_stat;
            auto replicas_path = fs::path(zookeeper_path) / "replicas";
            Strings replicas = zookeeper->getChildren(replicas_path, &replicas_stat);

            ops.emplace_back(zkutil::makeCheckRequest(zookeeper_path + "/log", pred.getVersion()));

            /// In rare cases new replica can appear during check
            ops.emplace_back(zkutil::makeCheckRequest(replicas_path, replicas_stat.version));

            for (const String & replica : replicas)
            {
                String current_part_path = fs::path(zookeeper_path) / "replicas" / replica / "parts" / lost_part_name;

                /// We must be sure that this part doesn't exist on other replicas
                if (!zookeeper->exists(current_part_path))
                {
                    ops.emplace_back(zkutil::makeCreateRequest(current_part_path, "", zkutil::CreateMode::Persistent));
                    ops.emplace_back(zkutil::makeRemoveRequest(current_part_path, -1));
                }
                else
                {
                    throw Exception(ErrorCodes::DUPLICATE_DATA_PART, "Part {} already exists on replica {} on path {}", lost_part_name, replica, current_part_path);
                }
            }

            getCommitPartOps(ops, new_data_part);

            Coordination::Responses responses;
            if (auto code = zookeeper->tryMulti(ops, responses); code == Coordination::Error::ZOK)
            {
                transaction.commit();
                break;
            }
            else if (code == Coordination::Error::ZBADVERSION)
            {
                LOG_INFO(log, "Looks like log was updated or new replica appeared while creating new empty part, will retry");
            }
            else
            {
                zkutil::KeeperMultiException::check(code, ops, responses);
            }
        }
    }
    catch (const Exception & ex)
    {
        unlockSharedData(*new_data_part);
        LOG_WARNING(log, "Cannot commit empty part {} with error {}", lost_part_name, ex.displayText());
        return false;
    }

    LOG_INFO(log, "Created empty part {} instead of lost part", lost_part_name);

    return true;
}


void StorageReplicatedMergeTree::createZeroCopyLockNode(
    const zkutil::ZooKeeperPtr & zookeeper, const String & zookeeper_node, int32_t mode,
    bool replace_existing_lock, const String & path_to_set_hardlinked_files, const NameSet & hardlinked_files)
{
    /// In rare case other replica can remove path between createAncestors and createIfNotExists
    /// So we make up to 5 attempts

    bool created = false;
    for (int attempts = 5; attempts > 0; --attempts)
    {
        try
        {
            /// Ephemeral locks can be created only when we fetch shared data.
            /// So it never require to create ancestors. If we create them
            /// race condition with source replica drop is possible.
            if (mode == zkutil::CreateMode::Persistent)
                zookeeper->createAncestors(zookeeper_node);

            if (replace_existing_lock && zookeeper->exists(zookeeper_node))
            {
                Coordination::Requests ops;
                ops.emplace_back(zkutil::makeRemoveRequest(zookeeper_node, -1));
                ops.emplace_back(zkutil::makeCreateRequest(zookeeper_node, "", mode));
                if (!path_to_set_hardlinked_files.empty() && !hardlinked_files.empty())
                {
                    std::string data = boost::algorithm::join(hardlinked_files, "\n");
                    /// List of files used to detect hardlinks. path_to_set_hardlinked_files --
                    /// is a path to source part zero copy node. During part removal hardlinked
                    /// files will be left for source part.
                    ops.emplace_back(zkutil::makeSetRequest(path_to_set_hardlinked_files, data, -1));
                }
                Coordination::Responses responses;
                auto error = zookeeper->tryMulti(ops, responses);
                if (error == Coordination::Error::ZOK)
                {
                    created = true;
                    break;
                }
                else if (error == Coordination::Error::ZNONODE && mode != zkutil::CreateMode::Persistent)
                {
                    throw Exception(ErrorCodes::NOT_FOUND_NODE, "Cannot create ephemeral zero copy lock {} because part was unlocked from zookeeper", zookeeper_node);
                }
            }
            else
            {
                Coordination::Requests ops;
                if (!path_to_set_hardlinked_files.empty() && !hardlinked_files.empty())
                {
                    std::string data = boost::algorithm::join(hardlinked_files, "\n");
                    /// List of files used to detect hardlinks. path_to_set_hardlinked_files --
                    /// is a path to source part zero copy node. During part removal hardlinked
                    /// files will be left for source part.
                    ops.emplace_back(zkutil::makeSetRequest(path_to_set_hardlinked_files, data, -1));
                }
                ops.emplace_back(zkutil::makeCreateRequest(zookeeper_node, "", mode));

                Coordination::Responses responses;
                auto error = zookeeper->tryMulti(ops, responses);
                if (error == Coordination::Error::ZOK || error == Coordination::Error::ZNODEEXISTS)
                {
                    created = true;
                    break;
                }
                else if (error == Coordination::Error::ZNONODE && mode != zkutil::CreateMode::Persistent)
                {
                    /// Ephemeral locks used during fetches so if parent node was removed we cannot do anything
                    throw Exception(ErrorCodes::NOT_FOUND_NODE, "Cannot create ephemeral zero copy lock {} because part was unlocked from zookeeper", zookeeper_node);
                }
            }
        }
        catch (const zkutil::KeeperException & e)
        {
            if (e.code == Coordination::Error::ZNONODE)
                continue;

            throw;
        }
    }

    if (!created)
    {
        String mode_str = mode == zkutil::CreateMode::Persistent ? "persistent" : "ephemral";
        throw Exception(ErrorCodes::NOT_FOUND_NODE, "Cannot create {} zero copy lock {} because part was unlocked from zookeeper", mode_str, zookeeper_node);
    }
}

bool StorageReplicatedMergeTree::removeDetachedPart(DiskPtr disk, const String & path, const String & part_name, bool is_freezed)
{
    if (disk->supportZeroCopyReplication())
    {
        if (is_freezed)
        {
            FreezeMetaData meta;
            if (meta.load(disk, path))
            {
                FreezeMetaData::clean(disk, path);
                return removeSharedDetachedPart(disk, path, part_name, meta.table_shared_id, meta.zookeeper_name, meta.replica_name, "", getContext());
            }
        }
        else
        {
            String table_id = getTableSharedID();

            return removeSharedDetachedPart(disk, path, part_name, table_id, zookeeper_name, replica_name, zookeeper_path, getContext());
        }
    }

    disk->removeRecursive(path);

    return false;
}


bool StorageReplicatedMergeTree::removeSharedDetachedPart(DiskPtr disk, const String & path, const String & part_name, const String & table_uuid,
    const String &, const String & detached_replica_name, const String & detached_zookeeper_path, ContextPtr local_context)
{
    bool keep_shared = false;

    zkutil::ZooKeeperPtr zookeeper = local_context->getZooKeeper();
    NameSet files_not_to_remove;

    fs::path checksums = fs::path(path) / IMergeTreeDataPart::FILE_FOR_REFERENCES_CHECK;
    if (disk->exists(checksums))
    {
        if (disk->getRefCount(checksums) == 0)
        {
            String id = disk->getUniqueId(checksums);
            bool can_remove = false;
            std::tie(can_remove, files_not_to_remove) = StorageReplicatedMergeTree::unlockSharedDataByID(id, table_uuid, part_name,
                detached_replica_name, toString(disk->getType()), zookeeper, local_context->getReplicatedMergeTreeSettings(), &Poco::Logger::get("StorageReplicatedMergeTree"),
                detached_zookeeper_path);

            keep_shared = !can_remove;
        }
        else
            keep_shared = true;
    }

    disk->removeSharedRecursive(path, keep_shared, files_not_to_remove);

    return keep_shared;
}


void StorageReplicatedMergeTree::createAndStoreFreezeMetadata(DiskPtr disk, DataPartPtr, String backup_part_path) const
{
    if (disk->supportZeroCopyReplication())
    {
        FreezeMetaData meta;
        meta.fill(*this);
        meta.save(disk, backup_part_path);
    }
}


void StorageReplicatedMergeTree::adjustCreateQueryForBackup(ASTPtr & create_query) const
{
    /// Adjust the create query using values from ZooKeeper.
    auto zookeeper = getZooKeeper();
    auto columns_from_entry = ColumnsDescription::parse(zookeeper->get(fs::path(zookeeper_path) / "columns"));
    auto metadata_from_entry = ReplicatedMergeTreeTableMetadata::parse(zookeeper->get(fs::path(zookeeper_path) / "metadata"));

    auto current_metadata = getInMemoryMetadataPtr();
    auto metadata_diff = ReplicatedMergeTreeTableMetadata(*this, current_metadata).checkAndFindDiff(metadata_from_entry, current_metadata->getColumns(), getContext());
    auto adjusted_metadata = metadata_diff.getNewMetadata(columns_from_entry, getContext(), *current_metadata);
    applyMetadataChangesToCreateQuery(create_query, adjusted_metadata);

    /// Check that tryGetTableSharedIDFromCreateQuery() works for this storage.
    if (tryGetTableSharedIDFromCreateQuery(*create_query, getContext()) != getTableSharedID())
        throw Exception(ErrorCodes::LOGICAL_ERROR, "Table {} has its shared ID to be different from one from the create query");
}

void StorageReplicatedMergeTree::backupData(
    BackupEntriesCollector & backup_entries_collector, const String & data_path_in_backup, const std::optional<ASTs> & partitions)
{
    /// First we generate backup entries in the same way as an ordinary MergeTree does.
    /// But then we don't add them to the BackupEntriesCollector right away,
    /// because we need to coordinate them with other replicas (other replicas can have better parts).
    auto local_context = backup_entries_collector.getContext();

    DataPartsVector data_parts;
    if (partitions)
        data_parts = getVisibleDataPartsVectorInPartitions(local_context, getPartitionIDsFromQuery(*partitions, local_context));
    else
        data_parts = getVisibleDataPartsVector(local_context);

    auto backup_entries = backupParts(data_parts, "");

    auto coordination = backup_entries_collector.getBackupCoordination();
    String shared_id = getTableSharedID();
    coordination->addReplicatedDataPath(shared_id, data_path_in_backup);

    std::unordered_map<String, SipHash> part_names_with_hashes_calculating;
    for (auto & [relative_path, backup_entry] : backup_entries)
    {
        size_t slash_pos = relative_path.find('/');
        if (slash_pos != String::npos)
        {
            String part_name = relative_path.substr(0, slash_pos);
            if (MergeTreePartInfo::tryParsePartName(part_name, MERGE_TREE_DATA_MIN_FORMAT_VERSION_WITH_CUSTOM_PARTITIONING))
            {
                auto & hash = part_names_with_hashes_calculating[part_name];
                if (relative_path.ends_with(".bin"))
                {
                    auto checksum = backup_entry->getChecksum();
                    hash.update(relative_path);
                    hash.update(backup_entry->getSize());
                    hash.update(*checksum);
                }
                continue;
            }
        }
        /// Not a part name, probably error.
        throw Exception(ErrorCodes::LOGICAL_ERROR, "{} doesn't follow the format <part_name>/<path>", quoteString(relative_path));
    }

    std::vector<IBackupCoordination::PartNameAndChecksum> part_names_with_hashes;
    part_names_with_hashes.reserve(part_names_with_hashes_calculating.size());
    for (auto & [part_name, hash] : part_names_with_hashes_calculating)
    {
        UInt128 checksum;
        hash.get128(checksum);
        auto & part_name_with_hash = part_names_with_hashes.emplace_back();
        part_name_with_hash.part_name = part_name;
        part_name_with_hash.checksum = checksum;
    }

    /// Send our list of part names to the coordination (to compare with other replicas).
    coordination->addReplicatedPartNames(shared_id, getStorageID().getFullTableName(), getReplicaName(), part_names_with_hashes);

    /// Send a list of mutations to the coordination too (we need to find the mutations which are not finished for added part names).
    {
        std::vector<IBackupCoordination::MutationInfo> mutation_infos;
        auto zookeeper = getZooKeeper();
        Strings mutation_ids = zookeeper->getChildren(fs::path(zookeeper_path) / "mutations");
        mutation_infos.reserve(mutation_ids.size());
        for (const auto & mutation_id : mutation_ids)
        {
            mutation_infos.emplace_back(
                IBackupCoordination::MutationInfo{mutation_id, zookeeper->get(fs::path(zookeeper_path) / "mutations" / mutation_id)});
        }
        coordination->addReplicatedMutations(shared_id, getStorageID().getFullTableName(), getReplicaName(), mutation_infos);
    }

    /// This task will be executed after all replicas have collected their parts and the coordination is ready to
    /// give us the final list of parts to add to the BackupEntriesCollector.
    auto post_collecting_task = [shared_id,
                                 replica_name = getReplicaName(),
                                 coordination,
                                 backup_entries = std::move(backup_entries),
                                 &backup_entries_collector]()
    {
        Strings data_paths = coordination->getReplicatedDataPaths(shared_id);
        std::vector<fs::path> data_paths_fs;
        data_paths_fs.reserve(data_paths.size());
        for (const auto & data_path : data_paths)
            data_paths_fs.push_back(data_path);

        Strings part_names = coordination->getReplicatedPartNames(shared_id, replica_name);
        std::unordered_set<std::string_view> part_names_set{part_names.begin(), part_names.end()};

        for (const auto & [relative_path, backup_entry] : backup_entries)
        {
            size_t slash_pos = relative_path.find('/');
            String part_name = relative_path.substr(0, slash_pos);
            if (!part_names_set.contains(part_name))
                continue;
            for (const auto & data_path : data_paths_fs)
                backup_entries_collector.addBackupEntry(data_path / relative_path, backup_entry);
        }

        auto mutation_infos = coordination->getReplicatedMutations(shared_id, replica_name);
        for (const auto & mutation_info : mutation_infos)
        {
            auto backup_entry = ReplicatedMergeTreeMutationEntry::parse(mutation_info.entry, mutation_info.id).backup();
            for (const auto & data_path : data_paths_fs)
                backup_entries_collector.addBackupEntry(data_path / "mutations" / (mutation_info.id + ".txt"), backup_entry);
        }
    };

    backup_entries_collector.addPostTask(post_collecting_task);
}

void StorageReplicatedMergeTree::restoreDataFromBackup(RestorerFromBackup & restorer, const String & data_path_in_backup, const std::optional<ASTs> & partitions)
{
    String full_zk_path = getZooKeeperName() + getZooKeeperPath();
    if (!restorer.getRestoreCoordination()->acquireInsertingDataIntoReplicatedTable(full_zk_path))
    {
        /// Other replica is already restoring the data of this table.
        /// We'll get them later due to replication, it's not necessary to read it from the backup.
        return;
    }

    if (!restorer.isNonEmptyTableAllowed())
    {
        bool empty = !getTotalActiveSizeInBytes();
        if (empty)
        {
            /// New parts could be in the replication queue but not fetched yet.
            /// In that case we consider the table as not empty.
            StorageReplicatedMergeTree::Status status;
            getStatus(status, /* with_zk_fields = */ false);
            if (status.queue.inserts_in_queue)
                empty = false;
        }
        auto backup = restorer.getBackup();
        if (!empty && backup->hasFiles(data_path_in_backup))
            restorer.throwTableIsNotEmpty(getStorageID());
    }

    restorePartsFromBackup(restorer, data_path_in_backup, partitions);
}

void StorageReplicatedMergeTree::attachRestoredParts(MutableDataPartsVector && parts)
{
    auto metadata_snapshot = getInMemoryMetadataPtr();
    auto sink = std::make_shared<ReplicatedMergeTreeSink>(*this, metadata_snapshot, 0, 0, 0, false, false, getContext(), /*is_attach*/true);
    for (auto part : parts)
        sink->writeExistingPart(part);
}

#if 0
PartsTemporaryRename renamed_parts(*this, "detached/");
MutableDataPartsVector loaded_parts = tryLoadPartsToAttach(partition, attach_part, query_context, renamed_parts);

/// TODO Allow to use quorum here.
ReplicatedMergeTreeSink output(*this, metadata_snapshot, 0, 0, 0, false, false, query_context,
    /*is_attach*/true);

for (size_t i = 0; i < loaded_parts.size(); ++i)
{
    const String old_name = loaded_parts[i]->name;

    output.writeExistingPart(loaded_parts[i]);

    renamed_parts.old_and_new_names[i].old_name.clear();

    LOG_DEBUG(log, "Attached part {} as {}", old_name, loaded_parts[i]->name);

    results.push_back(PartitionCommandResultInfo{
        .partition_id = loaded_parts[i]->info.partition_id,
        .part_name = loaded_parts[i]->name,
        .old_part_name = old_name,
    });
}
#endif

}<|MERGE_RESOLUTION|>--- conflicted
+++ resolved
@@ -160,11 +160,7 @@
     extern const int BAD_ARGUMENTS;
     extern const int CONCURRENT_ACCESS_NOT_SUPPORTED;
     extern const int CHECKSUM_DOESNT_MATCH;
-<<<<<<< HEAD
     extern const int NOT_INITIALIZED;
-    extern const int TOO_LARGE_DISTRIBUTED_DEPTH;
-=======
->>>>>>> e703dd72
 }
 
 namespace ActionLocks
