#include <boost/rational.hpp>   /// For calculations related to sampling coefficients.
#include <optional>
#include <unordered_set>
#include <chrono>

#include <Storages/MergeTree/MergeTreeDataSelectExecutor.h>
#include <Storages/MergeTree/MergeTreeReadPool.h>
#include <Storages/MergeTree/MergeTreeIndices.h>
#include <Storages/MergeTree/MergeTreeIndexReader.h>
#include <Storages/MergeTree/KeyCondition.h>
#include <Storages/MergeTree/MergeTreeDataPartUUID.h>
#include <Storages/MergeTree/StorageFromMergeTreeDataPart.h>
#include <Storages/MergeTree/MergeTreeIndexFullText.h>
#include <Storages/ReadInOrderOptimizer.h>
#include <Storages/VirtualColumnUtils.h>
#include <Parsers/ASTIdentifier.h>
#include <Parsers/ASTLiteral.h>
#include <Parsers/ASTFunction.h>
#include <Parsers/ASTSampleRatio.h>
#include <Parsers/ExpressionListParsers.h>
#include <Parsers/parseIdentifierOrStringLiteral.h>
#include <Interpreters/ExpressionAnalyzer.h>
#include <Interpreters/InterpreterSelectQuery.h>
#include <Interpreters/Context.h>
#include <Processors/ConcatProcessor.h>
#include <Processors/QueryPlan/QueryPlan.h>
#include <Processors/QueryPlan/CreatingSetsStep.h>
#include <Processors/QueryPlan/FilterStep.h>
#include <Processors/QueryPlan/ExpressionStep.h>
#include <Processors/QueryPlan/ReadFromPreparedSource.h>
#include <Processors/QueryPlan/ReadFromMergeTree.h>
#include <Processors/QueryPlan/UnionStep.h>
#include <Processors/QueryPlan/QueryIdHolder.h>
#include <Processors/QueryPlan/AggregatingStep.h>
#include <Processors/QueryPlan/SortingStep.h>
#include <Processors/Sources/SourceFromSingleChunk.h>
#include <Processors/Transforms/AggregatingTransform.h>

#include <Core/UUID.h>
#include <Common/CurrentMetrics.h>
#include <DataTypes/DataTypeDate.h>
#include <DataTypes/DataTypeEnum.h>
#include <DataTypes/DataTypeUUID.h>
#include <DataTypes/DataTypeTuple.h>
#include <DataTypes/DataTypesNumber.h>
#include <DataTypes/DataTypeArray.h>
#include <Functions/IFunction.h>

#include <IO/WriteBufferFromOStream.h>
#include <Storages/MergeTree/ApproximateNearestNeighborIndexesCommon.h>

namespace CurrentMetrics
{
    extern const Metric MergeTreeDataSelectExecutorThreads;
    extern const Metric MergeTreeDataSelectExecutorThreadsActive;
    extern const Metric MergeTreeDataSelectExecutorThreadsScheduled;
    extern const Metric FilteringMarksWithPrimaryKey;
    extern const Metric FilteringMarksWithSecondaryKeys;
}

namespace DB
{

namespace ErrorCodes
{
    extern const int LOGICAL_ERROR;
    extern const int INDEX_NOT_USED;
    extern const int ILLEGAL_TYPE_OF_COLUMN_FOR_FILTER;
    extern const int ILLEGAL_COLUMN;
    extern const int ARGUMENT_OUT_OF_BOUND;
    extern const int CANNOT_PARSE_TEXT;
    extern const int TOO_MANY_PARTITIONS;
    extern const int DUPLICATED_PART_UUIDS;
}


MergeTreeDataSelectExecutor::MergeTreeDataSelectExecutor(const MergeTreeData & data_)
    : data(data_), log(getLogger(data.getLogName() + " (SelectExecutor)"))
{
}

size_t MergeTreeDataSelectExecutor::getApproximateTotalRowsToRead(
    const MergeTreeData::DataPartsVector & parts,
    const StorageMetadataPtr & metadata_snapshot,
    const KeyCondition & key_condition,
    const Settings & settings,
    LoggerPtr log)
{
    size_t rows_count = 0;

    /// We will find out how many rows we would have read without sampling.
    LOG_DEBUG(log, "Preliminary index scan with condition: {}", key_condition.toString());

    for (const auto & part : parts)
    {
        MarkRanges exact_ranges;
        markRangesFromPKRange(part, metadata_snapshot, key_condition, {}, &exact_ranges, settings, log);
        for (const auto & range : exact_ranges)
            rows_count += part->index_granularity.getRowsCountInRange(range);
    }

    return rows_count;
}


using RelativeSize = boost::rational<ASTSampleRatio::BigNum>;

static std::string toString(const RelativeSize & x)
{
    return ASTSampleRatio::toString(x.numerator()) + "/" + ASTSampleRatio::toString(x.denominator());
}

/// Converts sample size to an approximate number of rows (ex. `SAMPLE 1000000`) to relative value (ex. `SAMPLE 0.1`).
static RelativeSize convertAbsoluteSampleSizeToRelative(const ASTSampleRatio::Rational & ratio, size_t approx_total_rows)
{
    if (approx_total_rows == 0)
        return 1;

    auto absolute_sample_size = ratio.numerator / ratio.denominator;
    return std::min(RelativeSize(1), RelativeSize(absolute_sample_size) / RelativeSize(approx_total_rows));
}

QueryPlanPtr MergeTreeDataSelectExecutor::read(
    const Names & column_names_to_return,
    const StorageSnapshotPtr & storage_snapshot,
    const SelectQueryInfo & query_info,
    ContextPtr context,
    const UInt64 max_block_size,
    const size_t num_streams,
    std::shared_ptr<PartitionIdToMaxBlock> max_block_numbers_to_read,
    bool enable_parallel_reading) const
{
    const auto & snapshot_data = assert_cast<const MergeTreeData::SnapshotData &>(*storage_snapshot->data);
    const auto & parts = snapshot_data.parts;
    const auto & alter_conversions = snapshot_data.alter_conversions;

    auto step = readFromParts(
        parts,
        alter_conversions,
        column_names_to_return,
        storage_snapshot,
        query_info,
        context,
        max_block_size,
        num_streams,
        max_block_numbers_to_read,
        /*merge_tree_select_result_ptr=*/ nullptr,
        enable_parallel_reading);

    auto plan = std::make_unique<QueryPlan>();
    if (step)
        plan->addStep(std::move(step));
    return plan;
}

MergeTreeDataSelectSamplingData MergeTreeDataSelectExecutor::getSampling(
    const SelectQueryInfo & select_query_info,
    NamesAndTypesList available_real_columns,
    const MergeTreeData::DataPartsVector & parts,
    KeyCondition & key_condition,
    const MergeTreeData & data,
    const StorageMetadataPtr & metadata_snapshot,
    ContextPtr context,
    LoggerPtr log)
{
    const Settings & settings = context->getSettingsRef();
    /// Sampling.
    MergeTreeDataSelectSamplingData sampling;

    RelativeSize relative_sample_size = 0;
    RelativeSize relative_sample_offset = 0;

    bool final = false;
    std::optional<ASTSampleRatio::Rational> sample_size_ratio;
    std::optional<ASTSampleRatio::Rational> sample_offset_ratio;

    if (select_query_info.table_expression_modifiers)
    {
        const auto & table_expression_modifiers = *select_query_info.table_expression_modifiers;
        final = table_expression_modifiers.hasFinal();
        sample_size_ratio = table_expression_modifiers.getSampleSizeRatio();
        sample_offset_ratio = table_expression_modifiers.getSampleOffsetRatio();
    }
    else
    {
        auto & select = select_query_info.query->as<ASTSelectQuery &>();

        final = select.final();
        auto select_sample_size = select.sampleSize();
        auto select_sample_offset = select.sampleOffset();

        if (select_sample_size)
            sample_size_ratio = select_sample_size->as<ASTSampleRatio &>().ratio;

        if (select_sample_offset)
            sample_offset_ratio = select_sample_offset->as<ASTSampleRatio &>().ratio;
    }

    if (sample_size_ratio)
    {
        relative_sample_size.assign(sample_size_ratio->numerator, sample_size_ratio->denominator);

        if (relative_sample_size < 0)
            throw Exception(ErrorCodes::ARGUMENT_OUT_OF_BOUND, "Negative sample size");

        relative_sample_offset = 0;
        if (sample_offset_ratio)
            relative_sample_offset.assign(sample_offset_ratio->numerator, sample_offset_ratio->denominator);

        if (relative_sample_offset < 0)
            throw Exception(ErrorCodes::ARGUMENT_OUT_OF_BOUND, "Negative sample offset");

        /// Convert absolute value of the sampling (in form `SAMPLE 1000000` - how many rows to
        /// read) into the relative `SAMPLE 0.1` (how much data to read).
        size_t approx_total_rows = 0;
        if (relative_sample_size > 1 || relative_sample_offset > 1)
            approx_total_rows = getApproximateTotalRowsToRead(parts, metadata_snapshot, key_condition, settings, log);

        if (relative_sample_size > 1)
        {
            relative_sample_size = convertAbsoluteSampleSizeToRelative(*sample_size_ratio, approx_total_rows);
            LOG_DEBUG(log, "Selected relative sample size: {}", toString(relative_sample_size));
        }

        /// SAMPLE 1 is the same as the absence of SAMPLE.
        if (relative_sample_size == RelativeSize(1))
            relative_sample_size = 0;

        if (relative_sample_offset > 0 && RelativeSize(0) == relative_sample_size)
            throw Exception(ErrorCodes::ARGUMENT_OUT_OF_BOUND, "Sampling offset is incorrect because no sampling");

        if (relative_sample_offset > 1)
        {
            relative_sample_offset = convertAbsoluteSampleSizeToRelative(*sample_offset_ratio, approx_total_rows);
            LOG_DEBUG(log, "Selected relative sample offset: {}", toString(relative_sample_offset));
        }
    }

    /** Which range of sampling key values do I need to read?
        * First, in the whole range ("universe") we select the interval
        *  of relative `relative_sample_size` size, offset from the beginning by `relative_sample_offset`.
        *
        * Example: SAMPLE 0.4 OFFSET 0.3
        *
        * [------********------]
        *        ^ - offset
        *        <------> - size
        *
        * If the interval passes through the end of the universe, then cut its right side.
        *
        * Example: SAMPLE 0.4 OFFSET 0.8
        *
        * [----------------****]
        *                  ^ - offset
        *                  <------> - size
        *
        * Next, if the `parallel_replicas_count`, `parallel_replica_offset` settings are set,
        *  then it is necessary to break the received interval into pieces of the number `parallel_replicas_count`,
        *  and select a piece with the number `parallel_replica_offset` (from zero).
        *
        * Example: SAMPLE 0.4 OFFSET 0.3, parallel_replicas_count = 2, parallel_replica_offset = 1
        *
        * [----------****------]
        *        ^ - offset
        *        <------> - size
        *        <--><--> - pieces for different `parallel_replica_offset`, select the second one.
        *
        * It is very important that the intervals for different `parallel_replica_offset` cover the entire range without gaps and overlaps.
        * It is also important that the entire universe can be covered using SAMPLE 0.1 OFFSET 0, ... OFFSET 0.9 and similar decimals.
        */

    auto parallel_replicas_mode = context->getParallelReplicasMode();
    /// Parallel replicas has been requested but there is no way to sample data.
    /// Select all data from first replica and no data from other replicas.
    if (settings.parallel_replicas_count > 1 && parallel_replicas_mode == Context::ParallelReplicasMode::SAMPLE_KEY
        && !data.supportsSampling() && settings.parallel_replica_offset > 0)
    {
        LOG_DEBUG(
            log,
            "Will use no data on this replica because parallel replicas processing has been requested"
            " (the setting 'max_parallel_replicas') but the table does not support sampling and this replica is not the first.");
        sampling.read_nothing = true;
        return sampling;
    }

    sampling.use_sampling = relative_sample_size > 0
        || (settings.parallel_replicas_count > 1 && parallel_replicas_mode == Context::ParallelReplicasMode::SAMPLE_KEY
            && data.supportsSampling());
    bool no_data = false; /// There is nothing left after sampling.

    if (sampling.use_sampling)
    {
        if (relative_sample_size != RelativeSize(0))
            sampling.used_sample_factor = 1.0 / boost::rational_cast<Float64>(relative_sample_size);

        RelativeSize size_of_universum = 0;
        const auto & sampling_key = metadata_snapshot->getSamplingKey();
        DataTypePtr sampling_column_type = sampling_key.data_types.at(0);

        if (sampling_key.data_types.size() == 1)
        {
            if (typeid_cast<const DataTypeUInt64 *>(sampling_column_type.get()))
                size_of_universum = RelativeSize(std::numeric_limits<UInt64>::max()) + RelativeSize(1);
            else if (typeid_cast<const DataTypeUInt32 *>(sampling_column_type.get()))
                size_of_universum = RelativeSize(std::numeric_limits<UInt32>::max()) + RelativeSize(1);
            else if (typeid_cast<const DataTypeUInt16 *>(sampling_column_type.get()))
                size_of_universum = RelativeSize(std::numeric_limits<UInt16>::max()) + RelativeSize(1);
            else if (typeid_cast<const DataTypeUInt8 *>(sampling_column_type.get()))
                size_of_universum = RelativeSize(std::numeric_limits<UInt8>::max()) + RelativeSize(1);
        }

        if (size_of_universum == RelativeSize(0))
            throw Exception(ErrorCodes::ILLEGAL_TYPE_OF_COLUMN_FOR_FILTER,
                "Invalid sampling column type in storage parameters: {}. Must be one unsigned integer type",
                sampling_column_type->getName());

        if (settings.parallel_replicas_count > 1)
        {
            if (relative_sample_size == RelativeSize(0))
                relative_sample_size = 1;

            relative_sample_size /= settings.parallel_replicas_count.value;
            relative_sample_offset += relative_sample_size * RelativeSize(settings.parallel_replica_offset.value);
        }

        if (relative_sample_offset >= RelativeSize(1))
            no_data = true;

        /// Calculate the half-interval of `[lower, upper)` column values.
        bool has_lower_limit = false;
        bool has_upper_limit = false;

        RelativeSize lower_limit_rational = relative_sample_offset * size_of_universum;
        RelativeSize upper_limit_rational = (relative_sample_offset + relative_sample_size) * size_of_universum;

        UInt64 lower = boost::rational_cast<ASTSampleRatio::BigNum>(lower_limit_rational);
        UInt64 upper = boost::rational_cast<ASTSampleRatio::BigNum>(upper_limit_rational);

        if (lower > 0)
            has_lower_limit = true;

        if (upper_limit_rational < size_of_universum)
            has_upper_limit = true;

        /*std::cerr << std::fixed << std::setprecision(100)
            << "relative_sample_size: " << relative_sample_size << "\n"
            << "relative_sample_offset: " << relative_sample_offset << "\n"
            << "lower_limit_float: " << lower_limit_rational << "\n"
            << "upper_limit_float: " << upper_limit_rational << "\n"
            << "lower: " << lower << "\n"
            << "upper: " << upper << "\n";*/

        if ((has_upper_limit && upper == 0)
            || (has_lower_limit && has_upper_limit && lower == upper))
            no_data = true;

        if (no_data || (!has_lower_limit && !has_upper_limit))
        {
            sampling.use_sampling = false;
        }
        else
        {
            /// Let's add the conditions to cut off something else when the index is scanned again and when the request is processed.

            std::shared_ptr<ASTFunction> lower_function;
            std::shared_ptr<ASTFunction> upper_function;

            /// If sample and final are used together no need to calculate sampling expression twice.
            /// The first time it was calculated for final, because sample key is a part of the PK.
            /// So, assume that we already have calculated column.
            ASTPtr sampling_key_ast = metadata_snapshot->getSamplingKeyAST();

            if (final)
            {
                sampling_key_ast = std::make_shared<ASTIdentifier>(sampling_key.column_names[0]);
                /// We do spoil available_real_columns here, but it is not used later.
                available_real_columns.emplace_back(sampling_key.column_names[0], std::move(sampling_column_type));
            }

            if (has_lower_limit)
            {
                if (!key_condition.addCondition(
                        sampling_key.column_names[0],
                        Range::createLeftBounded(lower, true, isNullableOrLowCardinalityNullable(sampling_key.data_types[0]))))
                    throw Exception(ErrorCodes::ILLEGAL_COLUMN, "Sampling column not in primary key");

                ASTPtr args = std::make_shared<ASTExpressionList>();
                args->children.push_back(sampling_key_ast);
                args->children.push_back(std::make_shared<ASTLiteral>(lower));

                lower_function = std::make_shared<ASTFunction>();
                lower_function->name = "greaterOrEquals";
                lower_function->arguments = args;
                lower_function->children.push_back(lower_function->arguments);

                sampling.filter_function = lower_function;
            }

            if (has_upper_limit)
            {
                if (!key_condition.addCondition(
                        sampling_key.column_names[0],
                        Range::createRightBounded(upper, false, isNullableOrLowCardinalityNullable(sampling_key.data_types[0]))))
                    throw Exception(ErrorCodes::ILLEGAL_COLUMN, "Sampling column not in primary key");

                ASTPtr args = std::make_shared<ASTExpressionList>();
                args->children.push_back(sampling_key_ast);
                args->children.push_back(std::make_shared<ASTLiteral>(upper));

                upper_function = std::make_shared<ASTFunction>();
                upper_function->name = "less";
                upper_function->arguments = args;
                upper_function->children.push_back(upper_function->arguments);

                sampling.filter_function = upper_function;
            }

            if (has_lower_limit && has_upper_limit)
            {
                ASTPtr args = std::make_shared<ASTExpressionList>();
                args->children.push_back(lower_function);
                args->children.push_back(upper_function);

                sampling.filter_function = std::make_shared<ASTFunction>();
                sampling.filter_function->name = "and";
                sampling.filter_function->arguments = args;
                sampling.filter_function->children.push_back(sampling.filter_function->arguments);
            }

            ASTPtr query = sampling.filter_function;
            auto syntax_result = TreeRewriter(context).analyze(query, available_real_columns);
            sampling.filter_expression = ExpressionAnalyzer(sampling.filter_function, syntax_result, context).getActionsDAG(false);
        }
    }

    if (no_data)
    {
        LOG_DEBUG(log, "Sampling yields no data.");
        sampling.read_nothing = true;
    }

    return sampling;
}

void MergeTreeDataSelectExecutor::buildKeyConditionFromPartOffset(
    std::optional<KeyCondition> & part_offset_condition, const ActionsDAGPtr & filter_dag, ContextPtr context)
{
    if (!filter_dag)
        return;

    auto part_offset_type = std::make_shared<DataTypeUInt64>();
    auto part_type = std::make_shared<DataTypeLowCardinality>(std::make_shared<DataTypeString>());
    Block sample
        = {ColumnWithTypeAndName(part_offset_type->createColumn(), part_offset_type, "_part_offset"),
           ColumnWithTypeAndName(part_type->createColumn(), part_type, "_part")};

    auto dag = VirtualColumnUtils::splitFilterDagForAllowedInputs(filter_dag->getOutputs().at(0), &sample);
    if (!dag)
        return;

    /// The _part filter should only be effective in conjunction with the _part_offset filter.
    auto required_columns = dag->getRequiredColumnsNames();
    if (std::find(required_columns.begin(), required_columns.end(), "_part_offset") == required_columns.end())
        return;

    part_offset_condition.emplace(KeyCondition{
        dag,
        context,
        sample.getNames(),
        std::make_shared<ExpressionActions>(std::make_shared<ActionsDAG>(sample.getColumnsWithTypeAndName()), ExpressionActionsSettings{}),
        {}});
}

std::optional<std::unordered_set<String>> MergeTreeDataSelectExecutor::filterPartsByVirtualColumns(
    const StorageMetadataPtr & metadata_snapshot,
    const MergeTreeData & data,
    const MergeTreeData::DataPartsVector & parts,
    const ActionsDAGPtr & filter_dag,
    ContextPtr context)
{
    if (!filter_dag)
        return {};

    auto sample = data.getHeaderWithVirtualsForFilter(metadata_snapshot);
    auto dag = VirtualColumnUtils::splitFilterDagForAllowedInputs(filter_dag->getOutputs().at(0), &sample);
    if (!dag)
        return {};

    auto virtual_columns_block = data.getBlockWithVirtualsForFilter(metadata_snapshot, parts);
    VirtualColumnUtils::filterBlockWithDAG(dag, virtual_columns_block, context);
    return VirtualColumnUtils::extractSingleValueFromBlock<String>(virtual_columns_block, "_part");
}

void MergeTreeDataSelectExecutor::filterPartsByPartition(
    const std::optional<PartitionPruner> & partition_pruner,
    const std::optional<KeyCondition> & minmax_idx_condition,
    MergeTreeData::DataPartsVector & parts,
    std::vector<AlterConversionsPtr> & alter_conversions,
    const std::optional<std::unordered_set<String>> & part_values,
    const StorageMetadataPtr & metadata_snapshot,
    const MergeTreeData & data,
    const ContextPtr & context,
    const PartitionIdToMaxBlock * max_block_numbers_to_read,
    LoggerPtr log,
    ReadFromMergeTree::IndexStats & index_stats)
{
    chassert(alter_conversions.empty() || parts.size() == alter_conversions.size());

    const Settings & settings = context->getSettingsRef();
    DataTypes minmax_columns_types;

    if (metadata_snapshot->hasPartitionKey())
    {
        chassert(minmax_idx_condition && partition_pruner);
        const auto & partition_key = metadata_snapshot->getPartitionKey();
        minmax_columns_types = MergeTreeData::getMinMaxColumnsTypes(partition_key);

        if (settings.force_index_by_date && (minmax_idx_condition->alwaysUnknownOrTrue() && partition_pruner->isUseless()))
        {
            auto minmax_columns_names = MergeTreeData::getMinMaxColumnsNames(partition_key);
            throw Exception(ErrorCodes::INDEX_NOT_USED,
                "Neither MinMax index by columns ({}) nor partition expr is used and setting 'force_index_by_date' is set",
                fmt::join(minmax_columns_names, ", "));
        }
    }

    auto query_context = context->hasQueryContext() ? context->getQueryContext() : context;
    PartFilterCounters part_filter_counters;
    if (query_context->getSettingsRef().allow_experimental_query_deduplication)
        selectPartsToReadWithUUIDFilter(
            parts,
            alter_conversions,
            part_values,
            data.getPinnedPartUUIDs(),
            minmax_idx_condition,
            minmax_columns_types,
            partition_pruner,
            max_block_numbers_to_read,
            query_context,
            part_filter_counters,
            log);
    else
        selectPartsToRead(
            parts,
            alter_conversions,
            part_values,
            minmax_idx_condition,
            minmax_columns_types,
            partition_pruner,
            max_block_numbers_to_read,
            part_filter_counters);

    index_stats.emplace_back(ReadFromMergeTree::IndexStat{
        .type = ReadFromMergeTree::IndexType::None,
        .num_parts_after = part_filter_counters.num_initial_selected_parts,
        .num_granules_after = part_filter_counters.num_initial_selected_granules});

    if (minmax_idx_condition)
    {
        auto description = minmax_idx_condition->getDescription();
        index_stats.emplace_back(ReadFromMergeTree::IndexStat{
            .type = ReadFromMergeTree::IndexType::MinMax,
            .condition = std::move(description.condition),
            .used_keys = std::move(description.used_keys),
            .num_parts_after = part_filter_counters.num_parts_after_minmax,
            .num_granules_after = part_filter_counters.num_granules_after_minmax});
        LOG_DEBUG(log, "MinMax index condition: {}", minmax_idx_condition->toString());
    }

    if (partition_pruner)
    {
        auto description = partition_pruner->getKeyCondition().getDescription();
        index_stats.emplace_back(ReadFromMergeTree::IndexStat{
            .type = ReadFromMergeTree::IndexType::Partition,
            .condition = std::move(description.condition),
            .used_keys = std::move(description.used_keys),
            .num_parts_after = part_filter_counters.num_parts_after_partition_pruner,
            .num_granules_after = part_filter_counters.num_granules_after_partition_pruner});
    }
}

RangesInDataParts MergeTreeDataSelectExecutor::filterPartsByPrimaryKeyAndSkipIndexes(
    MergeTreeData::DataPartsVector && parts,
    std::vector<AlterConversionsPtr> && alter_conversions,
    StorageMetadataPtr metadata_snapshot,
    const ContextPtr & context,
    const KeyCondition & key_condition,
    const std::optional<KeyCondition> & part_offset_condition,
    const UsefulSkipIndexes & skip_indexes,
    const MergeTreeReaderSettings & reader_settings,
    LoggerPtr log,
    size_t num_streams,
    ReadFromMergeTree::IndexStats & index_stats,
    bool use_skip_indexes,
    bool find_exact_ranges)
{
    chassert(alter_conversions.empty() || parts.size() == alter_conversions.size());

    RangesInDataParts parts_with_ranges;
    parts_with_ranges.resize(parts.size());
    const Settings & settings = context->getSettingsRef();

    if (use_skip_indexes && settings.force_data_skipping_indices.changed)
    {
        const auto & indices = settings.force_data_skipping_indices.toString();

        Strings forced_indices;
        {
            Tokens tokens(indices.data(), indices.data() + indices.size(), settings.max_query_size);
            IParser::Pos pos(tokens, static_cast<unsigned>(settings.max_parser_depth), static_cast<unsigned>(settings.max_parser_backtracks));
            Expected expected;
            if (!parseIdentifiersOrStringLiterals(pos, expected, forced_indices))
                throw Exception(ErrorCodes::CANNOT_PARSE_TEXT, "Cannot parse force_data_skipping_indices ('{}')", indices);
        }

        if (forced_indices.empty())
            throw Exception(ErrorCodes::CANNOT_PARSE_TEXT, "No indices parsed from force_data_skipping_indices ('{}')", indices);

        std::unordered_set<std::string> useful_indices_names;
        for (const auto & useful_index : skip_indexes.useful_indices)
            useful_indices_names.insert(useful_index.index->index.name);

        for (const auto & index_name : forced_indices)
        {
            if (!useful_indices_names.contains(index_name))
            {
                throw Exception(
                    ErrorCodes::INDEX_NOT_USED,
                    "Index {} is not used and setting 'force_data_skipping_indices' contains it",
                    backQuote(index_name));
            }
        }
    }

    struct IndexStat
    {
        std::atomic<size_t> total_granules{0};
        std::atomic<size_t> granules_dropped{0};
        std::atomic<size_t> total_parts{0};
        std::atomic<size_t> parts_dropped{0};
    };

    std::vector<IndexStat> useful_indices_stat(skip_indexes.useful_indices.size());
    std::vector<IndexStat> merged_indices_stat(skip_indexes.merged_indices.size());

    std::atomic<size_t> sum_marks_pk = 0;
    std::atomic<size_t> sum_parts_pk = 0;

    /// Let's find what range to read from each part.
    {
        auto mark_cache = context->getIndexMarkCache();
        auto uncompressed_cache = context->getIndexUncompressedCache();

        auto process_part = [&](size_t part_index)
        {
            auto & part = parts[part_index];
            auto alter_conversions_for_part = !alter_conversions.empty()
                ? alter_conversions[part_index]
                : std::make_shared<AlterConversions>();

            RangesInDataPart ranges(part, alter_conversions_for_part, part_index);
            size_t total_marks_count = part->index_granularity.getMarksCountWithoutFinal();

            if (metadata_snapshot->hasPrimaryKey() || part_offset_condition)
            {
                CurrentMetrics::Increment metric(CurrentMetrics::FilteringMarksWithPrimaryKey);
                ranges.ranges = markRangesFromPKRange(
                    part,
                    metadata_snapshot,
                    key_condition,
                    part_offset_condition,
                    find_exact_ranges ? &ranges.exact_ranges : nullptr,
                    settings,
                    log);
            }
            else if (total_marks_count)
            {
                ranges.ranges = MarkRanges{{MarkRange{0, total_marks_count}}};
            }

            sum_marks_pk.fetch_add(ranges.getMarksCount(), std::memory_order_relaxed);

            if (!ranges.ranges.empty())
                sum_parts_pk.fetch_add(1, std::memory_order_relaxed);

            CurrentMetrics::Increment metric(CurrentMetrics::FilteringMarksWithSecondaryKeys);

            for (size_t idx = 0; idx < skip_indexes.useful_indices.size(); ++idx)
            {
                if (ranges.ranges.empty())
                    break;

                const auto & index_and_condition = skip_indexes.useful_indices[idx];
                auto & stat = useful_indices_stat[idx];
                stat.total_parts.fetch_add(1, std::memory_order_relaxed);
                size_t total_granules = ranges.ranges.getNumberOfMarks();
                stat.total_granules.fetch_add(total_granules, std::memory_order_relaxed);

                ranges.ranges = filterMarksUsingIndex(
                    index_and_condition.index,
                    index_and_condition.condition,
                    part,
                    ranges.ranges,
                    settings,
                    reader_settings,
                    mark_cache.get(),
                    uncompressed_cache.get(),
                    log);

                stat.granules_dropped.fetch_add(total_granules - ranges.ranges.getNumberOfMarks(), std::memory_order_relaxed);
                if (ranges.ranges.empty())
                    stat.parts_dropped.fetch_add(1, std::memory_order_relaxed);
            }

            for (size_t idx = 0; idx < skip_indexes.merged_indices.size(); ++idx)
            {
                if (ranges.ranges.empty())
                    break;

                const auto & indices_and_condition = skip_indexes.merged_indices[idx];
                auto & stat = merged_indices_stat[idx];
                stat.total_parts.fetch_add(1, std::memory_order_relaxed);

                size_t total_granules = ranges.ranges.getNumberOfMarks();
                ranges.ranges = filterMarksUsingMergedIndex(
                    indices_and_condition.indices, indices_and_condition.condition,
                    part, ranges.ranges,
                    settings, reader_settings,
                    mark_cache.get(), uncompressed_cache.get(), log);

                stat.total_granules.fetch_add(total_granules, std::memory_order_relaxed);
                stat.granules_dropped.fetch_add(total_granules - ranges.ranges.getNumberOfMarks(), std::memory_order_relaxed);

                if (ranges.ranges.empty())
                    stat.parts_dropped.fetch_add(1, std::memory_order_relaxed);
            }

            if (!ranges.ranges.empty())
                parts_with_ranges[part_index] = std::move(ranges);
        };

        size_t num_threads = std::min<size_t>(num_streams, parts.size());
        if (settings.max_threads_for_indexes)
        {
            num_threads = std::min<size_t>(num_streams, settings.max_threads_for_indexes);
        }

        LOG_TRACE(log, "Filtering marks by primary and secondary keys");

        if (num_threads <= 1)
        {
            for (size_t part_index = 0; part_index < parts.size(); ++part_index)
                process_part(part_index);
        }
        else
        {
<<<<<<< HEAD
            /// Parallel processing of data parts.
=======
            /// Parallel loading and filtering of data parts.
>>>>>>> 02a30498
            ThreadPool pool(
                CurrentMetrics::MergeTreeDataSelectExecutorThreads,
                CurrentMetrics::MergeTreeDataSelectExecutorThreadsActive,
                CurrentMetrics::MergeTreeDataSelectExecutorThreadsScheduled,
                num_threads);

            SCOPE_EXIT({ pool.wait(); });

            /// Thread pool above allocates threads from a GlobalThreadPool and they can end there.
            /// Which may result in a deadlock - we wait for some threads to get free while occupying a slot in the same ThreadPool.
            /// To prohibit this behaviour we shouldn't wait infinitely when trying to schedule a task from inside the pool,
            /// but rather throw an exception after some time.
            const std::chrono::microseconds lock_acquire_timeout_microseconds = std::chrono::seconds{context->getSettingsRef().lock_acquire_timeout};
            for (size_t part_index = 0; part_index < parts.size(); ++part_index)
<<<<<<< HEAD
                pool.scheduleOrThrow([&, part_index, thread_group = CurrentThread::getGroup()]
=======
            {
                pool.scheduleOrThrowOnError([&, part_index, thread_group = CurrentThread::getGroup()]
>>>>>>> 02a30498
                {
                    setThreadName("MergeTreeIndex");

                    SCOPE_EXIT_SAFE(
                        if (thread_group)
                            CurrentThread::detachFromGroupIfNotDetached();
                    );
                    if (thread_group)
                        CurrentThread::attachToGroupIfDetached(thread_group);

                    process_part(part_index);
<<<<<<< HEAD
                }, Priority{}, lock_acquire_timeout_microseconds.count());
=======
                });
            }

            pool.wait();
>>>>>>> 02a30498
        }

        /// Skip empty ranges.
        size_t next_part = 0;
        for (size_t part_index = 0; part_index < parts.size(); ++part_index)
        {
            auto & part = parts_with_ranges[part_index];
            if (!part.data_part)
                continue;

            if (next_part != part_index)
                std::swap(parts_with_ranges[next_part], part);

            ++next_part;
        }

        parts_with_ranges.resize(next_part);
    }

    if (metadata_snapshot->hasPrimaryKey())
    {
        auto description = key_condition.getDescription();

        index_stats.emplace_back(ReadFromMergeTree::IndexStat{
            .type = ReadFromMergeTree::IndexType::PrimaryKey,
            .condition = std::move(description.condition),
            .used_keys = std::move(description.used_keys),
            .num_parts_after = sum_parts_pk.load(std::memory_order_relaxed),
            .num_granules_after = sum_marks_pk.load(std::memory_order_relaxed)});
    }

    for (size_t idx = 0; idx < skip_indexes.useful_indices.size(); ++idx)
    {
        const auto & index_and_condition = skip_indexes.useful_indices[idx];
        const auto & stat = useful_indices_stat[idx];
        const auto & index_name = index_and_condition.index->index.name;
        LOG_DEBUG(
            log,
            "Index {} has dropped {}/{} granules.",
            backQuote(index_name),
            stat.granules_dropped,
            stat.total_granules);

        std::string description
            = index_and_condition.index->index.type + " GRANULARITY " + std::to_string(index_and_condition.index->index.granularity);

        index_stats.emplace_back(ReadFromMergeTree::IndexStat{
            .type = ReadFromMergeTree::IndexType::Skip,
            .name = index_name,
            .description = std::move(description),
            .num_parts_after = stat.total_parts - stat.parts_dropped,
            .num_granules_after = stat.total_granules - stat.granules_dropped});
    }

    for (size_t idx = 0; idx < skip_indexes.merged_indices.size(); ++idx)
    {
        const auto & index_and_condition = skip_indexes.merged_indices[idx];
        const auto & stat = merged_indices_stat[idx];
        const auto & index_name = "Merged";
        LOG_DEBUG(log, "Index {} has dropped {}/{} granules.",
                    backQuote(index_name),
                    stat.granules_dropped, stat.total_granules);

        std::string description = "MERGED GRANULARITY " + std::to_string(index_and_condition.indices.at(0)->index.granularity);

        index_stats.emplace_back(ReadFromMergeTree::IndexStat{
            .type = ReadFromMergeTree::IndexType::Skip,
            .name = index_name,
            .description = std::move(description),
            .num_parts_after = stat.total_parts - stat.parts_dropped,
            .num_granules_after = stat.total_granules - stat.granules_dropped});
    }

    return parts_with_ranges;
}

std::shared_ptr<QueryIdHolder> MergeTreeDataSelectExecutor::checkLimits(
    const MergeTreeData & data,
    const ReadFromMergeTree::AnalysisResult & result,
    const ContextPtr & context)
{
    const auto & settings = context->getSettingsRef();
    const auto data_settings = data.getSettings();
    auto max_partitions_to_read
        = settings.max_partitions_to_read.changed ? settings.max_partitions_to_read : data_settings->max_partitions_to_read;
    if (max_partitions_to_read > 0)
    {
        std::set<String> partitions;
        for (const auto & part_with_ranges : result.parts_with_ranges)
            partitions.insert(part_with_ranges.data_part->info.partition_id);
        if (partitions.size() > static_cast<size_t>(max_partitions_to_read))
            throw Exception(
                ErrorCodes::TOO_MANY_PARTITIONS,
                "Too many partitions to read. Current {}, max {}",
                partitions.size(),
                max_partitions_to_read);
    }

    if (data_settings->max_concurrent_queries > 0 && data_settings->min_marks_to_honor_max_concurrent_queries > 0
        && result.selected_marks >= data_settings->min_marks_to_honor_max_concurrent_queries)
    {
        auto query_id = context->getCurrentQueryId();
        if (!query_id.empty())
            return data.getQueryIdHolder(query_id, data_settings->max_concurrent_queries);
    }
    return nullptr;
}

ReadFromMergeTree::AnalysisResultPtr MergeTreeDataSelectExecutor::estimateNumMarksToRead(
    MergeTreeData::DataPartsVector parts,
    const Names & column_names_to_return,
    const StorageMetadataPtr & metadata_snapshot,
    const SelectQueryInfo & query_info,
    ContextPtr context,
    size_t num_streams,
    std::shared_ptr<PartitionIdToMaxBlock> max_block_numbers_to_read) const
{
    size_t total_parts = parts.size();
    if (total_parts == 0)
        return std::make_shared<ReadFromMergeTree::AnalysisResult>();

    std::optional<ReadFromMergeTree::Indexes> indexes;
    /// NOTE: We don't need alter_conversions because the returned analysis_result is only used for:
    /// 1. estimate the number of rows to read; 2. projection reading, which doesn't have alter_conversions.
    return ReadFromMergeTree::selectRangesToRead(
        std::move(parts),
        /*alter_conversions=*/{},
        metadata_snapshot,
        query_info,
        context,
        num_streams,
        max_block_numbers_to_read,
        data,
        column_names_to_return,
        log,
        indexes,
        /*find_exact_ranges*/false);
}

QueryPlanStepPtr MergeTreeDataSelectExecutor::readFromParts(
    MergeTreeData::DataPartsVector parts,
    std::vector<AlterConversionsPtr> alter_conversions,
    const Names & column_names_to_return,
    const StorageSnapshotPtr & storage_snapshot,
    const SelectQueryInfo & query_info,
    ContextPtr context,
    const UInt64 max_block_size,
    const size_t num_streams,
    std::shared_ptr<PartitionIdToMaxBlock> max_block_numbers_to_read,
    ReadFromMergeTree::AnalysisResultPtr merge_tree_select_result_ptr,
    bool enable_parallel_reading) const
{
    /// If merge_tree_select_result_ptr != nullptr, we use analyzed result so parts will always be empty.
    if (merge_tree_select_result_ptr)
    {
        if (merge_tree_select_result_ptr->selected_marks == 0)
            return {};
    }
    else if (parts.empty())
        return {};

    return std::make_unique<ReadFromMergeTree>(
        std::move(parts),
        std::move(alter_conversions),
        column_names_to_return,
        data,
        query_info,
        storage_snapshot,
        context,
        max_block_size,
        num_streams,
        max_block_numbers_to_read,
        log,
        merge_tree_select_result_ptr,
        enable_parallel_reading
    );
}


/// Marks are placed whenever threshold on rows or bytes is met.
/// So we have to return the number of marks on whatever estimate is higher - by rows or by bytes.
size_t MergeTreeDataSelectExecutor::roundRowsOrBytesToMarks(
    size_t rows_setting,
    size_t bytes_setting,
    size_t rows_granularity,
    size_t bytes_granularity)
{
    size_t res = (rows_setting + rows_granularity - 1) / rows_granularity;

    if (bytes_granularity == 0)
        return res;
    else
        return std::max(res, (bytes_setting + bytes_granularity - 1) / bytes_granularity);
}

/// Same as roundRowsOrBytesToMarks() but do not return more then max_marks
size_t MergeTreeDataSelectExecutor::minMarksForConcurrentRead(
    size_t rows_setting,
    size_t bytes_setting,
    size_t rows_granularity,
    size_t bytes_granularity,
    size_t max_marks)
{
    size_t marks = 1;

    if (rows_setting + rows_granularity <= rows_setting) /// overflow
        marks = max_marks;
    else if (rows_setting)
        marks = (rows_setting + rows_granularity - 1) / rows_granularity;

    if (bytes_granularity == 0)
        return marks;
    else
    {
        /// Overflow
        if (bytes_setting + bytes_granularity <= bytes_setting) /// overflow
            return max_marks;
        if (bytes_setting)
            return std::max(marks, (bytes_setting + bytes_granularity - 1) / bytes_granularity);
        else
            return marks;
    }
}


/// Calculates a set of mark ranges, that could possibly contain keys, required by condition.
/// In other words, it removes subranges from whole range, that definitely could not contain required keys.
/// If @exact_ranges is not null, fill it with ranges containing marks of fully matched records.
MarkRanges MergeTreeDataSelectExecutor::markRangesFromPKRange(
    const MergeTreeData::DataPartPtr & part,
    const StorageMetadataPtr & metadata_snapshot,
    const KeyCondition & key_condition,
    const std::optional<KeyCondition> & part_offset_condition,
    MarkRanges * exact_ranges,
    const Settings & settings,
    LoggerPtr log)
{
    MarkRanges res;

    size_t marks_count = part->index_granularity.getMarksCount();
    const auto & index = part->getIndex();
    if (marks_count == 0)
        return res;

    bool has_final_mark = part->index_granularity.hasFinalMark();

    bool key_condition_useful = !key_condition.alwaysUnknownOrTrue();
    bool part_offset_condition_useful = part_offset_condition && !part_offset_condition->alwaysUnknownOrTrue();

    /// If index is not used.
    if (!key_condition_useful && !part_offset_condition_useful)
    {
        if (has_final_mark)
            res.push_back(MarkRange(0, marks_count - 1));
        else
            res.push_back(MarkRange(0, marks_count));

        return res;
    }

    /// If conditions are relaxed, don't fill exact ranges.
    if (key_condition.isRelaxed() || (part_offset_condition && part_offset_condition->isRelaxed()))
        exact_ranges = nullptr;

    const auto & primary_key = metadata_snapshot->getPrimaryKey();
    auto index_columns = std::make_shared<ColumnsWithTypeAndName>();
    const auto & key_indices = key_condition.getKeyIndices();
    DataTypes key_types;
    for (size_t i : key_indices)
    {
        if (i < index->size())
            index_columns->emplace_back(index->at(i), primary_key.data_types[i], primary_key.column_names[i]);
        else
            index_columns->emplace_back(); /// The column of the primary key was not loaded in memory - we'll skip it.

        key_types.emplace_back(primary_key.data_types[i]);
    }

    /// If there are no monotonic functions, there is no need to save block reference.
    /// Passing explicit field to FieldRef allows to optimize ranges and shows better performance.
    std::function<void(size_t, size_t, FieldRef &)> create_field_ref;
    if (key_condition.hasMonotonicFunctionsChain())
    {
        create_field_ref = [index_columns](size_t row, size_t column, FieldRef & field)
        {
            field = {index_columns.get(), row, column};
            // NULL_LAST
            if (field.isNull())
                field = POSITIVE_INFINITY;
        };
    }
    else
    {
        create_field_ref = [index_columns](size_t row, size_t column, FieldRef & field)
        {
            (*index_columns)[column].column->get(row, field);
            // NULL_LAST
            if (field.isNull())
                field = POSITIVE_INFINITY;
        };
    }

    /// NOTE Creating temporary Field objects to pass to KeyCondition.
    size_t used_key_size = key_indices.size();
    std::vector<FieldRef> index_left(used_key_size);
    std::vector<FieldRef> index_right(used_key_size);

    /// For _part_offset and _part virtual columns
    DataTypes part_offset_types
        = {std::make_shared<DataTypeUInt64>(), std::make_shared<DataTypeLowCardinality>(std::make_shared<DataTypeString>())};
    std::vector<FieldRef> part_offset_left(2);
    std::vector<FieldRef> part_offset_right(2);

    auto check_in_range = [&](const MarkRange & range, BoolMask initial_mask = {})
    {
        auto check_key_condition = [&]()
        {
            if (range.end == marks_count)
            {
                for (size_t i = 0; i < used_key_size; ++i)
                {
                    if ((*index_columns)[i].column)
                        create_field_ref(range.begin, i, index_left[i]);
                    else
                        index_left[i] = NEGATIVE_INFINITY;

                    index_right[i] = POSITIVE_INFINITY;
                }
            }
            else
            {
                for (size_t i = 0; i < used_key_size; ++i)
                {
                    if ((*index_columns)[i].column)
                    {
                        create_field_ref(range.begin, i, index_left[i]);
                        create_field_ref(range.end, i, index_right[i]);
                    }
                    else
                    {
                        /// If the PK column was not loaded in memory - exclude it from the analysis.
                        index_left[i] = NEGATIVE_INFINITY;
                        index_right[i] = POSITIVE_INFINITY;
                    }
                }
            }
            return key_condition.checkInRange(used_key_size, index_left.data(), index_right.data(), key_types, initial_mask);
        };

        auto check_part_offset_condition = [&]()
        {
            auto begin = part->index_granularity.getMarkStartingRow(range.begin);
            auto end = part->index_granularity.getMarkStartingRow(range.end) - 1;
            if (begin > end)
            {
                /// Empty mark (final mark)
                return BoolMask(false, true);
            }
            else
            {
                part_offset_left[0] = part->index_granularity.getMarkStartingRow(range.begin);
                part_offset_right[0] = part->index_granularity.getMarkStartingRow(range.end) - 1;
                part_offset_left[1] = part->name;
                part_offset_right[1] = part->name;

                return part_offset_condition->checkInRange(
                    2, part_offset_left.data(), part_offset_right.data(), part_offset_types, initial_mask);
            }
        };

        if (key_condition_useful && part_offset_condition_useful)
            return check_key_condition() & check_part_offset_condition();
        else if (key_condition_useful)
            return check_key_condition();
        else if (part_offset_condition_useful)
            return check_part_offset_condition();
        else
            throw Exception(ErrorCodes::LOGICAL_ERROR, "Condition is useless but check_in_range still gets called. It is a bug");
    };

    bool key_condition_exact_range = !key_condition_useful || key_condition.matchesExactContinuousRange();
    bool part_offset_condition_exact_range = !part_offset_condition_useful || part_offset_condition->matchesExactContinuousRange();
    const String & part_name = part->isProjectionPart() ? fmt::format("{}.{}", part->name, part->getParentPart()->name) : part->name;

    if (!key_condition_exact_range || !part_offset_condition_exact_range)
    {
        // Do exclusion search, where we drop ranges that do not match

        if (settings.merge_tree_coarse_index_granularity <= 1)
            throw Exception(ErrorCodes::ARGUMENT_OUT_OF_BOUND, "Setting merge_tree_coarse_index_granularity should be greater than 1");

        size_t min_marks_for_seek = roundRowsOrBytesToMarks(
            settings.merge_tree_min_rows_for_seek,
            settings.merge_tree_min_bytes_for_seek,
            part->index_granularity_info.fixed_index_granularity,
            part->index_granularity_info.index_granularity_bytes);

        /// There will always be disjoint suspicious segments on the stack, the leftmost one at the top (back).
        /// At each step, take the left segment and check if it fits.
        /// If fits, split it into smaller ones and put them on the stack. If not, discard it.
        /// If the segment is already of one mark length, add it to response and discard it.
        std::vector<MarkRange> ranges_stack = { {0, marks_count - (has_final_mark ? 1 : 0)} };

        size_t steps = 0;

        while (!ranges_stack.empty())
        {
            MarkRange range = ranges_stack.back();
            ranges_stack.pop_back();

            ++steps;

            auto result
                = check_in_range(range, exact_ranges && range.end == range.begin + 1 ? BoolMask() : BoolMask::consider_only_can_be_true);
            if (!result.can_be_true)
                continue;

            if (range.end == range.begin + 1)
            {
                /// We saw a useful gap between neighboring marks. Either add it to the last range, or start a new range.
                if (res.empty() || range.begin - res.back().end > min_marks_for_seek)
                    res.push_back(range);
                else
                    res.back().end = range.end;

                if (exact_ranges && !result.can_be_false)
                {
                    if (exact_ranges->empty() || range.begin - exact_ranges->back().end > min_marks_for_seek)
                        exact_ranges->push_back(range);
                    else
                        exact_ranges->back().end = range.end;
                }
            }
            else
            {
                /// Break the segment and put the result on the stack from right to left.
                size_t step = (range.end - range.begin - 1) / settings.merge_tree_coarse_index_granularity + 1;
                size_t end;

                for (end = range.end; end > range.begin + step; end -= step)
                    ranges_stack.emplace_back(end - step, end);

                ranges_stack.emplace_back(range.begin, end);
            }
        }

        LOG_TRACE(
            log,
            "Used generic exclusion search {}over index for part {} with {} steps",
            exact_ranges ? "with exact ranges " : "",
            part_name,
            steps);
    }
    else
    {
        /// In case when SELECT's predicate defines a single continuous interval of keys,
        /// we can use binary search algorithm to find the left and right endpoint key marks of such interval.
        /// The returned value is the minimum range of marks, containing all keys for which KeyCondition holds

        LOG_TRACE(log, "Running binary search on index range for part {} ({} marks)", part_name, marks_count);

        size_t steps = 0;

        MarkRange result_range;

        size_t last_mark = marks_count - (has_final_mark ? 1 : 0);
        size_t searched_left = 0;
        size_t searched_right = last_mark;

        bool check_left = false;
        bool check_right = false;
        while (searched_left + 1 < searched_right)
        {
            const size_t middle = (searched_left + searched_right) / 2;
            MarkRange range(0, middle);
            if (check_in_range(range, BoolMask::consider_only_can_be_true).can_be_true)
                searched_right = middle;
            else
                searched_left = middle;
            ++steps;
            check_left = true;
        }
        result_range.begin = searched_left;
        LOG_TRACE(log, "Found (LEFT) boundary mark: {}", searched_left);

        searched_right = last_mark;
        while (searched_left + 1 < searched_right)
        {
            const size_t middle = (searched_left + searched_right) / 2;
            MarkRange range(middle, last_mark);
            if (check_in_range(range, BoolMask::consider_only_can_be_true).can_be_true)
                searched_left = middle;
            else
                searched_right = middle;
            ++steps;
            check_right = true;
        }
        result_range.end = searched_right;
        LOG_TRACE(log, "Found (RIGHT) boundary mark: {}", searched_right);

        if (result_range.begin < result_range.end)
        {
            if (exact_ranges)
            {
                if (result_range.begin + 1 == result_range.end)
                {
                    auto check_result = check_in_range(result_range);
                    if (check_result.can_be_true)
                    {
                        if (!check_result.can_be_false)
                            exact_ranges->emplace_back(result_range);
                        res.emplace_back(std::move(result_range));
                    }
                }
                else
                {
                    /// Candidate range with size > 1 is already can_be_true
                    auto result_exact_range = result_range;
                    if (check_in_range({result_range.begin, result_range.begin + 1}, BoolMask::consider_only_can_be_false).can_be_false)
                        ++result_exact_range.begin;

                    if (check_in_range({result_range.end - 1, result_range.end}, BoolMask::consider_only_can_be_false).can_be_false)
                        --result_exact_range.end;

                    if (result_exact_range.begin < result_exact_range.end)
                    {
                        chassert(check_in_range(result_exact_range, BoolMask::consider_only_can_be_false) == BoolMask(true, false));
                        exact_ranges->emplace_back(std::move(result_exact_range));
                    }

                    res.emplace_back(std::move(result_range));
                }
            }
            else
            {
                /// Candidate range with both ends checked is already can_be_true
                if ((check_left && check_right) || check_in_range(result_range, BoolMask::consider_only_can_be_true).can_be_true)
                    res.emplace_back(std::move(result_range));
            }
        }

        LOG_TRACE(
            log, "Found {} range {}in {} steps", res.empty() ? "empty" : "continuous", exact_ranges ? "with exact range " : "", steps);
    }

    return res;
}


MarkRanges MergeTreeDataSelectExecutor::filterMarksUsingIndex(
    MergeTreeIndexPtr index_helper,
    MergeTreeIndexConditionPtr condition,
    MergeTreeData::DataPartPtr part,
    const MarkRanges & ranges,
    const Settings & settings,
    const MergeTreeReaderSettings & reader_settings,
    MarkCache * mark_cache,
    UncompressedCache * uncompressed_cache,
    LoggerPtr log)
{
    if (!index_helper->getDeserializedFormat(part->getDataPartStorage(), index_helper->getFileName()))
    {
        LOG_DEBUG(log, "File for index {} does not exist ({}.*). Skipping it.", backQuote(index_helper->index.name),
            (fs::path(part->getDataPartStorage().getFullPath()) / index_helper->getFileName()).string());
        return ranges;
    }

    auto index_granularity = index_helper->index.granularity;

    const size_t min_marks_for_seek = roundRowsOrBytesToMarks(
        settings.merge_tree_min_rows_for_seek,
        settings.merge_tree_min_bytes_for_seek,
        part->index_granularity_info.fixed_index_granularity,
        part->index_granularity_info.index_granularity_bytes);

    size_t marks_count = part->getMarksCount();
    size_t final_mark = part->index_granularity.hasFinalMark();
    size_t index_marks_count = (marks_count - final_mark + index_granularity - 1) / index_granularity;

    MarkRanges index_ranges;
    for (const auto & range : ranges)
    {
        MarkRange index_range(
                range.begin / index_granularity,
                (range.end + index_granularity - 1) / index_granularity);
        index_ranges.push_back(index_range);
    }

    MergeTreeIndexReader reader(
        index_helper, part,
        index_marks_count,
        index_ranges,
        mark_cache,
        uncompressed_cache,
        reader_settings);

    MarkRanges res;

    /// Some granules can cover two or more ranges,
    /// this variable is stored to avoid reading the same granule twice.
    MergeTreeIndexGranulePtr granule = nullptr;
    size_t last_index_mark = 0;

    PostingsCacheForStore cache_in_store;
    if (dynamic_cast<const MergeTreeIndexFullText *>(index_helper.get()))
        cache_in_store.store = GinIndexStoreFactory::instance().get(index_helper->getFileName(), part->getDataPartStoragePtr());

    for (size_t i = 0; i < ranges.size(); ++i)
    {
        const MarkRange & index_range = index_ranges[i];

        if (last_index_mark != index_range.begin || !granule)
            reader.seek(index_range.begin);

        for (size_t index_mark = index_range.begin; index_mark < index_range.end; ++index_mark)
        {
            if (index_mark != index_range.begin || !granule || last_index_mark != index_range.begin)
                reader.read(granule);

            auto ann_condition = std::dynamic_pointer_cast<IMergeTreeIndexConditionApproximateNearestNeighbor>(condition);
            if (ann_condition != nullptr)
            {
                /// An array of indices of useful ranges.
                auto result = ann_condition->getUsefulRanges(granule);

                for (auto range : result)
                {
                    /// The range for the corresponding index.
                    MarkRange data_range(
                        std::max(ranges[i].begin, index_mark * index_granularity + range),
                        std::min(ranges[i].end, index_mark * index_granularity + range + 1));

                    if (res.empty() || res.back().end - data_range.begin > min_marks_for_seek)
                        res.push_back(data_range);
                    else
                        res.back().end = data_range.end;
                }
                continue;
            }

            bool result = false;
            const auto * gin_filter_condition = dynamic_cast<const MergeTreeConditionFullText *>(&*condition);
            if (!gin_filter_condition)
                result = condition->mayBeTrueOnGranule(granule);
            else
                result = cache_in_store.store ? gin_filter_condition->mayBeTrueOnGranuleInPart(granule, cache_in_store) : true;

            if (!result)
                continue;

            MarkRange data_range(
                std::max(ranges[i].begin, index_mark * index_granularity),
                std::min(ranges[i].end, (index_mark + 1) * index_granularity));

            if (res.empty() || data_range.begin - res.back().end > min_marks_for_seek)
                res.push_back(data_range);
            else
                res.back().end = data_range.end;
        }

        last_index_mark = index_range.end - 1;
    }

    return res;
}

MarkRanges MergeTreeDataSelectExecutor::filterMarksUsingMergedIndex(
    MergeTreeIndices indices,
    MergeTreeIndexMergedConditionPtr condition,
    MergeTreeData::DataPartPtr part,
    const MarkRanges & ranges,
    const Settings & settings,
    const MergeTreeReaderSettings & reader_settings,
    MarkCache * mark_cache,
    UncompressedCache * uncompressed_cache,
    LoggerPtr log)
{
    for (const auto & index_helper : indices)
    {
        if (!part->getDataPartStorage().exists(index_helper->getFileName() + ".idx"))
        {
            LOG_DEBUG(log, "File for index {} does not exist. Skipping it.", backQuote(index_helper->index.name));
            return ranges;
        }
    }

    auto index_granularity = indices.front()->index.granularity;

    const size_t min_marks_for_seek = roundRowsOrBytesToMarks(
        settings.merge_tree_min_rows_for_seek,
        settings.merge_tree_min_bytes_for_seek,
        part->index_granularity_info.fixed_index_granularity,
        part->index_granularity_info.index_granularity_bytes);

    size_t marks_count = part->getMarksCount();
    size_t final_mark = part->index_granularity.hasFinalMark();
    size_t index_marks_count = (marks_count - final_mark + index_granularity - 1) / index_granularity;

    std::vector<std::unique_ptr<MergeTreeIndexReader>> readers;
    for (const auto & index_helper : indices)
    {
        readers.emplace_back(
            std::make_unique<MergeTreeIndexReader>(
                index_helper,
                part,
                index_marks_count,
                ranges,
                mark_cache,
                uncompressed_cache,
                reader_settings));
    }

    MarkRanges res;

    /// Some granules can cover two or more ranges,
    /// this variable is stored to avoid reading the same granule twice.
    MergeTreeIndexGranules granules(indices.size(), nullptr);
    bool granules_filled = false;
    size_t last_index_mark = 0;
    for (const auto & range : ranges)
    {
        MarkRange index_range(
            range.begin / index_granularity,
            (range.end + index_granularity - 1) / index_granularity);

        if (last_index_mark != index_range.begin || !granules_filled)
            for (auto & reader : readers)
                reader->seek(index_range.begin);

        for (size_t index_mark = index_range.begin; index_mark < index_range.end; ++index_mark)
        {
            if (index_mark != index_range.begin || !granules_filled || last_index_mark != index_range.begin)
            {
                for (size_t i = 0; i < readers.size(); ++i)
                {
                    readers[i]->read(granules[i]);
                    granules_filled = true;
                }
            }

            if (!condition->mayBeTrueOnGranule(granules))
                continue;

            MarkRange data_range(
                std::max(range.begin, index_mark * index_granularity),
                std::min(range.end, (index_mark + 1) * index_granularity));

            if (res.empty() || data_range.begin - res.back().end > min_marks_for_seek)
                res.push_back(data_range);
            else
                res.back().end = data_range.end;
        }

        last_index_mark = index_range.end - 1;
    }

    return res;
}

void MergeTreeDataSelectExecutor::selectPartsToRead(
    MergeTreeData::DataPartsVector & parts,
    std::vector<AlterConversionsPtr> & alter_conversions,
    const std::optional<std::unordered_set<String>> & part_values,
    const std::optional<KeyCondition> & minmax_idx_condition,
    const DataTypes & minmax_columns_types,
    const std::optional<PartitionPruner> & partition_pruner,
    const PartitionIdToMaxBlock * max_block_numbers_to_read,
    PartFilterCounters & counters)
{
    MergeTreeData::DataPartsVector prev_parts;
    std::vector<AlterConversionsPtr> prev_conversions;

    std::swap(prev_parts, parts);
    std::swap(prev_conversions, alter_conversions);

    for (size_t i = 0; i < prev_parts.size(); ++i)
    {
        const auto * part = prev_parts[i]->isProjectionPart() ? prev_parts[i]->getParentPart() : prev_parts[i].get();
        if (part_values && part_values->find(part->name) == part_values->end())
            continue;

        if (part->isEmpty())
            continue;

        if (max_block_numbers_to_read)
        {
            auto blocks_iterator = max_block_numbers_to_read->find(part->info.partition_id);
            if (blocks_iterator == max_block_numbers_to_read->end() || part->info.max_block > blocks_iterator->second)
                continue;
        }

        size_t num_granules = part->getMarksCount();
        if (num_granules && part->index_granularity.hasFinalMark())
            --num_granules;

        counters.num_initial_selected_parts += 1;
        counters.num_initial_selected_granules += num_granules;

        if (minmax_idx_condition && !minmax_idx_condition->checkInHyperrectangle(
                part->minmax_idx->hyperrectangle, minmax_columns_types).can_be_true)
            continue;

        counters.num_parts_after_minmax += 1;
        counters.num_granules_after_minmax += num_granules;

        if (partition_pruner)
        {
            if (partition_pruner->canBePruned(*part))
                continue;
        }

        counters.num_parts_after_partition_pruner += 1;
        counters.num_granules_after_partition_pruner += num_granules;

        parts.push_back(prev_parts[i]);
        if (!prev_conversions.empty())
            alter_conversions.push_back(prev_conversions[i]);
    }
}

void MergeTreeDataSelectExecutor::selectPartsToReadWithUUIDFilter(
    MergeTreeData::DataPartsVector & parts,
    std::vector<AlterConversionsPtr> & alter_conversions,
    const std::optional<std::unordered_set<String>> & part_values,
    MergeTreeData::PinnedPartUUIDsPtr pinned_part_uuids,
    const std::optional<KeyCondition> & minmax_idx_condition,
    const DataTypes & minmax_columns_types,
    const std::optional<PartitionPruner> & partition_pruner,
    const PartitionIdToMaxBlock * max_block_numbers_to_read,
    ContextPtr query_context,
    PartFilterCounters & counters,
    LoggerPtr log)
{
    /// process_parts prepare parts that have to be read for the query,
    /// returns false if duplicated parts' UUID have been met
    auto select_parts = [&] (
        MergeTreeData::DataPartsVector & selected_parts,
        std::vector<AlterConversionsPtr> & selected_conversions) -> bool
    {
        auto ignored_part_uuids = query_context->getIgnoredPartUUIDs();
        std::unordered_set<UUID> temp_part_uuids;

        MergeTreeData::DataPartsVector prev_parts;
        std::vector<AlterConversionsPtr> prev_conversions;

        std::swap(prev_parts, selected_parts);
        std::swap(prev_conversions, selected_conversions);

        for (size_t i = 0; i < prev_parts.size(); ++i)
        {
            const auto * part = prev_parts[i]->isProjectionPart() ? prev_parts[i]->getParentPart() : prev_parts[i].get();
            if (part_values && part_values->find(part->name) == part_values->end())
                continue;

            if (part->isEmpty())
                continue;

            if (max_block_numbers_to_read)
            {
                auto blocks_iterator = max_block_numbers_to_read->find(part->info.partition_id);
                if (blocks_iterator == max_block_numbers_to_read->end() || part->info.max_block > blocks_iterator->second)
                    continue;
            }

            /// Skip the part if its uuid is meant to be excluded
            if (part->uuid != UUIDHelpers::Nil && ignored_part_uuids->has(part->uuid))
                continue;

            size_t num_granules = part->getMarksCount();
            if (num_granules && part->index_granularity.hasFinalMark())
                --num_granules;

            counters.num_initial_selected_parts += 1;
            counters.num_initial_selected_granules += num_granules;

            if (minmax_idx_condition
                && !minmax_idx_condition->checkInHyperrectangle(part->minmax_idx->hyperrectangle, minmax_columns_types)
                        .can_be_true)
                continue;

            counters.num_parts_after_minmax += 1;
            counters.num_granules_after_minmax += num_granules;

            if (partition_pruner)
            {
                if (partition_pruner->canBePruned(*part))
                    continue;
            }

            counters.num_parts_after_partition_pruner += 1;
            counters.num_granules_after_partition_pruner += num_granules;

            /// populate UUIDs and exclude ignored parts if enabled
            if (part->uuid != UUIDHelpers::Nil && pinned_part_uuids->contains(part->uuid))
            {
                auto result = temp_part_uuids.insert(part->uuid);
                if (!result.second)
                    throw Exception(ErrorCodes::LOGICAL_ERROR, "Found a part with the same UUID on the same replica.");
            }

            selected_parts.push_back(prev_parts[i]);
            if (!prev_conversions.empty())
                selected_conversions.push_back(prev_conversions[i]);
        }

        if (!temp_part_uuids.empty())
        {
            auto duplicates = query_context->getPartUUIDs()->add(std::vector<UUID>{temp_part_uuids.begin(), temp_part_uuids.end()});
            if (!duplicates.empty())
            {
                /// on a local replica with prefer_localhost_replica=1 if any duplicates appeared during the first pass,
                /// adding them to the exclusion, so they will be skipped on second pass
                query_context->getIgnoredPartUUIDs()->add(duplicates);
                return false;
            }
        }

        return true;
    };

    /// Process parts that have to be read for a query.
    auto needs_retry = !select_parts(parts, alter_conversions);

    /// If any duplicated part UUIDs met during the first step, try to ignore them in second pass.
    /// This may happen when `prefer_localhost_replica` is set and "distributed" stage runs in the same process with "remote" stage.
    if (needs_retry)
    {
        LOG_DEBUG(log, "Found duplicate uuids locally, will retry part selection without them");

        counters = PartFilterCounters();

        /// Second attempt didn't help, throw an exception
        if (!select_parts(parts, alter_conversions))
            throw Exception(ErrorCodes::DUPLICATED_PART_UUIDS, "Found duplicate UUIDs while processing query.");
    }
}

}<|MERGE_RESOLUTION|>--- conflicted
+++ resolved
@@ -754,11 +754,7 @@
         }
         else
         {
-<<<<<<< HEAD
-            /// Parallel processing of data parts.
-=======
             /// Parallel loading and filtering of data parts.
->>>>>>> 02a30498
             ThreadPool pool(
                 CurrentMetrics::MergeTreeDataSelectExecutorThreads,
                 CurrentMetrics::MergeTreeDataSelectExecutorThreadsActive,
@@ -773,12 +769,8 @@
             /// but rather throw an exception after some time.
             const std::chrono::microseconds lock_acquire_timeout_microseconds = std::chrono::seconds{context->getSettingsRef().lock_acquire_timeout};
             for (size_t part_index = 0; part_index < parts.size(); ++part_index)
-<<<<<<< HEAD
+            {
                 pool.scheduleOrThrow([&, part_index, thread_group = CurrentThread::getGroup()]
-=======
-            {
-                pool.scheduleOrThrowOnError([&, part_index, thread_group = CurrentThread::getGroup()]
->>>>>>> 02a30498
                 {
                     setThreadName("MergeTreeIndex");
 
@@ -790,14 +782,10 @@
                         CurrentThread::attachToGroupIfDetached(thread_group);
 
                     process_part(part_index);
-<<<<<<< HEAD
                 }, Priority{}, lock_acquire_timeout_microseconds.count());
-=======
-                });
             }
 
             pool.wait();
->>>>>>> 02a30498
         }
 
         /// Skip empty ranges.
