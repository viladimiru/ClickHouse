--- conflicted
+++ resolved
@@ -8501,13 +8501,8 @@
     const auto & index_factory = MergeTreeIndexFactory::instance();
     MergedBlockOutputStream out(new_data_part, metadata_snapshot, columns,
         index_factory.getMany(metadata_snapshot->getSecondaryIndices()),
-<<<<<<< HEAD
         ColumnsStatistics{},
-        compression_codec, txn);
-=======
-        Statistics{},
         compression_codec, txn ? txn->tid : Tx::PrehistoricTID);
->>>>>>> 39d377ef
 
     bool sync_on_insert = settings->fsync_after_insert;
 
