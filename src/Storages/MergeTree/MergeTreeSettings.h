--- conflicted
+++ resolved
@@ -33,14 +33,9 @@
     /** Data storing format settings. */ \
     M(UInt64, min_bytes_for_wide_part, 10485760, "Minimal uncompressed size in bytes to create part in wide format instead of compact", 0) \
     M(UInt64, min_rows_for_wide_part, 0, "Minimal number of rows to create part in wide format instead of compact", 0) \
-<<<<<<< HEAD
-    M(Float, ratio_of_defaults_for_sparse_serialization, 1.0, "Minimal ratio of number of default values to number of all values in column to store it in sparse serializations. If >= 1, columns will be always written in full serialization.", 0) \
+    M(Float, ratio_of_defaults_for_sparse_serialization, 0.9375f, "Minimal ratio of number of default values to number of all values in column to store it in sparse serializations. If >= 1, columns will be always written in full serialization.", 0) \
     M(Bool, replace_long_file_name_to_hash, true, "If the file name for column is too long (more than 'max_file_name_length' bytes) replace it to SipHash128", 0) \
     M(UInt64, max_file_name_length, 0, "The maximal length of the file name to keep it as is without hashing", 0) \
-=======
-    M(Float, ratio_of_defaults_for_sparse_serialization, 0.9375f, "Minimal ratio of number of default values to number of all values in column to store it in sparse serializations. If >= 1, columns will be always written in full serialization.", 0) \
->>>>>>> 55864b51
-    \
     /** Merge settings. */ \
     M(UInt64, merge_max_block_size, 8192, "How many rows in blocks should be formed for merge operations. By default has the same value as `index_granularity`.", 0) \
     M(UInt64, merge_max_block_size_bytes, 10 * 1024 * 1024, "How many bytes in blocks should be formed for merge operations. By default has the same value as `index_granularity_bytes`.", 0) \
