#include <Storages/MergeTree/IDataPartStorage.h>
#include <Storages/Statistics/Statistics.h>
#include <Storages/MergeTree/MergeTask.h>

#include <memory>
#include <fmt/format.h>

#include "Common/DateLUT.h"
#include <Common/logger_useful.h>
#include <Common/ActionBlocker.h>
#include "Core/NamesAndTypes.h"
#include "Storages/ColumnsDescription.h"
#include "Storages/IndicesDescription.h"
#include "Storages/MergeTree/MergeTreeIndices.h"
#include "Storages/ProjectionsDescription.h"
#include "Storages/StorageInMemoryMetadata.h"
#include <Processors/Transforms/CheckSortedTransform.h>
#include <Storages/MergeTree/DataPartStorageOnDiskFull.h>
#include <Compression/CompressedWriteBuffer.h>
#include <DataTypes/ObjectUtils.h>
#include <DataTypes/Serializations/SerializationInfo.h>
#include <IO/IReadableWriteBuffer.h>
#include <Storages/MergeTree/MergeTreeData.h>
#include <Storages/MergeTree/IMergeTreeDataPart.h>
#include <Storages/MergeTree/MergeTreeSequentialSource.h>
#include <Storages/MergeTree/FutureMergedMutatedPart.h>
#include <Storages/MergeTree/MergeTreeDataMergerMutator.h>
#include <Processors/Transforms/ExpressionTransform.h>
#include <Processors/Transforms/MaterializingTransform.h>
#include <Processors/Transforms/FilterTransform.h>
#include <Processors/Merges/MergingSortedTransform.h>
#include <Processors/Merges/CollapsingSortedTransform.h>
#include <Processors/Merges/SummingSortedTransform.h>
#include <Processors/Merges/ReplacingSortedTransform.h>
#include <Processors/Merges/GraphiteRollupSortedTransform.h>
#include <Processors/Merges/AggregatingSortedTransform.h>
#include <Processors/Merges/VersionedCollapsingTransform.h>
#include <Processors/Transforms/TTLTransform.h>
#include <Processors/Transforms/TTLCalcTransform.h>
#include <Processors/Transforms/DistinctSortedTransform.h>
#include <Processors/Transforms/DistinctTransform.h>
#include <Processors/QueryPlan/CreatingSetsStep.h>
#include <Interpreters/PreparedSets.h>
#include <Interpreters/MergeTreeTransaction.h>
#include <QueryPipeline/QueryPipelineBuilder.h>

namespace DB
{

namespace ErrorCodes
{
    extern const int ABORTED;
    extern const int DIRECTORY_ALREADY_EXISTS;
    extern const int LOGICAL_ERROR;
    extern const int SUPPORT_IS_DISABLED;
}

static Statistics getStatisticsForColumns(
    const NamesAndTypesList & columns_to_read,
    const StorageMetadataPtr & metadata_snapshot)
{
    Statistics statistics;
    const auto & all_columns = metadata_snapshot->getColumns();

    for (const auto & column : columns_to_read)
    {
        const auto & desc = all_columns.get(column.name);
        if (desc.stat)
        {
            auto statistic = MergeTreeStatisticsFactory::instance().get(*desc.stat);
            statistics.push_back(std::move(statistic));
        }
    }
    return statistics;
}

static void addSkipIndexesExpressions(
    QueryPipelineBuilder & builder,
    const IndicesDescription & indexes,
    const StorageMetadataPtr & metadata_snapshot,
    const ContextPtr & context)
{
    builder.addTransform(std::make_shared<ExpressionTransform>(
        builder.getHeader(),
        indexes.getSingleExpressionForIndices(metadata_snapshot->getColumns(),
        context)));

    builder.addTransform(std::make_shared<MaterializingTransform>(builder.getHeader()));
}

static void addMissedColumnsToSerializationInfos(
    size_t num_rows_in_parts,
    const Names & part_columns,
    const ColumnsDescription & storage_columns,
    const SerializationInfo::Settings & info_settings,
    SerializationInfoByName & new_infos)
{
    NameSet part_columns_set(part_columns.begin(), part_columns.end());

    for (const auto & column : storage_columns)
    {
        if (part_columns_set.contains(column.name))
            continue;

        if (column.default_desc.kind != ColumnDefaultKind::Default)
            continue;

        if (column.default_desc.expression)
            continue;

        auto new_info = column.type->createSerializationInfo(info_settings);
        new_info->addDefaults(num_rows_in_parts);
        new_infos.emplace(column.name, std::move(new_info));
    }
}

/// PK columns are sorted and merged, ordinary columns are gathered using info from merge step
void MergeTask::ExecuteAndFinalizeHorizontalPart::extractMergingAndGatheringColumns()
{
    const auto & sorting_key_expr = global_ctx->metadata_snapshot->getSortingKey().expression;
    Names sort_key_columns_vec = sorting_key_expr->getRequiredColumns();

    std::set<String> key_columns(sort_key_columns_vec.cbegin(), sort_key_columns_vec.cend());

    /// Force sign column for Collapsing mode
    if (ctx->merging_params.mode == MergeTreeData::MergingParams::Collapsing)
        key_columns.emplace(ctx->merging_params.sign_column);

    /// Force version column for Replacing mode
    if (ctx->merging_params.mode == MergeTreeData::MergingParams::Replacing)
    {
        key_columns.emplace(ctx->merging_params.is_deleted_column);
        key_columns.emplace(ctx->merging_params.version_column);
    }

    /// Force sign column for VersionedCollapsing mode. Version is already in primary key.
    if (ctx->merging_params.mode == MergeTreeData::MergingParams::VersionedCollapsing)
        key_columns.emplace(ctx->merging_params.sign_column);

    /// Force to merge at least one column in case of empty key
    if (key_columns.empty())
        key_columns.emplace(global_ctx->storage_columns.front().name);

    const auto & skip_indexes = global_ctx->metadata_snapshot->getSecondaryIndices();

    for (const auto & index : skip_indexes)
    {
        auto index_columns = index.expression->getRequiredColumns();

        if (index_columns.size() == 1)
        {
            const auto & column_name = index_columns.front();
            global_ctx->skip_indexes_by_column[column_name].push_back(index);
        }
        else
        {
            std::ranges::copy(index_columns, std::inserter(key_columns, key_columns.end()));
            global_ctx->merging_skip_indexes.push_back(index);
        }
    }

    /// TODO: also force "summing" and "aggregating" columns to make Horizontal merge only for such columns

    for (const auto & column : global_ctx->storage_columns)
    {
        if (key_columns.contains(column.name))
        {
            global_ctx->merging_columns.emplace_back(column);

            auto it = global_ctx->skip_indexes_by_column.find(column.name);
            if (it != global_ctx->skip_indexes_by_column.end())
            {
                for (auto && index : it->second)
                    global_ctx->merging_skip_indexes.push_back(std::move(index));

                global_ctx->skip_indexes_by_column.erase(it);
            }
        }
        else
        {
            global_ctx->gathering_columns.emplace_back(column);
        }
    }
}

bool MergeTask::ExecuteAndFinalizeHorizontalPart::prepare()
{
    String local_tmp_prefix;
    if (global_ctx->need_prefix)
    {
        // projection parts have different prefix and suffix compared to normal parts.
        // E.g. `proj_a.proj` for a normal projection merge and `proj_a.tmp_proj` for a projection materialization merge.
        local_tmp_prefix = global_ctx->parent_part ? "" : "tmp_merge_";
    }
    const String local_tmp_suffix = global_ctx->parent_part ? ctx->suffix : "";

    if (global_ctx->merges_blocker->isCancelled() || global_ctx->merge_list_element_ptr->is_cancelled.load(std::memory_order_relaxed))
        throw Exception(ErrorCodes::ABORTED, "Cancelled merging parts");

    /// We don't want to perform merge assigned with TTL as normal merge, so
    /// throw exception
    if (isTTLMergeType(global_ctx->future_part->merge_type) && global_ctx->ttl_merges_blocker->isCancelled())
        throw Exception(ErrorCodes::ABORTED, "Cancelled merging parts with TTL");

    LOG_DEBUG(ctx->log, "Merging {} parts: from {} to {} into {} with storage {}",
        global_ctx->future_part->parts.size(),
        global_ctx->future_part->parts.front()->name,
        global_ctx->future_part->parts.back()->name,
        global_ctx->future_part->part_format.part_type.toString(),
        global_ctx->future_part->part_format.storage_type.toString());

    if (global_ctx->deduplicate)
    {
        if (global_ctx->deduplicate_by_columns.empty())
            LOG_DEBUG(ctx->log, "DEDUPLICATE BY all columns");
        else
            LOG_DEBUG(ctx->log, "DEDUPLICATE BY ('{}')", fmt::join(global_ctx->deduplicate_by_columns, "', '"));
    }

    ctx->disk = global_ctx->space_reservation->getDisk();
    auto local_tmp_part_basename = local_tmp_prefix + global_ctx->future_part->name + local_tmp_suffix;

    std::optional<MergeTreeDataPartBuilder> builder;
    if (global_ctx->parent_part)
    {
        auto data_part_storage = global_ctx->parent_part->getDataPartStorage().getProjection(local_tmp_part_basename,  /* use parent transaction */ false);
        builder.emplace(*global_ctx->data, global_ctx->future_part->name, data_part_storage);
        builder->withParentPart(global_ctx->parent_part);
    }
    else
    {
        auto local_single_disk_volume = std::make_shared<SingleDiskVolume>("volume_" + global_ctx->future_part->name, ctx->disk, 0);
        builder.emplace(global_ctx->data->getDataPartBuilder(global_ctx->future_part->name, local_single_disk_volume, local_tmp_part_basename));
        builder->withPartStorageType(global_ctx->future_part->part_format.storage_type);
    }

    builder->withPartInfo(global_ctx->future_part->part_info);
    builder->withPartType(global_ctx->future_part->part_format.part_type);

    global_ctx->new_data_part = std::move(*builder).build();
    auto data_part_storage = global_ctx->new_data_part->getDataPartStoragePtr();

    if (data_part_storage->exists())
        throw Exception(ErrorCodes::DIRECTORY_ALREADY_EXISTS, "Directory {} already exists", data_part_storage->getFullPath());

    data_part_storage->beginTransaction();
    /// Background temp dirs cleaner will not touch tmp projection directory because
    /// it's located inside part's directory
    if (!global_ctx->parent_part)
        global_ctx->temporary_directory_lock = global_ctx->data->getTemporaryPartDirectoryHolder(local_tmp_part_basename);

    global_ctx->storage_columns = global_ctx->metadata_snapshot->getColumns().getAllPhysical();
    extractMergingAndGatheringColumns();

    auto object_columns = MergeTreeData::getConcreteObjectColumns(global_ctx->future_part->parts, global_ctx->metadata_snapshot->getColumns());

    extendObjectColumns(global_ctx->storage_columns, object_columns, false);
    global_ctx->storage_snapshot = std::make_shared<StorageSnapshot>(*global_ctx->data, global_ctx->metadata_snapshot, std::move(object_columns));

    global_ctx->new_data_part->uuid = global_ctx->future_part->uuid;
    global_ctx->new_data_part->partition.assign(global_ctx->future_part->getPartition());
    global_ctx->new_data_part->is_temp = global_ctx->parent_part == nullptr;

    /// In case of replicated merge tree with zero copy replication
    /// Here Clickhouse claims that this new part can be deleted in temporary state without unlocking the blobs
    /// The blobs have to be removed along with the part, this temporary part owns them and does not share them yet.
    global_ctx->new_data_part->remove_tmp_policy = IMergeTreeDataPart::BlobsRemovalPolicyForTemporaryParts::REMOVE_BLOBS;

    ctx->need_remove_expired_values = false;
    ctx->force_ttl = false;

    if (enabledBlockNumberColumn(global_ctx))
        addGatheringColumn(global_ctx, BlockNumberColumn::name, BlockNumberColumn::type);

    if (enabledBlockOffsetColumn(global_ctx))
        addGatheringColumn(global_ctx, BlockOffsetColumn::name, BlockOffsetColumn::type);

    SerializationInfo::Settings info_settings =
    {
        .ratio_of_defaults_for_sparse = global_ctx->data->getSettings()->ratio_of_defaults_for_sparse_serialization,
        .choose_kind = true,
    };

    SerializationInfoByName infos(global_ctx->storage_columns, info_settings);

    for (const auto & part : global_ctx->future_part->parts)
    {
        global_ctx->new_data_part->ttl_infos.update(part->ttl_infos);
        if (global_ctx->metadata_snapshot->hasAnyTTL() && !part->checkAllTTLCalculated(global_ctx->metadata_snapshot))
        {
            LOG_INFO(ctx->log, "Some TTL values were not calculated for part {}. Will calculate them forcefully during merge.", part->name);
            ctx->need_remove_expired_values = true;
            ctx->force_ttl = true;
        }

        if (!info_settings.isAlwaysDefault())
        {
            auto part_infos = part->getSerializationInfos();

            addMissedColumnsToSerializationInfos(
                part->rows_count,
                part->getColumns().getNames(),
                global_ctx->metadata_snapshot->getColumns(),
                info_settings,
                part_infos);

            infos.add(part_infos);
        }
    }

    const auto & local_part_min_ttl = global_ctx->new_data_part->ttl_infos.part_min_ttl;
    if (local_part_min_ttl && local_part_min_ttl <= global_ctx->time_of_merge)
        ctx->need_remove_expired_values = true;

    global_ctx->new_data_part->setColumns(global_ctx->storage_columns, infos, global_ctx->metadata_snapshot->getMetadataVersion());

    if (ctx->need_remove_expired_values && global_ctx->ttl_merges_blocker->isCancelled())
    {
        LOG_INFO(ctx->log, "Part {} has values with expired TTL, but merges with TTL are cancelled.", global_ctx->new_data_part->name);
        ctx->need_remove_expired_values = false;
    }

    ctx->sum_input_rows_upper_bound = global_ctx->merge_list_element_ptr->total_rows_count;
    ctx->sum_compressed_bytes_upper_bound = global_ctx->merge_list_element_ptr->total_size_bytes_compressed;

    global_ctx->chosen_merge_algorithm = chooseMergeAlgorithm();
    global_ctx->merge_list_element_ptr->merge_algorithm.store(global_ctx->chosen_merge_algorithm, std::memory_order_relaxed);

    LOG_DEBUG(ctx->log, "Selected MergeAlgorithm: {}", toString(global_ctx->chosen_merge_algorithm));

    /// Note: this is done before creating input streams, because otherwise data.data_parts_mutex
    /// (which is locked in data.getTotalActiveSizeInBytes())
    /// (which is locked in shared mode when input streams are created) and when inserting new data
    /// the order is reverse. This annoys TSan even though one lock is locked in shared mode and thus
    /// deadlock is impossible.
    ctx->compression_codec = global_ctx->data->getCompressionCodecForPart(
        global_ctx->merge_list_element_ptr->total_size_bytes_compressed, global_ctx->new_data_part->ttl_infos, global_ctx->time_of_merge);

    ctx->tmp_disk = std::make_unique<TemporaryDataOnDisk>(global_ctx->context->getTempDataOnDisk());

    switch (global_ctx->chosen_merge_algorithm)
    {
        case MergeAlgorithm::Horizontal:
        {
            global_ctx->merging_columns = global_ctx->storage_columns;
            global_ctx->merging_skip_indexes = global_ctx->metadata_snapshot->getSecondaryIndices();
            global_ctx->gathering_columns.clear();
            global_ctx->skip_indexes_by_column.clear();
            break;
        }
        case MergeAlgorithm::Vertical:
        {
            ctx->rows_sources_uncompressed_write_buf = ctx->tmp_disk->createRawStream();
            ctx->rows_sources_write_buf = std::make_unique<CompressedWriteBuffer>(*ctx->rows_sources_uncompressed_write_buf);

            std::map<String, UInt64> local_merged_column_to_size;
            for (const auto & part : global_ctx->future_part->parts)
                part->accumulateColumnSizes(local_merged_column_to_size);

            ctx->column_sizes = ColumnSizeEstimator(
                std::move(local_merged_column_to_size),
                global_ctx->merging_columns,
                global_ctx->gathering_columns);

            break;
        }
        default :
            throw Exception(ErrorCodes::LOGICAL_ERROR, "Merge algorithm must be chosen");
    }

    /// If merge is vertical we cannot calculate it
    ctx->blocks_are_granules_size = (global_ctx->chosen_merge_algorithm == MergeAlgorithm::Vertical);

    /// Merged stream will be created and available as merged_stream variable
    createMergedStream();

    /// Skip fully expired columns manually, since in case of
    /// need_remove_expired_values is not set, TTLTransform will not be used,
    /// and columns that had been removed by TTL (via TTLColumnAlgorithm) will
    /// be added again with default values.
    ///
    /// Also note, that it is better to do this here, since in other places it
    /// will be too late (i.e. they will be written, and we will burn CPU/disk
    /// resources for this).
    if (!ctx->need_remove_expired_values)
    {
        auto part_serialization_infos = global_ctx->new_data_part->getSerializationInfos();

        NameSet columns_to_remove;
        for (auto & [column_name, ttl] : global_ctx->new_data_part->ttl_infos.columns_ttl)
        {
            if (ttl.finished())
            {
                global_ctx->new_data_part->expired_columns.insert(column_name);
                LOG_TRACE(ctx->log, "Adding expired column {} for part {}", column_name, global_ctx->new_data_part->name);
                columns_to_remove.insert(column_name);
                part_serialization_infos.erase(column_name);
            }
        }

        if (!columns_to_remove.empty())
        {
            global_ctx->gathering_columns = global_ctx->gathering_columns.eraseNames(columns_to_remove);
            global_ctx->merging_columns = global_ctx->merging_columns.eraseNames(columns_to_remove);
            global_ctx->storage_columns = global_ctx->storage_columns.eraseNames(columns_to_remove);

            global_ctx->new_data_part->setColumns(
                global_ctx->storage_columns,
                part_serialization_infos,
                global_ctx->metadata_snapshot->getMetadataVersion());
        }
    }

    global_ctx->to = std::make_shared<MergedBlockOutputStream>(
        global_ctx->new_data_part,
        global_ctx->metadata_snapshot,
        global_ctx->merging_columns,
        MergeTreeIndexFactory::instance().getMany(global_ctx->merging_skip_indexes),
        getStatisticsForColumns(global_ctx->merging_columns, global_ctx->metadata_snapshot),
        ctx->compression_codec,
        global_ctx->txn ? global_ctx->txn->tid : Tx::PrehistoricTID,
        /*reset_columns=*/ true,
        ctx->blocks_are_granules_size,
        global_ctx->context->getWriteSettings());

    global_ctx->rows_written = 0;
    ctx->initial_reservation = global_ctx->space_reservation ? global_ctx->space_reservation->getSize() : 0;

    ctx->is_cancelled = [merges_blocker = global_ctx->merges_blocker,
        ttl_merges_blocker = global_ctx->ttl_merges_blocker,
        need_remove = ctx->need_remove_expired_values,
        merge_list_element = global_ctx->merge_list_element_ptr]() -> bool
    {
        return merges_blocker->isCancelled()
            || (need_remove && ttl_merges_blocker->isCancelled())
            || merge_list_element->is_cancelled.load(std::memory_order_relaxed);
    };

    /// This is the end of preparation. Execution will be per block.
    return false;
}

void MergeTask::addGatheringColumn(GlobalRuntimeContextPtr global_ctx, const String & name, const DataTypePtr & type)
{
    if (global_ctx->storage_columns.contains(name))
        return;

    global_ctx->storage_columns.emplace_back(name, type);
    global_ctx->gathering_columns.emplace_back(name, type);
}


MergeTask::StageRuntimeContextPtr MergeTask::ExecuteAndFinalizeHorizontalPart::getContextForNextStage()
{
    auto new_ctx = std::make_shared<VerticalMergeRuntimeContext>();

    new_ctx->rows_sources_write_buf = std::move(ctx->rows_sources_write_buf);
    new_ctx->rows_sources_uncompressed_write_buf = std::move(ctx->rows_sources_uncompressed_write_buf);
    new_ctx->column_sizes = std::move(ctx->column_sizes);
    new_ctx->compression_codec = std::move(ctx->compression_codec);
    new_ctx->tmp_disk = std::move(ctx->tmp_disk);
    new_ctx->it_name_and_type = std::move(ctx->it_name_and_type);
    new_ctx->read_with_direct_io = std::move(ctx->read_with_direct_io);
    new_ctx->need_sync = std::move(ctx->need_sync);

    ctx.reset();
    return new_ctx;
}

MergeTask::StageRuntimeContextPtr MergeTask::VerticalMergeStage::getContextForNextStage()
{
    auto new_ctx = std::make_shared<MergeProjectionsRuntimeContext>();

    new_ctx->need_sync = std::move(ctx->need_sync);

    ctx.reset();
    return new_ctx;
}


bool MergeTask::ExecuteAndFinalizeHorizontalPart::execute()
{
    assert(subtasks_iterator != subtasks.end());
    if ((this->**subtasks_iterator)())
        return true;

    /// Move to the next subtask in an array of subtasks
    ++subtasks_iterator;
    return subtasks_iterator != subtasks.end();
}


bool MergeTask::ExecuteAndFinalizeHorizontalPart::executeImpl()
{
    Block block;
    if (!ctx->is_cancelled() && (global_ctx->merging_executor->pull(block)))
    {
        global_ctx->rows_written += block.rows();

        const_cast<MergedBlockOutputStream &>(*global_ctx->to).write(block);

        UInt64 result_rows = 0;
        UInt64 result_bytes = 0;
        global_ctx->merged_pipeline.tryGetResultRowsAndBytes(result_rows, result_bytes);
        global_ctx->merge_list_element_ptr->rows_written = result_rows;
        global_ctx->merge_list_element_ptr->bytes_written_uncompressed = result_bytes;

        /// Reservation updates is not performed yet, during the merge it may lead to higher free space requirements
        if (global_ctx->space_reservation && ctx->sum_input_rows_upper_bound)
        {
            /// The same progress from merge_entry could be used for both algorithms (it should be more accurate)
            /// But now we are using inaccurate row-based estimation in Horizontal case for backward compatibility
            Float64 progress = (global_ctx->chosen_merge_algorithm == MergeAlgorithm::Horizontal)
                ? std::min(1., 1. * global_ctx->rows_written / ctx->sum_input_rows_upper_bound)
                : std::min(1., global_ctx->merge_list_element_ptr->progress.load(std::memory_order_relaxed));

            global_ctx->space_reservation->update(static_cast<size_t>((1. - progress) * ctx->initial_reservation));
        }

        /// Need execute again
        return true;
    }

    global_ctx->merging_executor.reset();
    global_ctx->merged_pipeline.reset();

    if (global_ctx->merges_blocker->isCancelled() || global_ctx->merge_list_element_ptr->is_cancelled.load(std::memory_order_relaxed))
        throw Exception(ErrorCodes::ABORTED, "Cancelled merging parts");

    if (ctx->need_remove_expired_values && global_ctx->ttl_merges_blocker->isCancelled())
        throw Exception(ErrorCodes::ABORTED, "Cancelled merging parts with expired TTL");

    const auto data_settings = global_ctx->data->getSettings();
    const size_t sum_compressed_bytes_upper_bound = global_ctx->merge_list_element_ptr->total_size_bytes_compressed;
    ctx->need_sync = needSyncPart(ctx->sum_input_rows_upper_bound, sum_compressed_bytes_upper_bound, *data_settings);

    return false;
}


bool MergeTask::VerticalMergeStage::prepareVerticalMergeForAllColumns() const
{
     /// No need to execute this part if it is horizontal merge.
    if (global_ctx->chosen_merge_algorithm != MergeAlgorithm::Vertical)
        return false;

    size_t sum_input_rows_exact = global_ctx->merge_list_element_ptr->rows_read;
    size_t input_rows_filtered = *global_ctx->input_rows_filtered;
    global_ctx->merge_list_element_ptr->columns_written = global_ctx->merging_columns.size();
    global_ctx->merge_list_element_ptr->progress.store(ctx->column_sizes->keyColumnsWeight(), std::memory_order_relaxed);

    ctx->rows_sources_write_buf->next();
    ctx->rows_sources_uncompressed_write_buf->next();
    /// Ensure data has written to disk.
    ctx->rows_sources_uncompressed_write_buf->finalize();

    size_t rows_sources_count = ctx->rows_sources_write_buf->count();
    /// In special case, when there is only one source part, and no rows were skipped, we may have
    /// skipped writing rows_sources file. Otherwise rows_sources_count must be equal to the total
    /// number of input rows.
    if ((rows_sources_count > 0 || global_ctx->future_part->parts.size() > 1) && sum_input_rows_exact != rows_sources_count + input_rows_filtered)
        throw Exception(
                        ErrorCodes::LOGICAL_ERROR,
                        "Number of rows in source parts ({}) excluding filtered rows ({}) differs from number "
                        "of bytes written to rows_sources file ({}). It is a bug.",
                        sum_input_rows_exact, input_rows_filtered, rows_sources_count);

    /// TemporaryDataOnDisk::createRawStream returns WriteBufferFromFile implementing IReadableWriteBuffer
    /// and we expect to get ReadBufferFromFile here.
    /// So, it's relatively safe to use dynamic_cast here and downcast to ReadBufferFromFile.
    auto * wbuf_readable = dynamic_cast<IReadableWriteBuffer *>(ctx->rows_sources_uncompressed_write_buf.get());
    std::unique_ptr<ReadBuffer> reread_buf = wbuf_readable ? wbuf_readable->tryGetReadBuffer() : nullptr;
    if (!reread_buf)
        throw Exception(ErrorCodes::LOGICAL_ERROR, "Cannot read temporary file {}", ctx->rows_sources_uncompressed_write_buf->getFileName());
    auto * reread_buffer_raw = dynamic_cast<ReadBufferFromFile *>(reread_buf.get());
    if (!reread_buffer_raw)
    {
        const auto & reread_buf_ref = *reread_buf;
        throw Exception(ErrorCodes::LOGICAL_ERROR, "Expected ReadBufferFromFile, but got {}", demangle(typeid(reread_buf_ref).name()));
    }
    /// Move ownership from std::unique_ptr<ReadBuffer> to std::unique_ptr<ReadBufferFromFile> for CompressedReadBufferFromFile.
    /// First, release ownership from unique_ptr to base type.
    reread_buf.release(); /// NOLINT(bugprone-unused-return-value,hicpp-ignored-remove-result): we already have the pointer value in `reread_buffer_raw`

    /// Then, move ownership to unique_ptr to concrete type.
    std::unique_ptr<ReadBufferFromFile> reread_buffer_from_file(reread_buffer_raw);

    /// CompressedReadBufferFromFile expects std::unique_ptr<ReadBufferFromFile> as argument.
    ctx->rows_sources_read_buf = std::make_unique<CompressedReadBufferFromFile>(std::move(reread_buffer_from_file));
    ctx->it_name_and_type = global_ctx->gathering_columns.cbegin();

    const auto & settings = global_ctx->context->getSettingsRef();
    size_t max_delayed_streams = 0;
    if (global_ctx->new_data_part->getDataPartStorage().supportParallelWrite())
    {
        if (settings.max_insert_delayed_streams_for_parallel_write.changed)
            max_delayed_streams = settings.max_insert_delayed_streams_for_parallel_write;
        else
            max_delayed_streams = DEFAULT_DELAYED_STREAMS_FOR_PARALLEL_WRITE;
    }
    ctx->max_delayed_streams = max_delayed_streams;

    return false;
}

void MergeTask::VerticalMergeStage::prepareVerticalMergeForOneColumn() const
{
    const auto & [column_name, column_type] = *ctx->it_name_and_type;
    Names column_names{column_name};

    ctx->progress_before = global_ctx->merge_list_element_ptr->progress.load(std::memory_order_relaxed);
    global_ctx->column_progress = std::make_unique<MergeStageProgress>(ctx->progress_before, ctx->column_sizes->columnWeight(column_name));

    Pipes pipes;
    for (size_t part_num = 0; part_num < global_ctx->future_part->parts.size(); ++part_num)
    {
        Pipe pipe = createMergeTreeSequentialSource(
            MergeTreeSequentialSourceType::Merge,
            *global_ctx->data,
            global_ctx->storage_snapshot,
            global_ctx->future_part->parts[part_num],
            column_names,
            /*mark_ranges=*/ {},
            /*apply_deleted_mask=*/ true,
            ctx->read_with_direct_io,
            /*take_column_types_from_storage=*/ true,
            /*quiet=*/ false,
            global_ctx->input_rows_filtered);

        pipes.emplace_back(std::move(pipe));
    }

<<<<<<< HEAD
=======
    bool is_result_sparse = global_ctx->new_data_part->getSerialization(column_name)->getKind() == ISerialization::Kind::SPARSE;

>>>>>>> 2fb81d9d
    auto pipe = Pipe::unitePipes(std::move(pipes));
    ctx->rows_sources_read_buf->seek(0, 0);

    const auto data_settings = global_ctx->data->getSettings();
    auto transform = std::make_unique<ColumnGathererTransform>(
        pipe.getHeader(),
        pipe.numOutputPorts(),
        *ctx->rows_sources_read_buf,
        data_settings->merge_max_block_size,
        data_settings->merge_max_block_size_bytes,
        is_result_sparse);

    QueryPipelineBuilder builder;
    builder.init(std::move(pipe));
    builder.addTransform(std::move(transform));

    MergeTreeIndices indexes_to_recalc;
    auto indexes_it = global_ctx->skip_indexes_by_column.find(column_name);

    if (indexes_it != global_ctx->skip_indexes_by_column.end())
    {
        indexes_to_recalc = MergeTreeIndexFactory::instance().getMany(indexes_it->second);
        addSkipIndexesExpressions(builder, indexes_it->second, global_ctx->metadata_snapshot, global_ctx->data->getContext());
    }

    ctx->column_parts_pipeline = QueryPipelineBuilder::getPipeline(std::move(builder));

    /// Dereference unique_ptr
    ctx->column_parts_pipeline.setProgressCallback(MergeProgressCallback(
        global_ctx->merge_list_element_ptr,
        global_ctx->watch_prev_elapsed,
        *global_ctx->column_progress));

    /// Is calculated inside MergeProgressCallback.
    ctx->column_parts_pipeline.disableProfileEventUpdate();
    ctx->executor = std::make_unique<PullingPipelineExecutor>(ctx->column_parts_pipeline);

    ctx->column_to = std::make_unique<MergedColumnOnlyOutputStream>(
        global_ctx->new_data_part,
        global_ctx->metadata_snapshot,
        ctx->executor->getHeader(),
        ctx->compression_codec,
        indexes_to_recalc,
        getStatisticsForColumns({*ctx->it_name_and_type}, global_ctx->metadata_snapshot),
        &global_ctx->written_offset_columns,
        global_ctx->to->getIndexGranularity());

    ctx->column_elems_written = 0;
}


bool MergeTask::VerticalMergeStage::executeVerticalMergeForOneColumn() const
{
    Block block;
    if (!global_ctx->merges_blocker->isCancelled() && !global_ctx->merge_list_element_ptr->is_cancelled.load(std::memory_order_relaxed)
        && ctx->executor->pull(block))
    {
        ctx->column_elems_written += block.rows();
        ctx->column_to->write(block);

        /// Need execute again
        return true;
    }
    return false;
}


void MergeTask::VerticalMergeStage::finalizeVerticalMergeForOneColumn() const
{
    const String & column_name = ctx->it_name_and_type->name;
    if (global_ctx->merges_blocker->isCancelled() || global_ctx->merge_list_element_ptr->is_cancelled.load(std::memory_order_relaxed))
        throw Exception(ErrorCodes::ABORTED, "Cancelled merging parts");

    ctx->executor.reset();
    auto changed_checksums = ctx->column_to->fillChecksums(global_ctx->new_data_part, global_ctx->checksums_gathered_columns);
    global_ctx->checksums_gathered_columns.add(std::move(changed_checksums));

    ctx->delayed_streams.emplace_back(std::move(ctx->column_to));

    while (ctx->delayed_streams.size() > ctx->max_delayed_streams)
    {
        ctx->delayed_streams.front()->finish(ctx->need_sync);
        ctx->delayed_streams.pop_front();
    }

    if (global_ctx->rows_written != ctx->column_elems_written)
    {
        throw Exception(ErrorCodes::LOGICAL_ERROR, "Written {} elements of column {}, but {} rows of PK columns",
                        toString(ctx->column_elems_written), column_name, toString(global_ctx->rows_written));
    }

    UInt64 rows = 0;
    UInt64 bytes = 0;
    ctx->column_parts_pipeline.tryGetResultRowsAndBytes(rows, bytes);

    /// NOTE: 'progress' is modified by single thread, but it may be concurrently read from MergeListElement::getInfo() (StorageSystemMerges).

    global_ctx->merge_list_element_ptr->columns_written += 1;
    global_ctx->merge_list_element_ptr->bytes_written_uncompressed += bytes;
    global_ctx->merge_list_element_ptr->progress.store(ctx->progress_before + ctx->column_sizes->columnWeight(column_name), std::memory_order_relaxed);

    /// This is the external loop increment.
    ++ctx->it_name_and_type;
}


bool MergeTask::VerticalMergeStage::finalizeVerticalMergeForAllColumns() const
{
    for (auto & stream : ctx->delayed_streams)
        stream->finish(ctx->need_sync);

    return false;
}


bool MergeTask::MergeProjectionsStage::mergeMinMaxIndexAndPrepareProjections() const
{
    for (const auto & part : global_ctx->future_part->parts)
    {
        /// Skip empty parts,
        /// (that can be created in StorageReplicatedMergeTree::createEmptyPartInsteadOfLost())
        /// since they can incorrectly set min,
        /// that will be changed after one more merge/OPTIMIZE.
        if (!part->isEmpty())
            global_ctx->new_data_part->minmax_idx->merge(*part->minmax_idx);
    }

    /// Print overall profiling info. NOTE: it may duplicates previous messages
    {
        double elapsed_seconds = global_ctx->merge_list_element_ptr->watch.elapsedSeconds();
        LOG_DEBUG(ctx->log,
            "Merge sorted {} rows, containing {} columns ({} merged, {} gathered) in {} sec., {} rows/sec., {}/sec.",
            global_ctx->merge_list_element_ptr->rows_read,
            global_ctx->storage_columns.size(),
            global_ctx->merging_columns.size(),
            global_ctx->gathering_columns.size(),
            elapsed_seconds,
            global_ctx->merge_list_element_ptr->rows_read / elapsed_seconds,
            ReadableSize(global_ctx->merge_list_element_ptr->bytes_read_uncompressed / elapsed_seconds));
    }


    const auto & projections = global_ctx->metadata_snapshot->getProjections();

    for (const auto & projection : projections)
    {
        MergeTreeData::DataPartsVector projection_parts;
        for (const auto & part : global_ctx->future_part->parts)
        {
            auto actual_projection_parts = part->getProjectionParts();
            auto it = actual_projection_parts.find(projection.name);
            if (it != actual_projection_parts.end() && !it->second->is_broken)
                projection_parts.push_back(it->second);
        }
        if (projection_parts.size() < global_ctx->future_part->parts.size())
        {
            LOG_DEBUG(ctx->log, "Projection {} is not merged because some parts don't have it", projection.name);
            continue;
        }

        LOG_DEBUG(
            ctx->log,
            "Selected {} projection_parts from {} to {}",
            projection_parts.size(),
            projection_parts.front()->name,
            projection_parts.back()->name);

        auto projection_future_part = std::make_shared<FutureMergedMutatedPart>();
        projection_future_part->assign(std::move(projection_parts));
        projection_future_part->name = projection.name;
        // TODO (ab): path in future_part is only for merge process introspection, which is not available for merges of projection parts.
        // Let's comment this out to avoid code inconsistency and add it back after we implement projection merge introspection.
        // projection_future_part->path = global_ctx->future_part->path + "/" + projection.name + ".proj/";
        projection_future_part->part_info = {"all", 0, 0, 0};

        MergeTreeData::MergingParams projection_merging_params;
        projection_merging_params.mode = MergeTreeData::MergingParams::Ordinary;
        if (projection.type == ProjectionDescription::Type::Aggregate)
            projection_merging_params.mode = MergeTreeData::MergingParams::Aggregating;

        ctx->tasks_for_projections.emplace_back(std::make_shared<MergeTask>(
            projection_future_part,
            projection.metadata,
            global_ctx->merge_entry,
            std::make_unique<MergeListElement>((*global_ctx->merge_entry)->table_id, projection_future_part, global_ctx->context),
            global_ctx->time_of_merge,
            global_ctx->context,
            global_ctx->space_reservation,
            global_ctx->deduplicate,
            global_ctx->deduplicate_by_columns,
            global_ctx->cleanup,
            projection_merging_params,
            global_ctx->need_prefix,
            global_ctx->new_data_part.get(),
            ".proj",
            NO_TRANSACTION_PTR,
            global_ctx->data,
            global_ctx->mutator,
            global_ctx->merges_blocker,
            global_ctx->ttl_merges_blocker));
    }

    /// We will iterate through projections and execute them
    ctx->projections_iterator = ctx->tasks_for_projections.begin();

    return false;
}


bool MergeTask::MergeProjectionsStage::executeProjections() const
{
    if (ctx->projections_iterator == ctx->tasks_for_projections.end())
        return false;

    if ((*ctx->projections_iterator)->execute())
        return true;

    ++ctx->projections_iterator;
    return true;
}


bool MergeTask::MergeProjectionsStage::finalizeProjectionsAndWholeMerge() const
{
    for (const auto & task : ctx->tasks_for_projections)
    {
        auto part = task->getFuture().get();
        global_ctx->new_data_part->addProjectionPart(part->name, std::move(part));
    }

    if (global_ctx->chosen_merge_algorithm != MergeAlgorithm::Vertical)
        global_ctx->to->finalizePart(global_ctx->new_data_part, ctx->need_sync);
    else
        global_ctx->to->finalizePart(global_ctx->new_data_part, ctx->need_sync, &global_ctx->storage_columns, &global_ctx->checksums_gathered_columns);

    global_ctx->new_data_part->getDataPartStorage().precommitTransaction();
    global_ctx->promise.set_value(global_ctx->new_data_part);

    return false;
}


bool MergeTask::VerticalMergeStage::execute()
{
    assert(subtasks_iterator != subtasks.end());
    if ((this->**subtasks_iterator)())
        return true;

    /// Move to the next subtask in an array of subtasks
    ++subtasks_iterator;
    return subtasks_iterator != subtasks.end();
}

bool MergeTask::MergeProjectionsStage::execute()
{
    assert(subtasks_iterator != subtasks.end());
    if ((this->**subtasks_iterator)())
        return true;

    /// Move to the next subtask in an array of subtasks
    ++subtasks_iterator;
    return subtasks_iterator != subtasks.end();
}


bool MergeTask::VerticalMergeStage::executeVerticalMergeForAllColumns() const
{
    /// No need to execute this part if it is horizontal merge.
    if (global_ctx->chosen_merge_algorithm != MergeAlgorithm::Vertical)
        return false;

    /// This is the external cycle condition
    if (ctx->it_name_and_type == global_ctx->gathering_columns.end())
        return false;

    switch (ctx->vertical_merge_one_column_state)
    {
        case VerticalMergeRuntimeContext::State::NEED_PREPARE:
        {
            prepareVerticalMergeForOneColumn();
            ctx->vertical_merge_one_column_state = VerticalMergeRuntimeContext::State::NEED_EXECUTE;
            return true;
        }
        case VerticalMergeRuntimeContext::State::NEED_EXECUTE:
        {
            if (executeVerticalMergeForOneColumn())
                return true;

            ctx->vertical_merge_one_column_state = VerticalMergeRuntimeContext::State::NEED_FINISH;
            return true;
        }
        case VerticalMergeRuntimeContext::State::NEED_FINISH:
        {
            finalizeVerticalMergeForOneColumn();
            ctx->vertical_merge_one_column_state = VerticalMergeRuntimeContext::State::NEED_PREPARE;
            return true;
        }
    }
    return false;
}


bool MergeTask::execute()
{
    assert(stages_iterator != stages.end());
    if ((*stages_iterator)->execute())
        return true;

    /// Stage is finished, need initialize context for the next stage
    auto next_stage_context = (*stages_iterator)->getContextForNextStage();

    /// Move to the next stage in an array of stages
    ++stages_iterator;
    if (stages_iterator == stages.end())
        return false;

    (*stages_iterator)->setRuntimeContext(std::move(next_stage_context), global_ctx);
    return true;
}


void MergeTask::ExecuteAndFinalizeHorizontalPart::createMergedStream()
{
    /** Read from all parts, merge and write into a new one.
      * In passing, we calculate expression for sorting.
      */
    Pipes pipes;
    global_ctx->watch_prev_elapsed = 0;

    /// We count total amount of bytes in parts
    /// and use direct_io + aio if there is more than min_merge_bytes_to_use_direct_io
    ctx->read_with_direct_io = false;
    const auto data_settings = global_ctx->data->getSettings();
    if (data_settings->min_merge_bytes_to_use_direct_io != 0)
    {
        size_t total_size = 0;
        for (const auto & part : global_ctx->future_part->parts)
        {
            total_size += part->getBytesOnDisk();
            if (total_size >= data_settings->min_merge_bytes_to_use_direct_io)
            {
                LOG_DEBUG(ctx->log, "Will merge parts reading files in O_DIRECT");
                ctx->read_with_direct_io = true;

                break;
            }
        }
    }

    /// Using unique_ptr, because MergeStageProgress has no default constructor
    global_ctx->horizontal_stage_progress = std::make_unique<MergeStageProgress>(
        ctx->column_sizes ? ctx->column_sizes->keyColumnsWeight() : 1.0);

    auto merging_column_names = global_ctx->merging_columns.getNames();

    for (const auto & part : global_ctx->future_part->parts)
    {
        Pipe pipe = createMergeTreeSequentialSource(
            MergeTreeSequentialSourceType::Merge,
            *global_ctx->data,
            global_ctx->storage_snapshot,
            part,
            merging_column_names,
            /*mark_ranges=*/ {},
            /*apply_deleted_mask=*/ true,
            ctx->read_with_direct_io,
            /*take_column_types_from_storage=*/ true,
            /*quiet=*/ false,
            global_ctx->input_rows_filtered);

        if (global_ctx->metadata_snapshot->hasSortingKey())
        {
            pipe.addSimpleTransform([this](const Block & header)
            {
                return std::make_shared<ExpressionTransform>(header, global_ctx->metadata_snapshot->getSortingKey().expression);
            });
        }

        pipes.emplace_back(std::move(pipe));
    }


    Names sort_columns = global_ctx->metadata_snapshot->getSortingKeyColumns();
    SortDescription sort_description;
    sort_description.compile_sort_description = global_ctx->data->getContext()->getSettingsRef().compile_sort_description;
    sort_description.min_count_to_compile_sort_description = global_ctx->data->getContext()->getSettingsRef().min_count_to_compile_sort_description;

    size_t sort_columns_size = sort_columns.size();
    sort_description.reserve(sort_columns_size);

    Names partition_key_columns = global_ctx->metadata_snapshot->getPartitionKey().column_names;

    Block header = pipes.at(0).getHeader();
    for (size_t i = 0; i < sort_columns_size; ++i)
        sort_description.emplace_back(sort_columns[i], 1, 1);

#ifndef NDEBUG
    if (!sort_description.empty())
    {
        for (size_t i = 0; i < pipes.size(); ++i)
        {
            auto & pipe = pipes[i];
            pipe.addSimpleTransform([&](const Block & header_)
            {
                auto transform = std::make_shared<CheckSortedTransform>(header_, sort_description);
                transform->setDescription(global_ctx->future_part->parts[i]->name);
                return transform;
            });
        }
    }
#endif

    /// The order of the streams is important: when the key is matched, the elements go in the order of the source stream number.
    /// In the merged part, the lines with the same key must be in the ascending order of the identifier of original part,
    ///  that is going in insertion order.
    ProcessorPtr merged_transform;

    /// If merge is vertical we cannot calculate it
    ctx->blocks_are_granules_size = (global_ctx->chosen_merge_algorithm == MergeAlgorithm::Vertical);

    /// There is no sense to have the block size bigger than one granule for merge operations.
    const UInt64 merge_block_size_rows = data_settings->merge_max_block_size;
    const UInt64 merge_block_size_bytes = data_settings->merge_max_block_size_bytes;

    switch (ctx->merging_params.mode)
    {
        case MergeTreeData::MergingParams::Ordinary:
            merged_transform = std::make_shared<MergingSortedTransform>(
                header,
                pipes.size(),
                sort_description,
                merge_block_size_rows,
                merge_block_size_bytes,
                SortingQueueStrategy::Default,
                /* limit_= */0,
                /* always_read_till_end_= */false,
                ctx->rows_sources_write_buf.get(),
                true,
                ctx->blocks_are_granules_size);
            break;

        case MergeTreeData::MergingParams::Collapsing:
            merged_transform = std::make_shared<CollapsingSortedTransform>(
                header, pipes.size(), sort_description, ctx->merging_params.sign_column, false,
                merge_block_size_rows, merge_block_size_bytes, ctx->rows_sources_write_buf.get(), ctx->blocks_are_granules_size);
            break;

        case MergeTreeData::MergingParams::Summing:
            merged_transform = std::make_shared<SummingSortedTransform>(
                header, pipes.size(), sort_description, ctx->merging_params.columns_to_sum, partition_key_columns, merge_block_size_rows, merge_block_size_bytes);
            break;

        case MergeTreeData::MergingParams::Aggregating:
            merged_transform = std::make_shared<AggregatingSortedTransform>(header, pipes.size(), sort_description, merge_block_size_rows, merge_block_size_bytes);
            break;

        case MergeTreeData::MergingParams::Replacing:
            if (global_ctx->cleanup && !data_settings->allow_experimental_replacing_merge_with_cleanup)
                throw Exception(ErrorCodes::SUPPORT_IS_DISABLED, "Experimental merges with CLEANUP are not allowed");

            merged_transform = std::make_shared<ReplacingSortedTransform>(
                header, pipes.size(), sort_description, ctx->merging_params.is_deleted_column, ctx->merging_params.version_column,
                merge_block_size_rows, merge_block_size_bytes, ctx->rows_sources_write_buf.get(), ctx->blocks_are_granules_size,
                global_ctx->cleanup);
            break;

        case MergeTreeData::MergingParams::Graphite:
            merged_transform = std::make_shared<GraphiteRollupSortedTransform>(
                header, pipes.size(), sort_description, merge_block_size_rows, merge_block_size_bytes,
                ctx->merging_params.graphite_params, global_ctx->time_of_merge);
            break;

        case MergeTreeData::MergingParams::VersionedCollapsing:
            merged_transform = std::make_shared<VersionedCollapsingTransform>(
                header, pipes.size(), sort_description, ctx->merging_params.sign_column,
                merge_block_size_rows, merge_block_size_bytes, ctx->rows_sources_write_buf.get(), ctx->blocks_are_granules_size);
            break;
    }

    auto builder = std::make_unique<QueryPipelineBuilder>();
    builder->init(Pipe::unitePipes(std::move(pipes)));
    builder->addTransform(std::move(merged_transform));

#ifndef NDEBUG
    if (!sort_description.empty())
    {
        builder->addSimpleTransform([&](const Block & header_)
        {
            auto transform = std::make_shared<CheckSortedTransform>(header_, sort_description);
            return transform;
        });
    }
#endif

    if (global_ctx->deduplicate)
    {
        const auto & virtuals = *global_ctx->data->getVirtualsPtr();

        /// We don't want to deduplicate by virtual persistent column.
        /// If deduplicate_by_columns is empty, add all columns except virtuals.
        if (global_ctx->deduplicate_by_columns.empty())
        {
            for (const auto & column : global_ctx->merging_columns)
            {
                if (virtuals.tryGet(column.name, VirtualsKind::Persistent))
                    continue;

                global_ctx->deduplicate_by_columns.emplace_back(column.name);
            }
        }

        if (DistinctSortedTransform::isApplicable(header, sort_description, global_ctx->deduplicate_by_columns))
            builder->addTransform(std::make_shared<DistinctSortedTransform>(
                builder->getHeader(), sort_description, SizeLimits(), 0 /*limit_hint*/, global_ctx->deduplicate_by_columns));
        else
            builder->addTransform(std::make_shared<DistinctTransform>(
                builder->getHeader(), SizeLimits(), 0 /*limit_hint*/, global_ctx->deduplicate_by_columns));
    }

    PreparedSets::Subqueries subqueries;

    if (ctx->need_remove_expired_values)
    {
        auto transform = std::make_shared<TTLTransform>(global_ctx->context, builder->getHeader(), *global_ctx->data, global_ctx->metadata_snapshot, global_ctx->new_data_part, global_ctx->time_of_merge, ctx->force_ttl);
        subqueries = transform->getSubqueries();
        builder->addTransform(std::move(transform));
    }

    if (!global_ctx->merging_skip_indexes.empty())
        addSkipIndexesExpressions(*builder, global_ctx->merging_skip_indexes, global_ctx->metadata_snapshot, global_ctx->data->getContext());

    if (!subqueries.empty())
        builder = addCreatingSetsTransform(std::move(builder), std::move(subqueries), global_ctx->context);

    global_ctx->merged_pipeline = QueryPipelineBuilder::getPipeline(std::move(*builder));
    /// Dereference unique_ptr and pass horizontal_stage_progress by reference
    global_ctx->merged_pipeline.setProgressCallback(MergeProgressCallback(global_ctx->merge_list_element_ptr, global_ctx->watch_prev_elapsed, *global_ctx->horizontal_stage_progress));
    /// Is calculated inside MergeProgressCallback.
    global_ctx->merged_pipeline.disableProfileEventUpdate();

    global_ctx->merging_executor = std::make_unique<PullingPipelineExecutor>(global_ctx->merged_pipeline);
}


MergeAlgorithm MergeTask::ExecuteAndFinalizeHorizontalPart::chooseMergeAlgorithm() const
{
    const size_t total_rows_count = global_ctx->merge_list_element_ptr->total_rows_count;
    const size_t total_size_bytes_uncompressed = global_ctx->merge_list_element_ptr->total_size_bytes_uncompressed;
    const auto data_settings = global_ctx->data->getSettings();

    if (global_ctx->deduplicate)
        return MergeAlgorithm::Horizontal;
    if (data_settings->enable_vertical_merge_algorithm == 0)
        return MergeAlgorithm::Horizontal;
    if (ctx->need_remove_expired_values)
        return MergeAlgorithm::Horizontal;
    if (global_ctx->future_part->part_format.part_type != MergeTreeDataPartType::Wide)
        return MergeAlgorithm::Horizontal;
    if (global_ctx->future_part->part_format.storage_type != MergeTreeDataPartStorageType::Full)
        return MergeAlgorithm::Horizontal;
    if (global_ctx->cleanup)
        return MergeAlgorithm::Horizontal;

    if (!data_settings->allow_vertical_merges_from_compact_to_wide_parts)
    {
        for (const auto & part : global_ctx->future_part->parts)
        {
            if (!isWidePart(part))
                return MergeAlgorithm::Horizontal;
        }
    }

    bool is_supported_storage =
        ctx->merging_params.mode == MergeTreeData::MergingParams::Ordinary ||
        ctx->merging_params.mode == MergeTreeData::MergingParams::Collapsing ||
        ctx->merging_params.mode == MergeTreeData::MergingParams::Replacing ||
        ctx->merging_params.mode == MergeTreeData::MergingParams::VersionedCollapsing;

    bool enough_columns = global_ctx->gathering_columns.size() >= data_settings->vertical_merge_algorithm_min_columns_to_activate;

    bool enough_total_rows = total_rows_count >= data_settings->vertical_merge_algorithm_min_rows_to_activate;

    bool enough_total_bytes = total_size_bytes_uncompressed >= data_settings->vertical_merge_algorithm_min_bytes_to_activate;

    bool no_parts_overflow = global_ctx->future_part->parts.size() <= RowSourcePart::MAX_PARTS;

    auto merge_alg = (is_supported_storage && enough_total_rows && enough_total_bytes && enough_columns && no_parts_overflow) ?
                        MergeAlgorithm::Vertical : MergeAlgorithm::Horizontal;

    return merge_alg;
}

}<|MERGE_RESOLUTION|>--- conflicted
+++ resolved
@@ -630,11 +630,8 @@
         pipes.emplace_back(std::move(pipe));
     }
 
-<<<<<<< HEAD
-=======
     bool is_result_sparse = global_ctx->new_data_part->getSerialization(column_name)->getKind() == ISerialization::Kind::SPARSE;
 
->>>>>>> 2fb81d9d
     auto pipe = Pipe::unitePipes(std::move(pipes));
     ctx->rows_sources_read_buf->seek(0, 0);
 
