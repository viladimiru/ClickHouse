#pragma once

#include <Interpreters/InterserverIOHandler.h>
#include <Storages/MergeTree/MergeTreeData.h>
#include <Storages/IStorage_fwd.h>
#include <IO/HashingWriteBuffer.h>
#include <IO/copyData.h>
#include <IO/ConnectionTimeouts.h>
#include <IO/ReadWriteBufferFromHTTP.h>


namespace zkutil
{
    class ZooKeeper;
    using ZooKeeperPtr = std::shared_ptr<ZooKeeper>;
}

namespace DB
{

namespace DataPartsExchange
{

/** Service for sending parts from the table *MergeTree.
  */
class Service final : public InterserverIOEndpoint
{
public:
    Service(MergeTreeData & data_)
    : data(data_), log(&Poco::Logger::get(data.getLogName() + " (Replicated PartsService)")) {}

    Service(const Service &) = delete;
    Service & operator=(const Service &) = delete;

    std::string getId(const std::string & node_id) const override;
    void processQuery(const Poco::Net::HTMLForm & params, ReadBuffer & body, WriteBuffer & out, Poco::Net::HTTPServerResponse & response) override;

    void setZooKeeper(const zkutil::ZooKeeperPtr & zookeeper_, const String & zookeeper_path_, const String & replica_name_) override
    {
        zookeeper = zookeeper_;
        zookeeper_path = zookeeper_path_;
        replica_name = replica_name_;
    }

private:
    MergeTreeData::DataPartPtr findPart(const String & name);
    void sendPartFromMemory(const MergeTreeData::DataPartPtr & part, WriteBuffer & out);
<<<<<<< HEAD
    void sendPartFromDisk(const MergeTreeData::DataPartPtr & part, WriteBuffer & out, bool send_default_compression_file);
    void sendPartS3Metadata(const MergeTreeData::DataPartPtr & part, WriteBuffer & out);
=======
    void sendPartFromDisk(const MergeTreeData::DataPartPtr & part, WriteBuffer & out, int client_protocol_version);
>>>>>>> d99792e6

private:
    /// StorageReplicatedMergeTree::shutdown() waits for all parts exchange handlers to finish,
    /// so Service will never access dangling reference to storage
    MergeTreeData & data;
    Poco::Logger * log;
    zkutil::ZooKeeperPtr zookeeper;
    String zookeeper_path;
    String replica_name;
};

/** Client for getting the parts from the table *MergeTree.
  */
class Fetcher final
{
public:
    Fetcher(MergeTreeData & data_) : data(data_), log(&Poco::Logger::get("Fetcher")) {}

    Fetcher(const Fetcher &) = delete;
    Fetcher & operator=(const Fetcher &) = delete;

    /// Downloads a part to tmp_directory. If to_detached - downloads to the `detached` directory.
    MergeTreeData::MutableDataPartPtr fetchPart(
        const StorageMetadataPtr & metadata_snapshot,
        const String & part_name,
        const String & replica_path,
        const String & host,
        int port,
        const ConnectionTimeouts & timeouts,
        const String & user,
        const String & password,
        const String & interserver_scheme,
        bool to_detached = false,
        const String & tmp_prefix_ = "",
        bool try_use_s3_copy = true);

    /// You need to stop the data transfer.
    ActionBlocker blocker;

    void setZooKeeper(const zkutil::ZooKeeperPtr & zookeeper_, const String & zookeeper_path_, const String & replica_name_)
    {
        zookeeper = zookeeper_;
        zookeeper_path = zookeeper_path_;
        replica_name = replica_name_;
    }

private:
    MergeTreeData::MutableDataPartPtr downloadPartToDisk(
            const String & part_name,
            const String & replica_path,
            bool to_detached,
            const String & tmp_prefix_,
            bool sync,
            const ReservationPtr reservation,
            PooledReadWriteBufferFromHTTP & in);

    MergeTreeData::MutableDataPartPtr downloadPartToMemory(
            const String & part_name,
            const UUID & part_uuid,
            const StorageMetadataPtr & metadata_snapshot,
            ReservationPtr reservation,
            PooledReadWriteBufferFromHTTP & in);

    MergeTreeData::MutableDataPartPtr downloadPartToS3(
            const String & part_name,
            const String & replica_path,
            bool to_detached,
            const String & tmp_prefix_,
            const Disks & disks_s3,
            PooledReadWriteBufferFromHTTP & in);

    MergeTreeData & data;
    Poco::Logger * log;
    zkutil::ZooKeeperPtr zookeeper;
    String zookeeper_path;
    String replica_name;
};

}

}<|MERGE_RESOLUTION|>--- conflicted
+++ resolved
@@ -45,12 +45,8 @@
 private:
     MergeTreeData::DataPartPtr findPart(const String & name);
     void sendPartFromMemory(const MergeTreeData::DataPartPtr & part, WriteBuffer & out);
-<<<<<<< HEAD
-    void sendPartFromDisk(const MergeTreeData::DataPartPtr & part, WriteBuffer & out, bool send_default_compression_file);
+    void sendPartFromDisk(const MergeTreeData::DataPartPtr & part, WriteBuffer & out, int client_protocol_version);
     void sendPartS3Metadata(const MergeTreeData::DataPartPtr & part, WriteBuffer & out);
-=======
-    void sendPartFromDisk(const MergeTreeData::DataPartPtr & part, WriteBuffer & out, int client_protocol_version);
->>>>>>> d99792e6
 
 private:
     /// StorageReplicatedMergeTree::shutdown() waits for all parts exchange handlers to finish,
