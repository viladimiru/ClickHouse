--- conflicted
+++ resolved
@@ -448,10 +448,7 @@
     /// 2. `autodelete` (auto delete in case of queue bindings are dropped).
 
     std::string error;
-<<<<<<< HEAD
-=======
     int error_code;
->>>>>>> 3b318fb3
     rabbit_channel.declareExchange(exchange_name, exchange_type, AMQP::durable)
     .onError([&](const char * message)
     {
@@ -461,10 +458,7 @@
         /// 2) with different exchange settings.
         error = "Unable to declare exchange. "
             "Make sure specified exchange is not already declared. Error: " + std::string(message);
-<<<<<<< HEAD
-=======
         error_code = ErrorCodes::CANNOT_DECLARE_RABBITMQ_EXCHANGE;
->>>>>>> 3b318fb3
     });
 
     rabbit_channel.declareExchange(bridge_exchange, AMQP::fanout, AMQP::durable | AMQP::autodelete)
@@ -473,16 +467,11 @@
         connection->getHandler().stopLoop();
         /// This error is not supposed to happen as this exchange name is always unique to type and its settings.
         if (error.empty())
-<<<<<<< HEAD
-            error = fmt::format("Unable to declare bridge exchange ({}). Reason: {}",
-                                bridge_exchange, std::string(message));
-=======
         {
             error = fmt::format("Unable to declare bridge exchange ({}). Reason: {}",
                                 bridge_exchange, std::string(message));
             error_code = ErrorCodes::CANNOT_DECLARE_RABBITMQ_EXCHANGE;
         }
->>>>>>> 3b318fb3
     });
 
     if (hash_exchange)
@@ -503,16 +492,11 @@
             /// to be the same as some other exchange (which purpose is not for sharding). So probably actual error reason: queue_base parameter
             /// is bad.
             if (error.empty())
-<<<<<<< HEAD
-                error = fmt::format("Unable to declare sharding exchange ({}). Reason: {}",
-                                    sharding_exchange, std::string(message));
-=======
             {
                 error = fmt::format("Unable to declare sharding exchange ({}). Reason: {}",
                                     sharding_exchange, std::string(message));
                 error_code = ErrorCodes::CANNOT_DECLARE_RABBITMQ_EXCHANGE;
             }
->>>>>>> 3b318fb3
         });
 
         rabbit_channel.bindExchange(bridge_exchange, sharding_exchange, routing_keys[0])
@@ -520,18 +504,12 @@
         {
             connection->getHandler().stopLoop();
             if (error.empty())
-<<<<<<< HEAD
-                error = fmt::format(
-                    "Unable to bind bridge exchange ({}) to sharding exchange ({}). Reason: {}",
-                    bridge_exchange, sharding_exchange, std::string(message));
-=======
             {
                 error = fmt::format(
                     "Unable to bind bridge exchange ({}) to sharding exchange ({}). Reason: {}",
                     bridge_exchange, sharding_exchange, std::string(message));
                 error_code = ErrorCodes::CANNOT_DECLARE_RABBITMQ_EXCHANGE;
             }
->>>>>>> 3b318fb3
         });
 
         consumer_exchange = sharding_exchange;
@@ -540,18 +518,8 @@
     {
         consumer_exchange = bridge_exchange;
     }
-<<<<<<< HEAD
-
-    connection->getHandler().startBlockingLoop();
-    if (!error.empty())
-        throw Exception(ErrorCodes::CANNOT_DECLARE_RABBITMQ_EXCHANGE, "{}", error);
-}
-
-=======
->>>>>>> 3b318fb3
 
     size_t bound_keys = 0;
-    std::string error;
 
     if (exchange_type == AMQP::ExchangeType::headers)
     {
@@ -570,10 +538,7 @@
             connection->getHandler().stopLoop();
             error = fmt::format("Unable to bind exchange {} to bridge exchange ({}). Reason: {}",
                                 exchange_name, bridge_exchange, std::string(message));
-<<<<<<< HEAD
-=======
             error_code = ErrorCodes::CANNOT_BIND_RABBITMQ_EXCHANGE;
->>>>>>> 3b318fb3
         });
     }
     else if (exchange_type == AMQP::ExchangeType::fanout || exchange_type == AMQP::ExchangeType::consistent_hash)
@@ -584,16 +549,11 @@
         {
             connection->getHandler().stopLoop();
             if (error.empty())
-<<<<<<< HEAD
-                error = fmt::format("Unable to bind exchange {} to bridge exchange ({}). Reason: {}",
-                                    exchange_name, bridge_exchange, std::string(message));
-=======
             {
                 error = fmt::format("Unable to bind exchange {} to bridge exchange ({}). Reason: {}",
                                     exchange_name, bridge_exchange, std::string(message));
                 error_code = ErrorCodes::CANNOT_BIND_RABBITMQ_EXCHANGE;
             }
->>>>>>> 3b318fb3
         });
     }
     else
@@ -611,27 +571,18 @@
             {
                 connection->getHandler().stopLoop();
                 if (error.empty())
-<<<<<<< HEAD
-                    error = fmt::format("Unable to bind exchange {} to bridge exchange ({}). Reason: {}",
-                                        exchange_name, bridge_exchange, std::string(message));
-=======
                 {
                     error = fmt::format("Unable to bind exchange {} to bridge exchange ({}). Reason: {}",
                                         exchange_name, bridge_exchange, std::string(message));
                     error_code = ErrorCodes::CANNOT_BIND_RABBITMQ_EXCHANGE;
                 }
->>>>>>> 3b318fb3
             });
         }
     }
 
     connection->getHandler().startBlockingLoop();
     if (!error.empty())
-<<<<<<< HEAD
-        throw Exception(ErrorCodes::CANNOT_BIND_RABBITMQ_EXCHANGE, "{}", error);
-=======
         throw Exception(error_code, "{}", error);
->>>>>>> 3b318fb3
 }
 
 
