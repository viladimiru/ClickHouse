--- conflicted
+++ resolved
@@ -90,33 +90,18 @@
     using CredentialsWithScramble::CredentialsWithScramble;
 };
 
-<<<<<<< HEAD
 #if USE_SSL
 // Credentials, which contain just user and its public key.
 // The validness of the key must be checked before.
-class SSHKeyPlainCredentials : public Credentials
-{
-public:
-    explicit SSHKeyPlainCredentials(const String & user_name_, ssh::SSHPublicKey && key_)
-        : Credentials(user_name_), key(std::move(key_))
-=======
 class SshCredentials : public Credentials
 {
 public:
     explicit SshCredentials(const String& user_name_, const String& signature_, const String& original_)
         : Credentials(user_name_), signature(signature_), original(original_)
->>>>>>> 1acc0ebe
     {
         is_ready = true;
     }
 
-<<<<<<< HEAD
-    const ssh::SSHPublicKey & getKey() const { return key; }
-private:
-    ssh::SSHPublicKey key;
-};
-#endif
-=======
     const String & getSignature() const
     {
         if (!isReady())
@@ -139,6 +124,7 @@
     String signature;
     String original;
 };
->>>>>>> 1acc0ebe
+
+#endif
 
 }