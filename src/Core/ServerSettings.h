--- conflicted
+++ resolved
@@ -149,13 +149,10 @@
     M(UInt64, global_profiler_real_time_period_ns, 0, "Period for real clock timer of global profiler (in nanoseconds). Set 0 value to turn off the real clock global profiler. Recommended value is at least 10000000 (100 times a second) for single queries or 1000000000 (once a second) for cluster-wide profiling.", 0) \
     M(UInt64, global_profiler_cpu_time_period_ns, 0, "Period for CPU clock timer of global profiler (in nanoseconds). Set 0 value to turn off the CPU clock global profiler. Recommended value is at least 10000000 (100 times a second) for single queries or 1000000000 (once a second) for cluster-wide profiling.", 0) \
     M(Bool, enable_azure_sdk_logging, false, "Enables logging from Azure sdk", 0) \
-<<<<<<< HEAD
-    M(Bool, prepare_system_log_tables_on_startup, false, "If true, ClickHouse creates all configured `_log` tables before the startup. It can be helpful if some startup scripts depend on `_log` tables.", 0) \
-=======
     M(String, merge_workload, "default", "Name of workload to be used to access resources for all merges (may be overridden by a merge tree setting)", 0) \
     M(String, mutation_workload, "default", "Name of workload to be used to access resources for all mutations (may be overridden by a merge tree setting)", 0) \
     M(Double, gwp_asan_force_sample_probability, 0, "Probability that an allocation from specific places will be sampled by GWP Asan (i.e. PODArray allocations)", 0) \
->>>>>>> 051ca6ff
+    M(Bool, prepare_system_log_tables_on_startup, false, "If true, ClickHouse creates all configured `_log` tables before the startup. It can be helpful if some startup scripts depend on `_log` tables.", 0) \
 
 /// If you add a setting which can be updated at runtime, please update 'changeable_settings' map in StorageSystemServerSettings.cpp
 
