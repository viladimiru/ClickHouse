#pragma once

#include <Core/SettingsCollection.h>
#include <Core/Defines.h>


namespace Poco
{
    namespace Util
    {
        class AbstractConfiguration;
    }
}

namespace boost
{
    namespace program_options
    {
        class options_description;
    }
}


namespace DB
{

class IColumn;


/** Settings of query execution.
  */
struct Settings : public SettingsCollection<Settings>
{
    /// For initialization from empty initializer-list to be "value initialization", not "aggregate initialization" in C++14.
    /// http://en.cppreference.com/w/cpp/language/aggregate_initialization
    Settings() {}

    /** List of settings: type, name, default value, description, flags
      *
      * This looks rather unconvenient. It is done that way to avoid repeating settings in different places.
      * Note: as an alternative, we could implement settings to be completely dynamic in form of map: String -> Field,
      *  but we are not going to do it, because settings is used everywhere as static struct fields.
      *
      * `flags` can be either 0 or IMPORTANT.
      * A setting is "IMPORTANT" if it affects the results of queries and can't be ignored by older versions.
      */

#define LIST_OF_SETTINGS(M)                                            \
    M(SettingUInt64, min_compress_block_size, 65536, "The actual size of the block to compress, if the uncompressed data less than max_compress_block_size is no less than this value and no less than the volume of data for one mark.", 0) \
    M(SettingUInt64, max_compress_block_size, 1048576, "The maximum size of blocks of uncompressed data before compressing for writing to a table.", 0) \
    M(SettingUInt64, max_block_size, DEFAULT_BLOCK_SIZE, "Maximum block size for reading", 0) \
    M(SettingUInt64, max_insert_block_size, DEFAULT_INSERT_BLOCK_SIZE, "The maximum block size for insertion, if we control the creation of blocks for insertion.", 0) \
    M(SettingUInt64, min_insert_block_size_rows, DEFAULT_INSERT_BLOCK_SIZE, "Squash blocks passed to INSERT query to specified size in rows, if blocks are not big enough.", 0) \
    M(SettingUInt64, min_insert_block_size_bytes, (DEFAULT_INSERT_BLOCK_SIZE * 256), "Squash blocks passed to INSERT query to specified size in bytes, if blocks are not big enough.", 0) \
    M(SettingUInt64, min_insert_block_size_rows_for_materialized_views, 0, "Like min_insert_block_size_rows, but applied only during pushing to MATERIALIZED VIEW (default: min_insert_block_size_rows)", 0) \
    M(SettingUInt64, min_insert_block_size_bytes_for_materialized_views, 0, "Like min_insert_block_size_bytes, but applied only during pushing to MATERIALIZED VIEW (default: min_insert_block_size_bytes)", 0) \
    M(SettingUInt64, max_joined_block_size_rows, DEFAULT_BLOCK_SIZE, "Maximum block size for JOIN result (if join algorithm supports it). 0 means unlimited.", 0) \
    M(SettingUInt64, max_insert_threads, 0, "The maximum number of threads to execute the INSERT SELECT query. Values 0 or 1 means that INSERT SELECT is not run in parallel. Higher values will lead to higher memory usage. Parallel INSERT SELECT has effect only if the SELECT part is run on parallel, see 'max_threads' setting.", 0) \
    M(SettingUInt64, max_final_threads, 16, "The maximum number of threads to read from table with FINAL.", 0) \
    M(SettingMaxThreads, max_threads, 0, "The maximum number of threads to execute the request. By default, it is determined automatically.", 0) \
    M(SettingMaxThreads, max_alter_threads, 0, "The maximum number of threads to execute the ALTER requests. By default, it is determined automatically.", 0) \
    M(SettingUInt64, max_read_buffer_size, DBMS_DEFAULT_BUFFER_SIZE, "The maximum size of the buffer to read from the filesystem.", 0) \
    M(SettingUInt64, max_distributed_connections, 1024, "The maximum number of connections for distributed processing of one query (should be greater than max_threads).", 0) \
    M(SettingUInt64, max_query_size, 262144, "Which part of the query can be read into RAM for parsing (the remaining data for INSERT, if any, is read later)", 0) \
    M(SettingUInt64, interactive_delay, 100000, "The interval in microseconds to check if the request is cancelled, and to send progress info.", 0) \
    M(SettingSeconds, connect_timeout, DBMS_DEFAULT_CONNECT_TIMEOUT_SEC, "Connection timeout if there are no replicas.", 0) \
    M(SettingMilliseconds, connect_timeout_with_failover_ms, DBMS_DEFAULT_CONNECT_TIMEOUT_WITH_FAILOVER_MS, "Connection timeout for selecting first healthy replica.", 0) \
    M(SettingMilliseconds, connect_timeout_with_failover_secure_ms, DBMS_DEFAULT_CONNECT_TIMEOUT_WITH_FAILOVER_SECURE_MS, "Connection timeout for selecting first healthy replica (for secure connections).", 0) \
    M(SettingSeconds, receive_timeout, DBMS_DEFAULT_RECEIVE_TIMEOUT_SEC, "", 0) \
    M(SettingSeconds, send_timeout, DBMS_DEFAULT_SEND_TIMEOUT_SEC, "", 0) \
    M(SettingSeconds, tcp_keep_alive_timeout, 0, "The time in seconds the connection needs to remain idle before TCP starts sending keepalive probes", 0) \
    M(SettingMilliseconds, queue_max_wait_ms, 0, "The wait time in the request queue, if the number of concurrent requests exceeds the maximum.", 0) \
    M(SettingMilliseconds, connection_pool_max_wait_ms, 0, "The wait time when the connection pool is full.", 0) \
    M(SettingMilliseconds, replace_running_query_max_wait_ms, 5000, "The wait time for running query with the same query_id to finish when setting 'replace_running_query' is active.", 0) \
    M(SettingMilliseconds, kafka_max_wait_ms, 5000, "The wait time for reading from Kafka before retry.", 0) \
    M(SettingUInt64, poll_interval, DBMS_DEFAULT_POLL_INTERVAL, "Block at the query wait loop on the server for the specified number of seconds.", 0) \
    M(SettingUInt64, idle_connection_timeout, 3600, "Close idle TCP connections after specified number of seconds.", 0) \
    M(SettingUInt64, distributed_connections_pool_size, DBMS_DEFAULT_DISTRIBUTED_CONNECTIONS_POOL_SIZE, "Maximum number of connections with one remote server in the pool.", 0) \
    M(SettingUInt64, connections_with_failover_max_tries, DBMS_CONNECTION_POOL_WITH_FAILOVER_DEFAULT_MAX_TRIES, "The maximum number of attempts to connect to replicas.", 0) \
    M(SettingUInt64, s3_min_upload_part_size, 512*1024*1024, "The minimum size of part to upload during multipart upload to S3.", 0) \
    M(SettingBool, extremes, false, "Calculate minimums and maximums of the result columns. They can be output in JSON-formats.", IMPORTANT) \
    M(SettingBool, use_uncompressed_cache, true, "Whether to use the cache of uncompressed blocks.", 0) \
    M(SettingBool, replace_running_query, false, "Whether the running request should be canceled with the same id as the new one.", 0) \
    M(SettingUInt64, background_buffer_flush_schedule_pool_size, 16, "Number of threads performing background flush for tables with Buffer engine. Only has meaning at server startup.", 0) \
    M(SettingUInt64, background_pool_size, 16, "Number of threads performing background work for tables (for example, merging in merge tree). Only has meaning at server startup.", 0) \
    M(SettingUInt64, background_move_pool_size, 8, "Number of threads performing background moves for tables. Only has meaning at server startup.", 0) \
    M(SettingUInt64, background_schedule_pool_size, 16, "Number of threads performing background tasks for replicated tables, kafka streaming, dns cache updates. Only has meaning at server startup.", 0) \
    M(SettingUInt64, background_distributed_schedule_pool_size, 16, "Number of threads performing background tasks for distributed sends. Only has meaning at server startup.", 0) \
    \
    M(SettingMilliseconds, distributed_directory_monitor_sleep_time_ms, 100, "Sleep time for StorageDistributed DirectoryMonitors, in case of any errors delay grows exponentially.", 0) \
    M(SettingMilliseconds, distributed_directory_monitor_max_sleep_time_ms, 30000, "Maximum sleep time for StorageDistributed DirectoryMonitors, it limits exponential growth too.", 0) \
    \
    M(SettingBool, distributed_directory_monitor_batch_inserts, false, "Should StorageDistributed DirectoryMonitors try to batch individual inserts into bigger ones.", 0) \
    \
    M(SettingBool, optimize_move_to_prewhere, true, "Allows disabling WHERE to PREWHERE optimization in SELECT queries from MergeTree.", 0) \
    \
    M(SettingUInt64, replication_alter_partitions_sync, 1, "Wait for actions to manipulate the partitions. 0 - do not wait, 1 - wait for execution only of itself, 2 - wait for everyone.", 0) \
    M(SettingUInt64, replication_alter_columns_timeout, 60, "Wait for actions to change the table structure within the specified number of seconds. 0 - wait unlimited time.", 0) \
    \
    M(SettingLoadBalancing, load_balancing, LoadBalancing::RANDOM, "Which replicas (among healthy replicas) to preferably send a query to (on the first attempt) for distributed processing.", 0) \
    \
    M(SettingTotalsMode, totals_mode, TotalsMode::AFTER_HAVING_EXCLUSIVE, "How to calculate TOTALS when HAVING is present, as well as when max_rows_to_group_by and group_by_overflow_mode = ‘any’ are present.", IMPORTANT) \
    M(SettingFloat, totals_auto_threshold, 0.5, "The threshold for totals_mode = 'auto'.", 0) \
    \
    M(SettingBool, allow_suspicious_low_cardinality_types, false, "In CREATE TABLE statement allows specifying LowCardinality modifier for types of small fixed size (8 or less). Enabling this may increase merge times and memory consumption.", 0) \
    M(SettingBool, compile_expressions, false, "Compile some scalar functions and operators to native code.", 0) \
    M(SettingUInt64, min_count_to_compile_expression, 3, "The number of identical expressions before they are JIT-compiled", 0) \
    M(SettingUInt64, group_by_two_level_threshold, 100000, "From what number of keys, a two-level aggregation starts. 0 - the threshold is not set.", 0) \
    M(SettingUInt64, group_by_two_level_threshold_bytes, 100000000, "From what size of the aggregation state in bytes, a two-level aggregation begins to be used. 0 - the threshold is not set. Two-level aggregation is used when at least one of the thresholds is triggered.", 0) \
    M(SettingBool, distributed_aggregation_memory_efficient, false, "Is the memory-saving mode of distributed aggregation enabled.", 0) \
    M(SettingUInt64, aggregation_memory_efficient_merge_threads, 0, "Number of threads to use for merge intermediate aggregation results in memory efficient mode. When bigger, then more memory is consumed. 0 means - same as 'max_threads'.", 0) \
    \
    M(SettingUInt64, max_parallel_replicas, 1, "The maximum number of replicas of each shard used when the query is executed. For consistency (to get different parts of the same partition), this option only works for the specified sampling key. The lag of the replicas is not controlled.", 0) \
    M(SettingUInt64, parallel_replicas_count, 0, "", 0) \
    M(SettingUInt64, parallel_replica_offset, 0, "", 0) \
    \
    M(SettingSpecialSort, special_sort, SpecialSort::NOT_SPECIFIED, "Specifies a sorting algorithm which will be using in ORDER BY query.", 0) \
    \
    M(SettingBool, skip_unavailable_shards, false, "If 1, ClickHouse silently skips unavailable shards and nodes unresolvable through DNS. Shard is marked as unavailable when none of the replicas can be reached.", 0) \
    \
    M(SettingBool, distributed_group_by_no_merge, false, "Do not merge aggregation states from different servers for distributed query processing - in case it is for certain that there are different keys on different shards.", 0) \
    M(SettingBool, parallel_distributed_insert_select, false, "If true, distributed insert select query in the same cluster will be processed on local tables on every shard", 0) \
    M(SettingBool, optimize_skip_unused_shards, false, "Assumes that data is distributed by sharding_key. Optimization to skip unused shards if SELECT query filters by sharding_key.", 0) \
    M(SettingBool, optimize_distributed_group_by_sharding_key, false, "Optimize GROUP BY sharding_key queries (by avodiing costly aggregation on the initiator server).", 0) \
    M(SettingUInt64, force_optimize_skip_unused_shards, 0, "Throw an exception if unused shards cannot be skipped (1 - throw only if the table has the sharding key, 2 - always throw.", 0) \
    M(SettingBool, force_optimize_skip_unused_shards_no_nested, false, "Do not apply force_optimize_skip_unused_shards for nested Distributed tables.", 0) \
    \
    M(SettingBool, input_format_parallel_parsing, true, "Enable parallel parsing for some data formats.", 0) \
    M(SettingUInt64, min_chunk_bytes_for_parallel_parsing, (10 * 1024 * 1024), "The minimum chunk size in bytes, which each thread will parse in parallel.", 0) \
    \
    M(SettingUInt64, merge_tree_min_rows_for_concurrent_read, (20 * 8192), "If at least as many lines are read from one file, the reading can be parallelized.", 0) \
    M(SettingUInt64, merge_tree_min_bytes_for_concurrent_read, (24 * 10 * 1024 * 1024), "If at least as many bytes are read from one file, the reading can be parallelized.", 0) \
    M(SettingUInt64, merge_tree_min_rows_for_seek, 0, "You can skip reading more than that number of rows at the price of one seek per file.", 0) \
    M(SettingUInt64, merge_tree_min_bytes_for_seek, 0, "You can skip reading more than that number of bytes at the price of one seek per file.", 0) \
    M(SettingUInt64, merge_tree_coarse_index_granularity, 8, "If the index segment can contain the required keys, divide it into as many parts and recursively check them.", 0) \
    M(SettingUInt64, merge_tree_max_rows_to_use_cache, (128 * 8192), "The maximum number of rows per request, to use the cache of uncompressed data. If the request is large, the cache is not used. (For large queries not to flush out the cache.)", 0) \
    M(SettingUInt64, merge_tree_max_bytes_to_use_cache, (192 * 10 * 1024 * 1024), "The maximum number of bytes per request, to use the cache of uncompressed data. If the request is large, the cache is not used. (For large queries not to flush out the cache.)", 0) \
    \
    M(SettingUInt64, mysql_max_rows_to_insert, 65536, "The maximum number of rows in MySQL batch insertion of the MySQL storage engine", 0) \
    \
    M(SettingUInt64, optimize_min_equality_disjunction_chain_length, 3, "The minimum length of the expression `expr = x1 OR ... expr = xN` for optimization ", 0) \
    \
    M(SettingUInt64, min_bytes_to_use_direct_io, 0, "The minimum number of bytes for reading the data with O_DIRECT option during SELECT queries execution. 0 - disabled.", 0) \
    M(SettingUInt64, min_bytes_to_use_mmap_io, 0, "The minimum number of bytes for reading the data with mmap option during SELECT queries execution. 0 - disabled.", 0) \
    \
    M(SettingBool, force_index_by_date, 0, "Throw an exception if there is a partition key in a table, and it is not used.", 0) \
    M(SettingBool, force_primary_key, 0, "Throw an exception if there is primary key in a table, and it is not used.", 0) \
    \
    M(SettingFloat, max_streams_to_max_threads_ratio, 1, "Allows you to use more sources than the number of threads - to more evenly distribute work across threads. It is assumed that this is a temporary solution, since it will be possible in the future to make the number of sources equal to the number of threads, but for each source to dynamically select available work for itself.", 0) \
    M(SettingFloat, max_streams_multiplier_for_merge_tables, 5, "Ask more streams when reading from Merge table. Streams will be spread across tables that Merge table will use. This allows more even distribution of work across threads and especially helpful when merged tables differ in size.", 0) \
    \
    M(SettingString, network_compression_method, "LZ4", "Allows you to select the method of data compression when writing.", 0) \
    \
    M(SettingInt64, network_zstd_compression_level, 1, "Allows you to select the level of ZSTD compression.", 0) \
    \
    M(SettingUInt64, priority, 0, "Priority of the query. 1 - the highest, higher value - lower priority; 0 - do not use priorities.", 0) \
    M(SettingInt64, os_thread_priority, 0, "If non zero - set corresponding 'nice' value for query processing threads. Can be used to adjust query priority for OS scheduler.", 0) \
    \
    M(SettingBool, log_queries, 1, "Log requests and write the log to the system table.", 0) \
    M(SettingLogQueriesType, log_queries_min_type, QueryLogElementType::QUERY_START, "query_log minimal type to log, possible values (from low to high): QUERY_START, QUERY_FINISH, EXCEPTION_BEFORE_START, EXCEPTION_WHILE_PROCESSING.", 0) \
    M(SettingUInt64, log_queries_cut_to_length, 100000, "If query length is greater than specified threshold (in bytes), then cut query when writing to query log. Also limit length of printed query in ordinary text log.", 0) \
    \
    M(SettingDistributedProductMode, distributed_product_mode, DistributedProductMode::DENY, "How are distributed subqueries performed inside IN or JOIN sections?", IMPORTANT) \
    \
    M(SettingUInt64, max_concurrent_queries_for_user, 0, "The maximum number of concurrent requests per user.", 0) \
    \
    M(SettingBool, insert_deduplicate, true, "For INSERT queries in the replicated table, specifies that deduplication of insertings blocks should be preformed", 0) \
    \
    M(SettingUInt64, insert_quorum, 0, "For INSERT queries in the replicated table, wait writing for the specified number of replicas and linearize the addition of the data. 0 - disabled.", 0) \
    M(SettingMilliseconds, insert_quorum_timeout, 600000, "", 0) \
    M(SettingUInt64, select_sequential_consistency, 0, "For SELECT queries from the replicated table, throw an exception if the replica does not have a chunk written with the quorum; do not read the parts that have not yet been written with the quorum.", 0) \
    M(SettingUInt64, table_function_remote_max_addresses, 1000, "The maximum number of different shards and the maximum number of replicas of one shard in the `remote` function.", 0) \
    M(SettingMilliseconds, read_backoff_min_latency_ms, 1000, "Setting to reduce the number of threads in case of slow reads. Pay attention only to reads that took at least that much time.", 0) \
    M(SettingUInt64, read_backoff_max_throughput, 1048576, "Settings to reduce the number of threads in case of slow reads. Count events when the read bandwidth is less than that many bytes per second.", 0) \
    M(SettingMilliseconds, read_backoff_min_interval_between_events_ms, 1000, "Settings to reduce the number of threads in case of slow reads. Do not pay attention to the event, if the previous one has passed less than a certain amount of time.", 0) \
    M(SettingUInt64, read_backoff_min_events, 2, "Settings to reduce the number of threads in case of slow reads. The number of events after which the number of threads will be reduced.", 0) \
    \
    M(SettingFloat, memory_tracker_fault_probability, 0., "For testing of `exception safety` - throw an exception every time you allocate memory with the specified probability.", 0) \
    \
    M(SettingBool, enable_http_compression, 0, "Compress the result if the client over HTTP said that it understands data compressed by gzip or deflate.", 0) \
    M(SettingInt64, http_zlib_compression_level, 3, "Compression level - used if the client on HTTP said that it understands data compressed by gzip or deflate.", 0) \
    \
    M(SettingBool, http_native_compression_disable_checksumming_on_decompress, 0, "If you uncompress the POST data from the client compressed by the native format, do not check the checksum.", 0) \
    \
    M(SettingString, count_distinct_implementation, "uniqExact", "What aggregate function to use for implementation of count(DISTINCT ...)", 0) \
    \
    M(SettingBool, output_format_enable_streaming, false, "Enable streaming in output formats that support it.", 0) \
    M(SettingBool, output_format_write_statistics, true, "Write statistics about read rows, bytes, time elapsed in suitable output formats.", 0) \
    \
    M(SettingBool, add_http_cors_header, false, "Write add http CORS header.", 0) \
    \
    M(SettingUInt64, max_http_get_redirects, 0, "Max number of http GET redirects hops allowed. Make sure additional security measures are in place to prevent a malicious server to redirect your requests to unexpected services.", 0) \
    \
    M(SettingBool, input_format_skip_unknown_fields, false, "Skip columns with unknown names from input data (it works for JSONEachRow, CSVWithNames, TSVWithNames and TSKV formats).", 0) \
    M(SettingBool, input_format_with_names_use_header, true, "For TSVWithNames and CSVWithNames input formats this controls whether format parser is to assume that column data appear in the input exactly as they are specified in the header.", 0) \
    M(SettingBool, input_format_import_nested_json, false, "Map nested JSON data to nested tables (it works for JSONEachRow format).", 0) \
    M(SettingBool, input_format_defaults_for_omitted_fields, true, "For input data calculate default expressions for omitted fields (it works for JSONEachRow, CSV and TSV formats).", IMPORTANT) \
    M(SettingBool, input_format_tsv_empty_as_default, false, "Treat empty fields in TSV input as default values.", 0) \
    M(SettingBool, input_format_null_as_default, false, "For text input formats initialize null fields with default values if data type of this field is not nullable", 0) \
    \
    M(SettingBool, input_format_values_interpret_expressions, true, "For Values format: if the field could not be parsed by streaming parser, run SQL parser and try to interpret it as SQL expression.", 0) \
    M(SettingBool, input_format_values_deduce_templates_of_expressions, true, "For Values format: if the field could not be parsed by streaming parser, run SQL parser, deduce template of the SQL expression, try to parse all rows using template and then interpret expression for all rows.", 0) \
    M(SettingBool, input_format_values_accurate_types_of_literals, true, "For Values format: when parsing and interpreting expressions using template, check actual type of literal to avoid possible overflow and precision issues.", 0) \
    M(SettingURI, format_avro_schema_registry_url, {}, "For AvroConfluent format: Confluent Schema Registry URL.", 0) \
    \
    M(SettingBool, output_format_json_quote_64bit_integers, true, "Controls quoting of 64-bit integers in JSON output format.", 0) \
    \
    M(SettingBool, output_format_json_quote_denormals, false, "Enables '+nan', '-nan', '+inf', '-inf' outputs in JSON output format.", 0) \
    \
    M(SettingBool, output_format_json_escape_forward_slashes, true, "Controls escaping forward slashes for string outputs in JSON output format. This is intended for compatibility with JavaScript. Don't confuse with backslashes that are always escaped.", 0) \
    \
    M(SettingUInt64, output_format_pretty_max_rows, 10000, "Rows limit for Pretty formats.", 0) \
    M(SettingUInt64, output_format_pretty_max_column_pad_width, 250, "Maximum width to pad all values in a column in Pretty formats.", 0) \
    M(SettingBool, output_format_pretty_color, true, "Use ANSI escape sequences to paint colors in Pretty formats", 0) \
    M(SettingUInt64, output_format_parquet_row_group_size, 1000000, "Row group size in rows.", 0) \
    M(SettingString, output_format_avro_codec, "", "Compression codec used for output. Possible values: 'null', 'deflate', 'snappy'.", 0) \
    M(SettingUInt64, output_format_avro_sync_interval, 16 * 1024, "Sync interval in bytes.", 0) \
    M(SettingBool, output_format_tsv_crlf_end_of_line, false, "If it is set true, end of line in TSV format will be \\r\\n instead of \\n.", 0) \
    \
    M(SettingBool, use_client_time_zone, false, "Use client timezone for interpreting DateTime string values, instead of adopting server timezone.", 0) \
    \
    M(SettingBool, send_progress_in_http_headers, false, "Send progress notifications using X-ClickHouse-Progress headers. Some clients do not support high amount of HTTP headers (Python requests in particular), so it is disabled by default.", 0) \
    \
    M(SettingUInt64, http_headers_progress_interval_ms, 100, "Do not send HTTP headers X-ClickHouse-Progress more frequently than at each specified interval.", 0) \
    \
    M(SettingBool, fsync_metadata, 1, "Do fsync after changing metadata for tables and databases (.sql files). Could be disabled in case of poor latency on server with high load of DDL queries and high load of disk subsystem.", 0) \
    \
    M(SettingUInt64, input_format_allow_errors_num, 0, "Maximum absolute amount of errors while reading text formats (like CSV, TSV). In case of error, if at least absolute or relative amount of errors is lower than corresponding value, will skip until next line and continue.", 0) \
    M(SettingFloat, input_format_allow_errors_ratio, 0, "Maximum relative amount of errors while reading text formats (like CSV, TSV). In case of error, if at least absolute or relative amount of errors is lower than corresponding value, will skip until next line and continue.", 0) \
    \
    M(SettingBool, join_use_nulls, 0, "Use NULLs for non-joined rows of outer JOINs for types that can be inside Nullable. If false, use default value of corresponding columns data type.", IMPORTANT) \
    \
    M(SettingJoinStrictness, join_default_strictness, JoinStrictness::ALL, "Set default strictness in JOIN query. Possible values: empty string, 'ANY', 'ALL'. If empty, query without strictness will throw exception.", 0) \
    M(SettingBool, any_join_distinct_right_table_keys, false, "Enable old ANY JOIN logic with many-to-one left-to-right table keys mapping for all ANY JOINs. It leads to confusing not equal results for 't1 ANY LEFT JOIN t2' and 't2 ANY RIGHT JOIN t1'. ANY RIGHT JOIN needs one-to-many keys mapping to be consistent with LEFT one.", IMPORTANT) \
    \
    M(SettingUInt64, preferred_block_size_bytes, 1000000, "", 0) \
    \
    M(SettingUInt64, max_replica_delay_for_distributed_queries, 300, "If set, distributed queries of Replicated tables will choose servers with replication delay in seconds less than the specified value (not inclusive). Zero means do not take delay into account.", 0) \
    M(SettingBool, fallback_to_stale_replicas_for_distributed_queries, 1, "Suppose max_replica_delay_for_distributed_queries is set and all replicas for the queried table are stale. If this setting is enabled, the query will be performed anyway, otherwise the error will be reported.", 0) \
    M(SettingUInt64, preferred_max_column_in_block_size_bytes, 0, "Limit on max column size in block while reading. Helps to decrease cache misses count. Should be close to L2 cache size.", 0) \
    \
    M(SettingBool, insert_distributed_sync, false, "If setting is enabled, insert query into distributed waits until data will be sent to all nodes in cluster.", 0) \
    M(SettingUInt64, insert_distributed_timeout, 0, "Timeout for insert query into distributed. Setting is used only with insert_distributed_sync enabled. Zero value means no timeout.", 0) \
    M(SettingInt64, distributed_ddl_task_timeout, 180, "Timeout for DDL query responses from all hosts in cluster. If a ddl request has not been performed on all hosts, a response will contain a timeout error and a request will be executed in an async mode. Negative value means infinite.", 0) \
    M(SettingMilliseconds, stream_flush_interval_ms, 7500, "Timeout for flushing data from streaming storages.", 0) \
    M(SettingMilliseconds, stream_poll_timeout_ms, 500, "Timeout for polling data from/to streaming storages.", 0) \
    \
    M(SettingString, format_schema, "", "Schema identifier (used by schema-based formats)", 0) \
    M(SettingString, format_template_resultset, "", "Path to file which contains format string for result set (for Template format)", 0) \
    M(SettingString, format_template_row, "", "Path to file which contains format string for rows (for Template format)", 0) \
    M(SettingString, format_template_rows_between_delimiter, "\n", "Delimiter between rows (for Template format)", 0) \
    \
    M(SettingString, format_custom_escaping_rule, "Escaped", "Field escaping rule (for CustomSeparated format)", 0) \
    M(SettingString, format_custom_field_delimiter, "\t", "Delimiter between fields (for CustomSeparated format)", 0) \
    M(SettingString, format_custom_row_before_delimiter, "", "Delimiter before field of the first column (for CustomSeparated format)", 0) \
    M(SettingString, format_custom_row_after_delimiter, "\n", "Delimiter after field of the last column (for CustomSeparated format)", 0) \
    M(SettingString, format_custom_row_between_delimiter, "", "Delimiter between rows (for CustomSeparated format)", 0) \
    M(SettingString, format_custom_result_before_delimiter, "", "Prefix before result set (for CustomSeparated format)", 0) \
    M(SettingString, format_custom_result_after_delimiter, "", "Suffix after result set (for CustomSeparated format)", 0) \
    \
    M(SettingString, format_regexp, "", "Regular expression (for Regexp format)", 0) \
    M(SettingString, format_regexp_escaping_rule, "Escaped", "Field escaping rule (for Regexp format)", 0) \
    M(SettingBool, format_regexp_skip_unmatched, false, "Skip lines unmatched by regular expression (for Regexp format", 0) \
    \
    M(SettingBool, insert_allow_materialized_columns, 0, "If setting is enabled, Allow materialized columns in INSERT.", 0) \
    M(SettingSeconds, http_connection_timeout, DEFAULT_HTTP_READ_BUFFER_CONNECTION_TIMEOUT, "HTTP connection timeout.", 0) \
    M(SettingSeconds, http_send_timeout, DEFAULT_HTTP_READ_BUFFER_TIMEOUT, "HTTP send timeout", 0) \
    M(SettingSeconds, http_receive_timeout, DEFAULT_HTTP_READ_BUFFER_TIMEOUT, "HTTP receive timeout", 0) \
    M(SettingBool, optimize_throw_if_noop, false, "If setting is enabled and OPTIMIZE query didn't actually assign a merge then an explanatory exception is thrown", 0) \
    M(SettingBool, use_index_for_in_with_subqueries, true, "Try using an index if there is a subquery or a table expression on the right side of the IN operator.", 0) \
    M(SettingBool, joined_subquery_requires_alias, true, "Force joined subqueries and table functions to have aliases for correct name qualification.", 0) \
    M(SettingBool, empty_result_for_aggregation_by_empty_set, false, "Return empty result when aggregating without keys on empty set.", 0) \
    M(SettingBool, allow_distributed_ddl, true, "If it is set to true, then a user is allowed to executed distributed DDL queries.", 0) \
    M(SettingBool, allow_suspicious_codecs, false, "If it is set to true, allow to specify meaningless compression codecs.", 0) \
    M(SettingUInt64, odbc_max_field_size, 1024, "Max size of filed can be read from ODBC dictionary. Long strings are truncated.", 0) \
    M(SettingUInt64, query_profiler_real_time_period_ns, 1000000000, "Period for real clock timer of query profiler (in nanoseconds). Set 0 value to turn off the real clock query profiler. Recommended value is at least 10000000 (100 times a second) for single queries or 1000000000 (once a second) for cluster-wide profiling.", 0) \
    M(SettingUInt64, query_profiler_cpu_time_period_ns, 1000000000, "Period for CPU clock timer of query profiler (in nanoseconds). Set 0 value to turn off the CPU clock query profiler. Recommended value is at least 10000000 (100 times a second) for single queries or 1000000000 (once a second) for cluster-wide profiling.", 0) \
    \
    \
    /** Limits during query execution are part of the settings. \
      * Used to provide a more safe execution of queries from the user interface. \
      * Basically, limits are checked for each block (not every row). That is, the limits can be slightly violated. \
      * Almost all limits apply only to SELECTs. \
      * Almost all limits apply to each stream individually. \
      */ \
    \
    M(SettingUInt64, max_rows_to_read, 0, "Limit on read rows from the most 'deep' sources. That is, only in the deepest subquery. When reading from a remote server, it is only checked on a remote server.", 0) \
    M(SettingUInt64, max_bytes_to_read, 0, "Limit on read bytes (after decompression) from the most 'deep' sources. That is, only in the deepest subquery. When reading from a remote server, it is only checked on a remote server.", 0) \
    M(SettingOverflowMode, read_overflow_mode, OverflowMode::THROW, "What to do when the limit is exceeded.", 0) \
    \
    M(SettingUInt64, max_rows_to_group_by, 0, "", 0) \
    M(SettingOverflowModeGroupBy, group_by_overflow_mode, OverflowMode::THROW, "What to do when the limit is exceeded.", 0) \
    M(SettingUInt64, max_bytes_before_external_group_by, 0, "", 0) \
    \
    M(SettingUInt64, max_rows_to_sort, 0, "", 0) \
    M(SettingUInt64, max_bytes_to_sort, 0, "", 0) \
    M(SettingOverflowMode, sort_overflow_mode, OverflowMode::THROW, "What to do when the limit is exceeded.", 0) \
    M(SettingUInt64, max_bytes_before_external_sort, 0, "", 0) \
    M(SettingUInt64, max_bytes_before_remerge_sort, 1000000000, "In case of ORDER BY with LIMIT, when memory usage is higher than specified threshold, perform additional steps of merging blocks before final merge to keep just top LIMIT rows.", 0) \
    \
    M(SettingUInt64, max_result_rows, 0, "Limit on result size in rows. Also checked for intermediate data sent from remote servers.", 0) \
    M(SettingUInt64, max_result_bytes, 0, "Limit on result size in bytes (uncompressed). Also checked for intermediate data sent from remote servers.", 0) \
    M(SettingOverflowMode, result_overflow_mode, OverflowMode::THROW, "What to do when the limit is exceeded.", 0) \
    \
    /* TODO: Check also when merging and finalizing aggregate functions. */ \
    M(SettingSeconds, max_execution_time, 0, "", 0) \
    M(SettingOverflowMode, timeout_overflow_mode, OverflowMode::THROW, "What to do when the limit is exceeded.", 0) \
    \
    M(SettingUInt64, min_execution_speed, 0, "Minimum number of execution rows per second.", 0) \
    M(SettingUInt64, max_execution_speed, 0, "Maximum number of execution rows per second.", 0) \
    M(SettingUInt64, min_execution_speed_bytes, 0, "Minimum number of execution bytes per second.", 0) \
    M(SettingUInt64, max_execution_speed_bytes, 0, "Maximum number of execution bytes per second.", 0) \
    M(SettingSeconds, timeout_before_checking_execution_speed, 10, "Check that the speed is not too low after the specified time has elapsed.", 0) \
    \
    M(SettingUInt64, max_columns_to_read, 0, "", 0) \
    M(SettingUInt64, max_temporary_columns, 0, "", 0) \
    M(SettingUInt64, max_temporary_non_const_columns, 0, "", 0) \
    \
    M(SettingUInt64, max_subquery_depth, 100, "", 0) \
    M(SettingUInt64, max_pipeline_depth, 1000, "", 0) \
    M(SettingUInt64, max_ast_depth, 1000, "Maximum depth of query syntax tree. Checked after parsing.", 0) \
    M(SettingUInt64, max_ast_elements, 50000, "Maximum size of query syntax tree in number of nodes. Checked after parsing.", 0) \
    M(SettingUInt64, max_expanded_ast_elements, 500000, "Maximum size of query syntax tree in number of nodes after expansion of aliases and the asterisk.", 0) \
    \
    M(SettingUInt64, readonly, 0, "0 - everything is allowed. 1 - only read requests. 2 - only read requests, as well as changing settings, except for the 'readonly' setting.", 0) \
    \
    M(SettingUInt64, max_rows_in_set, 0, "Maximum size of the set (in number of elements) resulting from the execution of the IN section.", 0) \
    M(SettingUInt64, max_bytes_in_set, 0, "Maximum size of the set (in bytes in memory) resulting from the execution of the IN section.", 0) \
    M(SettingOverflowMode, set_overflow_mode, OverflowMode::THROW, "What to do when the limit is exceeded.", 0) \
    \
    M(SettingUInt64, max_rows_in_join, 0, "Maximum size of the hash table for JOIN (in number of rows).", 0) \
    M(SettingUInt64, max_bytes_in_join, 0, "Maximum size of the hash table for JOIN (in number of bytes in memory).", 0) \
    M(SettingOverflowMode, join_overflow_mode, OverflowMode::THROW, "What to do when the limit is exceeded.", 0) \
    M(SettingBool, join_any_take_last_row, false, "When disabled (default) ANY JOIN will take the first found row for a key. When enabled, it will take the last row seen if there are multiple rows for the same key.", IMPORTANT) \
    M(SettingJoinAlgorithm, join_algorithm, JoinAlgorithm::HASH, "Specify join algorithm: 'auto', 'hash', 'partial_merge', 'prefer_partial_merge'. 'auto' tries to change HashJoin to MergeJoin on the fly to avoid out of memory.", 0) \
    M(SettingBool, partial_merge_join_optimizations, true, "Enable optimizations in partial merge join", 0) \
    M(SettingUInt64, default_max_bytes_in_join, 1000000000, "Maximum size of right-side table if limit is required but max_bytes_in_join is not set.", 0) \
    M(SettingUInt64, partial_merge_join_rows_in_right_blocks, 65536, "Split right-hand joining data in blocks of specified size. It's a portion of data indexed by min-max values and possibly unloaded on disk.", 0) \
    M(SettingUInt64, join_on_disk_max_files_to_merge, 64, "For MergeJoin on disk set how much files it's allowed to sort simultaneously. Then this value bigger then more memory used and then less disk I/O needed. Minimum is 2.", 0) \
    M(SettingString, temporary_files_codec, "LZ4", "Set compression codec for temporary files (sort and join on disk). I.e. LZ4, NONE.", 0) \
    \
    M(SettingUInt64, max_rows_to_transfer, 0, "Maximum size (in rows) of the transmitted external table obtained when the GLOBAL IN/JOIN section is executed.", 0) \
    M(SettingUInt64, max_bytes_to_transfer, 0, "Maximum size (in uncompressed bytes) of the transmitted external table obtained when the GLOBAL IN/JOIN section is executed.", 0) \
    M(SettingOverflowMode, transfer_overflow_mode, OverflowMode::THROW, "What to do when the limit is exceeded.", 0) \
    \
    M(SettingUInt64, max_rows_in_distinct, 0, "Maximum number of elements during execution of DISTINCT.", 0) \
    M(SettingUInt64, max_bytes_in_distinct, 0, "Maximum total size of state (in uncompressed bytes) in memory for the execution of DISTINCT.", 0) \
    M(SettingOverflowMode, distinct_overflow_mode, OverflowMode::THROW, "What to do when the limit is exceeded.", 0) \
    \
    M(SettingUInt64, max_memory_usage, 0, "Maximum memory usage for processing of single query. Zero means unlimited.", 0) \
    M(SettingUInt64, max_memory_usage_for_user, 0, "Maximum memory usage for processing all concurrently running queries for the user. Zero means unlimited.", 0) \
    M(SettingUInt64, max_untracked_memory, (4 * 1024 * 1024), "Small allocations and deallocations are grouped in thread local variable and tracked or profiled only when amount (in absolute value) becomes larger than specified value. If the value is higher than 'memory_profiler_step' it will be effectively lowered to 'memory_profiler_step'.", 0) \
    M(SettingUInt64, memory_profiler_step, 0, "Whenever query memory usage becomes larger than every next step in number of bytes the memory profiler will collect the allocating stack trace. Zero means disabled memory profiler. Values lower than a few megabytes will slow down query processing.", 0) \
    M(SettingFloat, memory_profiler_sample_probability, 0., "Collect random allocations and deallocations and write them into system.trace_log with 'MemorySample' trace_type. The probability is for every alloc/free regardless to the size of the allocation. Note that sampling happens only when the amount of untracked memory exceeds 'max_untracked_memory'. You may want to set 'max_untracked_memory' to 0 for extra fine grained sampling.", 0) \
    \
    M(SettingUInt64, max_network_bandwidth, 0, "The maximum speed of data exchange over the network in bytes per second for a query. Zero means unlimited.", 0) \
    M(SettingUInt64, max_network_bytes, 0, "The maximum number of bytes (compressed) to receive or transmit over the network for execution of the query.", 0) \
    M(SettingUInt64, max_network_bandwidth_for_user, 0, "The maximum speed of data exchange over the network in bytes per second for all concurrently running user queries. Zero means unlimited.", 0)\
    M(SettingUInt64, max_network_bandwidth_for_all_users, 0, "The maximum speed of data exchange over the network in bytes per second for all concurrently running queries. Zero means unlimited.", 0) \
    M(SettingChar, format_csv_delimiter, ',', "The character to be considered as a delimiter in CSV data. If setting with a string, a string has to have a length of 1.", 0) \
    M(SettingBool, format_csv_allow_single_quotes, 1, "If it is set to true, allow strings in single quotes.", 0) \
    M(SettingBool, format_csv_allow_double_quotes, 1, "If it is set to true, allow strings in double quotes.", 0) \
    M(SettingBool, output_format_csv_crlf_end_of_line, false, "If it is set true, end of line in CSV format will be \\r\\n instead of \\n.", 0) \
    M(SettingBool, input_format_csv_unquoted_null_literal_as_null, false, "Consider unquoted NULL literal as \\N", 0) \
    \
    M(SettingDateTimeInputFormat, date_time_input_format, FormatSettings::DateTimeInputFormat::Basic, "Method to read DateTime from text input formats. Possible values: 'basic' and 'best_effort'.", 0) \
    M(SettingBool, log_profile_events, true, "Log query performance statistics into the query_log and query_thread_log.", 0) \
    M(SettingBool, log_query_settings, true, "Log query settings into the query_log.", 0) \
    M(SettingBool, log_query_threads, true, "Log query threads into system.query_thread_log table. This setting have effect only when 'log_queries' is true.", 0) \
    M(SettingLogsLevel, send_logs_level, LogsLevel::none, "Send server text logs with specified minimum level to client. Valid values: 'trace', 'debug', 'information', 'warning', 'error', 'none'", 0) \
    M(SettingBool, enable_optimize_predicate_expression, 1, "If it is set to true, optimize predicates to subqueries.", 0) \
    M(SettingBool, enable_optimize_predicate_expression_to_final_subquery, 1, "Allow push predicate to final subquery.", 0) \
    \
    M(SettingUInt64, low_cardinality_max_dictionary_size, 8192, "Maximum size (in rows) of shared global dictionary for LowCardinality type.", 0) \
    M(SettingBool, low_cardinality_use_single_dictionary_for_part, false, "LowCardinality type serialization setting. If is true, than will use additional keys when global dictionary overflows. Otherwise, will create several shared dictionaries.", 0) \
    M(SettingBool, decimal_check_overflow, true, "Check overflow of decimal arithmetic/comparison operations", 0) \
    \
    M(SettingBool, prefer_localhost_replica, 1, "1 - always send query to local replica, if it exists. 0 - choose replica to send query between local and remote ones according to load_balancing", 0) \
    M(SettingUInt64, max_fetch_partition_retries_count, 5, "Amount of retries while fetching partition from another host.", 0) \
    M(SettingUInt64, http_max_multipart_form_data_size, 1024 * 1024 * 1024, "Limit on size of multipart/form-data content. This setting cannot be parsed from URL parameters and should be set in user profile. Note that content is parsed and external tables are created in memory before start of query execution. And this is the only limit that has effect on that stage (limits on max memory usage and max execution time have no effect while reading HTTP form data).", 0) \
    M(SettingBool, calculate_text_stack_trace, 1, "Calculate text stack trace in case of exceptions during query execution. This is the default. It requires symbol lookups that may slow down fuzzing tests when huge amount of wrong queries are executed. In normal cases you should not disable this option.", 0) \
    M(SettingBool, allow_ddl, true, "If it is set to true, then a user is allowed to executed DDL queries.", 0) \
    M(SettingBool, parallel_view_processing, false, "Enables pushing to attached views concurrently instead of sequentially.", 0) \
    M(SettingBool, enable_debug_queries, false, "Enables debug queries such as AST.", 0) \
    M(SettingBool, enable_unaligned_array_join, false, "Allow ARRAY JOIN with multiple arrays that have different sizes. When this settings is enabled, arrays will be resized to the longest one.", 0) \
    M(SettingBool, optimize_read_in_order, true, "Enable ORDER BY optimization for reading data in corresponding order in MergeTree tables.", 0) \
    M(SettingBool, low_cardinality_allow_in_native_format, true, "Use LowCardinality type in Native format. Otherwise, convert LowCardinality columns to ordinary for select query, and convert ordinary columns to required LowCardinality for insert query.", 0) \
    M(SettingBool, cancel_http_readonly_queries_on_client_close, false, "Cancel HTTP readonly queries when a client closes the connection without waiting for response.", 0) \
    M(SettingBool, external_table_functions_use_nulls, true, "If it is set to true, external table functions will implicitly use Nullable type if needed. Otherwise NULLs will be substituted with default values. Currently supported only by 'mysql' and 'odbc' table functions.", 0) \
    \
    M(SettingBool, allow_hyperscan, true, "Allow functions that use Hyperscan library. Disable to avoid potentially long compilation times and excessive resource usage.", 0) \
    M(SettingBool, allow_simdjson, true, "Allow using simdjson library in 'JSON*' functions if AVX2 instructions are available. If disabled rapidjson will be used.", 0) \
    M(SettingBool, allow_introspection_functions, false, "Allow functions for introspection of ELF and DWARF for query profiling. These functions are slow and may impose security considerations.", 0) \
    \
    M(SettingUInt64, max_partitions_per_insert_block, 100, "Limit maximum number of partitions in single INSERTed block. Zero means unlimited. Throw exception if the block contains too many partitions. This setting is a safety threshold, because using large number of partitions is a common misconception.", 0) \
    M(SettingBool, check_query_single_value_result, true, "Return check query result as single 1/0 value", 0) \
    M(SettingBool, allow_drop_detached, false, "Allow ALTER TABLE ... DROP DETACHED PART[ITION] ... queries", 0) \
    \
    M(SettingSeconds, distributed_replica_error_half_life, DBMS_CONNECTION_POOL_WITH_FAILOVER_DEFAULT_DECREASE_ERROR_PERIOD, "Time period reduces replica error counter by 2 times.", 0) \
    M(SettingUInt64, distributed_replica_error_cap, DBMS_CONNECTION_POOL_WITH_FAILOVER_MAX_ERROR_COUNT, "Max number of errors per replica, prevents piling up an incredible amount of errors if replica was offline for some time and allows it to be reconsidered in a shorter amount of time.", 0) \
    \
    M(SettingBool, allow_experimental_live_view, false, "Enable LIVE VIEW. Not mature enough.", 0) \
    M(SettingSeconds, live_view_heartbeat_interval, DEFAULT_LIVE_VIEW_HEARTBEAT_INTERVAL_SEC, "The heartbeat interval in seconds to indicate live query is alive.", 0) \
    M(SettingUInt64, max_live_view_insert_blocks_before_refresh, 64, "Limit maximum number of inserted blocks after which mergeable blocks are dropped and query is re-executed.", 0) \
    M(SettingUInt64, min_free_disk_space_for_temporary_data, 0, "The minimum disk space to keep while writing temporary data used in external sorting and aggregation.", 0) \
    \
    M(SettingDefaultDatabaseEngine, default_database_engine, DefaultDatabaseEngine::Ordinary, "Default database engine.", 0) \
    M(SettingBool, allow_experimental_database_atomic, false, "Allow to create database with Engine=Atomic.", 0) \
    M(SettingBool, show_table_uuid_in_table_create_query_if_not_nil, true, "For tables in databases with Engine=Atomic show UUID of the table in its CREATE query.", 0) \
    M(SettingBool, enable_scalar_subquery_optimization, true, "If it is set to true, prevent scalar subqueries from (de)serializing large scalar values and possibly avoid running the same subquery more than once.", 0) \
    M(SettingBool, optimize_trivial_count_query, true, "Process trivial 'SELECT count() FROM table' query from metadata.", 0) \
    M(SettingUInt64, mutations_sync, 0, "Wait for synchronous execution of ALTER TABLE UPDATE/DELETE queries (mutations). 0 - execute asynchronously. 1 - wait current server. 2 - wait all replicas if they exist.", 0) \
    M(SettingBool, optimize_if_chain_to_miltiif, false, "Replace if(cond1, then1, if(cond2, ...)) chains to multiIf. Currently it's not beneficial for numeric types.", 0) \
    M(SettingBool, allow_experimental_alter_materialized_view_structure, false, "Allow atomic alter on Materialized views. Work in progress.", 0) \
    M(SettingBool, enable_early_constant_folding, true, "Enable query optimization where we analyze function and subqueries results and rewrite query if there're constants there", 0) \
    \
    M(SettingBool, deduplicate_blocks_in_dependent_materialized_views, false, "Should deduplicate blocks for materialized views if the block is not a duplicate for the table. Use true to always deduplicate in dependent tables.", 0) \
    M(SettingBool, use_compact_format_in_distributed_parts_names, false, "Changes format of directories names for distributed table insert parts.", 0) \
    M(SettingUInt64, multiple_joins_rewriter_version, 1, "1 or 2. Second rewriter version knows about table columns and keep not clashed names as is.", 0) \
    M(SettingBool, validate_polygons, true, "Throw exception if polygon is invalid in function pointInPolygon (e.g. self-tangent, self-intersecting). If the setting is false, the function will accept invalid polygons but may silently return wrong result.", 0) \
    M(SettingUInt64, max_parser_depth, DBMS_DEFAULT_MAX_PARSER_DEPTH, "Maximum parser depth (recursion depth of recursive descend parser).", 0) \
    M(SettingSeconds, temporary_live_view_timeout, DEFAULT_TEMPORARY_LIVE_VIEW_TIMEOUT_SEC, "Timeout after which temporary live view is deleted.", 0) \
    M(SettingBool, transform_null_in, false, "If enabled, NULL values will be matched with 'IN' operator as if they are considered equal.", 0) \
    M(SettingBool, allow_nondeterministic_mutations, false, "Allow non-deterministic functions in ALTER UPDATE/ALTER DELETE statements", 0) \
    M(SettingSeconds, lock_acquire_timeout, DBMS_DEFAULT_LOCK_ACQUIRE_TIMEOUT_SEC, "How long locking request should wait before failing", 0) \
    M(SettingBool, materialize_ttl_after_modify, true, "Apply TTL for old data, after ALTER MODIFY TTL query", 0) \
    \
    M(SettingBool, allow_experimental_geo_types, false, "Allow geo data types such as Point, Ring, Polygon, MultiPolygon", 0) \
    \
    /** Obsolete settings that do nothing but left for compatibility reasons. Remove each one after half a year of obsolescence. */ \
    \
    M(SettingBool, allow_experimental_low_cardinality_type, true, "Obsolete setting, does nothing. Will be removed after 2019-08-13", 0) \
    M(SettingBool, compile, false, "Whether query compilation is enabled. Will be removed after 2020-03-13", 0) \
    M(SettingUInt64, min_count_to_compile, 0, "Obsolete setting, does nothing. Will be removed after 2020-03-13", 0) \
    M(SettingBool, allow_experimental_multiple_joins_emulation, true, "Obsolete setting, does nothing. Will be removed after 2020-05-31", 0) \
    M(SettingBool, allow_experimental_cross_to_join_conversion, true, "Obsolete setting, does nothing. Will be removed after 2020-05-31", 0) \
    M(SettingBool, allow_experimental_data_skipping_indices, true, "Obsolete setting, does nothing. Will be removed after 2020-05-31", 0) \
    M(SettingBool, merge_tree_uniform_read_distribution, true, "Obsolete setting, does nothing. Will be removed after 2020-05-20", 0) \
    M(SettingUInt64, mark_cache_min_lifetime, 0, "Obsolete setting, does nothing. Will be removed after 2020-05-31", 0) \
    M(SettingBool, partial_merge_join, false, "Obsolete. Use join_algorithm='prefer_partial_merge' instead.", 0) \
    M(SettingUInt64, max_memory_usage_for_all_queries, 0, "Obsolete. Will be removed after 2020-10-20", 0) \
<<<<<<< HEAD
    \
    M(SettingBool, metrics_perf_events_enabled, false, "If enabled, some of the perf events will be measured throughout queries' execution.", 0) \
    M(SettingString, metrics_perf_events_list, "all", "Comma separated list of perf metrics that will be measured throughout queries' execution.", 0) \
=======
    M(SettingBool, experimental_use_processors, true, "Obsolete setting, does nothing. Will be removed after 2020-11-29.", 0) \
>>>>>>> 8608d936

    DECLARE_SETTINGS_COLLECTION(LIST_OF_SETTINGS)

    /** Set multiple settings from "profile" (in server configuration file (users.xml), profiles contain groups of multiple settings).
     * The profile can also be set using the `set` functions, like the profile setting.
     */
    void setProfile(const String & profile_name, const Poco::Util::AbstractConfiguration & config);

    /// Load settings from configuration file, at "path" prefix in configuration.
    void loadSettingsFromConfig(const String & path, const Poco::Util::AbstractConfiguration & config);

    /// Dumps profile events to two columns of type Array(String)
    void dumpToArrayColumns(IColumn * column_names, IColumn * column_values, bool changed_only = true);

    /// Adds program options to set the settings from a command line.
    /// (Don't forget to call notify() on the `variables_map` after parsing it!)
    void addProgramOptions(boost::program_options::options_description & options);
};

}<|MERGE_RESOLUTION|>--- conflicted
+++ resolved
@@ -439,13 +439,10 @@
     M(SettingUInt64, mark_cache_min_lifetime, 0, "Obsolete setting, does nothing. Will be removed after 2020-05-31", 0) \
     M(SettingBool, partial_merge_join, false, "Obsolete. Use join_algorithm='prefer_partial_merge' instead.", 0) \
     M(SettingUInt64, max_memory_usage_for_all_queries, 0, "Obsolete. Will be removed after 2020-10-20", 0) \
-<<<<<<< HEAD
     \
     M(SettingBool, metrics_perf_events_enabled, false, "If enabled, some of the perf events will be measured throughout queries' execution.", 0) \
     M(SettingString, metrics_perf_events_list, "all", "Comma separated list of perf metrics that will be measured throughout queries' execution.", 0) \
-=======
     M(SettingBool, experimental_use_processors, true, "Obsolete setting, does nothing. Will be removed after 2020-11-29.", 0) \
->>>>>>> 8608d936
 
     DECLARE_SETTINGS_COLLECTION(LIST_OF_SETTINGS)
 
