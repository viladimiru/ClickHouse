--- conflicted
+++ resolved
@@ -355,12 +355,8 @@
         bool try_detect_header = true;
         bool skip_trailing_empty_lines = false;
         bool allow_variable_number_of_columns = false;
-<<<<<<< HEAD
         bool crlf_end_of_line_input = false;
     } tsv;
-=======
-    } tsv{};
->>>>>>> 9bc9ca3b
 
     struct
     {
