#pragma once

#include <Core/SettingsEnums.h>
#include <Interpreters/Context_fwd.h>
#include <IO/Progress.h>
#include <Common/MemoryTracker.h>
#include <Common/ProfileEvents.h>
#include <Common/CancelTokenGroup.h>
#include <Common/Stopwatch.h>
#include <base/StringRef.h>

#include <boost/noncopyable.hpp>

#include <functional>
#include <map>
#include <memory>
#include <mutex>
#include <unordered_set>


namespace Poco
{
    class Logger;
}


template <class T>
class ConcurrentBoundedQueue;

namespace DB
{

class QueryStatus;
class ThreadStatus;
class QueryProfilerReal;
class QueryProfilerCPU;
class QueryThreadLog;
class TasksStatsCounters;
struct RUsageCounters;
struct PerfEventsCounters;
class InternalTextLogsQueue;
struct ViewRuntimeData;
class QueryViewsLog;
using InternalTextLogsQueuePtr = std::shared_ptr<InternalTextLogsQueue>;
using InternalTextLogsQueueWeakPtr = std::weak_ptr<InternalTextLogsQueue>;

using InternalProfileEventsQueue = ConcurrentBoundedQueue<Block>;
using InternalProfileEventsQueuePtr = std::shared_ptr<InternalProfileEventsQueue>;
using InternalProfileEventsQueueWeakPtr = std::weak_ptr<InternalProfileEventsQueue>;
using ThreadStatusPtr = ThreadStatus *;

using QueryIsCanceledPredicate = std::function<bool()>;

/** Thread group is a collection of threads dedicated to single task
  * (query or other process like background merge).
  *
  * ProfileEvents (counters) from a thread are propagated to thread group.
  *
  * Create via CurrentThread::initializeQuery (for queries) or directly (for various background tasks).
  * Use via CurrentThread::getGroup.
  */
class ThreadGroup;
using ThreadGroupPtr = std::shared_ptr<ThreadGroup>;

class ThreadGroup
{
public:
    ThreadGroup();
    using FatalErrorCallback = std::function<void()>;
    ThreadGroup(ContextPtr query_context_, FatalErrorCallback fatal_error_callback_ = {});

    /// The first thread created this thread group
    const UInt64 master_thread_id;

    /// Set up at creation, no race when reading
    const ContextWeakPtr query_context;
    const ContextWeakPtr global_context;

    const FatalErrorCallback fatal_error_callback;

    ProfileEvents::Counters performance_counters{VariableContext::Process};
    MemoryTracker memory_tracker{VariableContext::Process};

    struct SharedData
    {
        InternalProfileEventsQueueWeakPtr profile_queue_ptr;

        InternalTextLogsQueueWeakPtr logs_queue_ptr;
        LogsLevel client_logs_level = LogsLevel::none;

        String query_for_logs;
        UInt64 normalized_query_hash = 0;

        QueryIsCanceledPredicate query_is_canceled_predicate = {};
    };

    SharedData getSharedData()
    {
        /// Critical section for making the copy of shared_data
        std::lock_guard lock(mutex);
        return shared_data;
    }

    /// Mutation shared data
    void attachInternalTextLogsQueue(const InternalTextLogsQueuePtr & logs_queue, LogsLevel logs_level);
    void attachQueryForLog(const String & query_, UInt64 normalized_hash = 0);
    void attachInternalProfileEventsQueue(const InternalProfileEventsQueuePtr & profile_queue);

    /// When new query starts, new thread group is created for it, current thread becomes master thread of the query
    static ThreadGroupPtr createForQuery(ContextPtr query_context_, FatalErrorCallback fatal_error_callback_ = {});

    static ThreadGroupPtr createForBackgroundProcess(ContextPtr storage_context);

    /// Involved threads tracking (including, not currently active)
    std::vector<UInt64> getInvolvedThreadIds() const;
    size_t getPeakThreadsUsage() const;

    void linkThread(UInt64 thread_id);
    void unlinkThread();

    // Active threads management
    void enterGroup(); // current thread enters this group
    void exitGroup(); // current thread exits this group
    void cancelGroup(int code, const String & msg);

private:
    mutable std::mutex mutex;

    /// Set up at creation, no race when reading
    SharedData shared_data TSA_GUARDED_BY(mutex);

    /// Set of all thread ids which has been attached to the group
<<<<<<< HEAD
    std::unordered_set<UInt64> thread_ids;
    /// Cancel tokens for this thread group
    CancelTokenGroup cancel_tokens;
=======
    std::unordered_set<UInt64> thread_ids TSA_GUARDED_BY(mutex);

    /// Count of simultaneously working threads
    size_t active_thread_count TSA_GUARDED_BY(mutex) = 0;

    /// Peak threads count in the group
    size_t peak_threads_usage TSA_GUARDED_BY(mutex) = 0;
>>>>>>> fac83efd
};

/**
 * Since merge is executed with multiple threads, this class
 * switches the parent MemoryTracker as part of the thread group to account all the memory used.
 */
class ThreadGroupSwitcher : private boost::noncopyable
{
public:
    explicit ThreadGroupSwitcher(ThreadGroupPtr thread_group);
    ~ThreadGroupSwitcher();

private:
    ThreadGroupPtr prev_thread_group;
};


/**
 * We use **constinit** here to tell the compiler the current_thread variable is initialized.
 * If we didn't help the compiler, then it would most likely add a check before every use of the variable to initialize it if needed.
 * Instead it will trust that we are doing the right thing (and we do initialize it to nullptr) and emit more optimal code.
 * This is noticeable in functions like CurrentMemoryTracker::free and CurrentMemoryTracker::allocImpl
 * See also:
 * - https://en.cppreference.com/w/cpp/language/constinit
 * - https://github.com/ClickHouse/ClickHouse/pull/40078
 */
extern thread_local constinit ThreadStatus * current_thread;

/** Encapsulates all per-thread info (ProfileEvents, MemoryTracker, query_id, query context, etc.).
  * The object must be created in thread function and destroyed in the same thread before the exit.
  * It is accessed through thread-local pointer.
  *
  * This object should be used only via "CurrentThread", see CurrentThread.h
  */
class ThreadStatus : public boost::noncopyable
{
public:
    /// Linux's PID (or TGID) (the same id is shown by ps util)
    const UInt64 thread_id = 0;
    /// Also called "nice" value. If it was changed to non-zero (when attaching query) - will be reset to zero when query is detached.
    Int32 os_thread_priority = 0;

    /// TODO: merge them into common entity
    ProfileEvents::Counters performance_counters{VariableContext::Thread};
    /// Points to performance_counters by default.
    /// Could be changed to point to another object to calculate performance counters for some narrow scope.
    ProfileEvents::Counters * current_performance_counters{&performance_counters};

    MemoryTracker memory_tracker{VariableContext::Thread};
    /// Small amount of untracked memory (per thread atomic-less counter)
    Int64 untracked_memory = 0;
    /// Each thread could new/delete memory in range of (-untracked_memory_limit, untracked_memory_limit) without access to common counters.
    Int64 untracked_memory_limit = 4 * 1024 * 1024;

    /// Statistics of read and write rows/bytes
    Progress progress_in;
    Progress progress_out;

private:
    /// Group of threads, to which this thread attached
    ThreadGroupPtr thread_group;

    /// Is set once
    ContextWeakPtr global_context;
    /// Use it only from current thread
    ContextWeakPtr query_context;

    /// Is used to send logs from logs_queue to client in case of fatal errors.
    using FatalErrorCallback = std::function<void()>;
    FatalErrorCallback fatal_error_callback;

    ThreadGroup::SharedData local_data;

    bool performance_counters_finalized = false;

    String query_id_from_query_context;

    struct TimePoint
    {
        void setUp();
        UInt64 nanoseconds() const;
        UInt64 microseconds() const;
        UInt64 seconds() const;

        std::chrono::time_point<std::chrono::system_clock> point;
    };

    TimePoint query_start_time{};

    // CPU and Real time query profilers
    std::unique_ptr<QueryProfilerReal> query_profiler_real;
    std::unique_ptr<QueryProfilerCPU> query_profiler_cpu;

    /// Use ptr not to add extra dependencies in the header
    std::unique_ptr<RUsageCounters> last_rusage;
    std::unique_ptr<TasksStatsCounters> taskstats;
    Stopwatch stopwatch{CLOCK_MONOTONIC_COARSE};
    UInt64 last_performance_counters_update_time = 0;

    /// See setInternalThread()
    bool internal_thread = false;

    /// This is helpful for cut linking dependencies for clickhouse_common_io
    using Deleter = std::function<void()>;
    Deleter deleter;

    Poco::Logger * log = nullptr;

    bool check_current_thread_on_destruction;

public:
    explicit ThreadStatus(bool check_current_thread_on_destruction_ = true);
    ~ThreadStatus();

    ThreadGroupPtr getThreadGroup() const;

    const String & getQueryId() const;

    ContextPtr getQueryContext() const;
    ContextPtr getGlobalContext() const;

    /// "Internal" ThreadStatus is used for materialized views for separate
    /// tracking into system.query_views_log
    ///
    /// You can have multiple internal threads, but only one non-internal with
    /// the same thread_id.
    ///
    /// "Internal" thread:
    /// - cannot have query profiler
    ///   since the running (main query) thread should already have one
    /// - should not try to obtain latest counter on detach
    ///   because detaching of such threads will be done from a different
    ///   thread_id, and some counters are not available (i.e. getrusage()),
    ///   but anyway they are accounted correctly in the main ThreadStatus of a
    ///   query.
    void setInternalThread();

    /// Attaches slave thread to existing thread group
    void attachToGroup(const ThreadGroupPtr & thread_group_, bool check_detached = true);

    /// Detaches thread from the thread group and the query, dumps performance counters if they have not been dumped
    void detachFromGroup();

    /// Returns pointer to the current profile counters to restore them back.
    /// Note: consequent call with new scope will detach previous scope.
    ProfileEvents::Counters * attachProfileCountersScope(ProfileEvents::Counters * performance_counters_scope);

    void attachInternalTextLogsQueue(const InternalTextLogsQueuePtr & logs_queue,
                                     LogsLevel client_logs_level);
    InternalTextLogsQueuePtr getInternalTextLogsQueue() const;
    LogsLevel getClientLogsLevel() const;

    void attachInternalProfileEventsQueue(const InternalProfileEventsQueuePtr & profile_queue);
    InternalProfileEventsQueuePtr getInternalProfileEventsQueue() const;

    void attachQueryForLog(const String & query_);
    const String & getQueryForLog() const;

    bool isQueryCanceled() const;

    /// Proper cal for fatal_error_callback
    void onFatalError();

    /// Update several ProfileEvents counters
    void updatePerformanceCounters();
    void updatePerformanceCountersIfNeeded();

    /// Update ProfileEvents and dumps info to system.query_thread_log
    void finalizePerformanceCounters();

    /// Set the counters last usage to now
    void resetPerformanceCountersLastUsage();

    void logToQueryViewsLog(const ViewRuntimeData & vinfo);

    void flushUntrackedMemory();

private:
    void applyGlobalSettings();
    void applyQuerySettings();

    void initPerformanceCounters();

    void initQueryProfiler();

    void finalizeQueryProfiler();

    void logToQueryThreadLog(QueryThreadLog & thread_log, const String & current_database);

    void attachToGroupImpl(const ThreadGroupPtr & thread_group_);
};

/**
 * Creates ThreadStatus for the main thread.
 */
class MainThreadStatus : public ThreadStatus
{
public:
    static MainThreadStatus & getInstance();
    static ThreadStatus * get() { return main_thread; }
    static bool isMainThread() { return main_thread == current_thread; }

    ~MainThreadStatus();

private:
    MainThreadStatus();

    static ThreadStatus * main_thread;
};

}<|MERGE_RESOLUTION|>--- conflicted
+++ resolved
@@ -130,19 +130,15 @@
     SharedData shared_data TSA_GUARDED_BY(mutex);
 
     /// Set of all thread ids which has been attached to the group
-<<<<<<< HEAD
-    std::unordered_set<UInt64> thread_ids;
+    std::unordered_set<UInt64> thread_ids TSA_GUARDED_BY(mutex);
     /// Cancel tokens for this thread group
     CancelTokenGroup cancel_tokens;
-=======
-    std::unordered_set<UInt64> thread_ids TSA_GUARDED_BY(mutex);
 
     /// Count of simultaneously working threads
     size_t active_thread_count TSA_GUARDED_BY(mutex) = 0;
 
     /// Peak threads count in the group
     size_t peak_threads_usage TSA_GUARDED_BY(mutex) = 0;
->>>>>>> fac83efd
 };
 
 /**
