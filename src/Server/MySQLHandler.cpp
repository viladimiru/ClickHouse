#include "MySQLHandler.h"

#include <limits>
#include <ext/scope_guard.h>
#include <Columns/ColumnVector.h>
#include <Common/NetException.h>
#include <Common/OpenSSLHelpers.h>
#include <Core/MySQL/Authentication.h>
#include <Core/MySQL/PacketsGeneric.h>
#include <Core/MySQL/PacketsConnection.h>
#include <Core/MySQL/PacketsProtocolText.h>
#include <Core/NamesAndTypes.h>
#include <DataStreams/copyData.h>
#include <Interpreters/executeQuery.h>
#include <IO/copyData.h>
#include <IO/LimitReadBuffer.h>
#include <IO/ReadBufferFromPocoSocket.h>
#include <IO/ReadBufferFromString.h>
#include <IO/WriteBufferFromPocoSocket.h>
#include <IO/WriteBufferFromString.h>
#include <IO/ReadHelpers.h>
#include <Storages/IStorage.h>
#include <boost/algorithm/string/replace.hpp>
#include <regex>
#include <Access/User.h>
#include <Access/AccessControlManager.h>
#include <Common/setThreadName.h>

#if !defined(ARCADIA_BUILD)
#    include <Common/config_version.h>
#endif

#if USE_SSL
#    include <Poco/Crypto/CipherFactory.h>
#    include <Poco/Crypto/RSAKey.h>
#    include <Poco/Net/SSLManager.h>
#    include <Poco/Net/SecureStreamSocket.h>

#endif

namespace DB
{

using namespace MySQLProtocol;
using namespace MySQLProtocol::Generic;
using namespace MySQLProtocol::ProtocolText;
using namespace MySQLProtocol::ConnectionPhase;

#if USE_SSL
using Poco::Net::SecureStreamSocket;
using Poco::Net::SSLManager;
#endif

namespace ErrorCodes
{
    extern const int CANNOT_READ_ALL_DATA;
    extern const int NOT_IMPLEMENTED;
    extern const int MYSQL_CLIENT_INSUFFICIENT_CAPABILITIES;
    extern const int SUPPORT_IS_DISABLED;
}


static const size_t PACKET_HEADER_SIZE = 4;
static const size_t SSL_REQUEST_PAYLOAD_SIZE = 32;

static String selectEmptyReplacementQuery(const String & query);
static String showTableStatusReplacementQuery(const String & query);
static String killConnectionIdReplacementQuery(const String & query);

MySQLHandler::MySQLHandler(IServer & server_, const Poco::Net::StreamSocket & socket_,
    bool ssl_enabled, size_t connection_id_)
    : Poco::Net::TCPServerConnection(socket_)
    , server(server_)
    , log(&Poco::Logger::get("MySQLHandler"))
    , connection_context(server.context())
    , connection_id(connection_id_)
    , auth_plugin(new MySQLProtocol::Authentication::Native41())
{
    server_capability_flags = CLIENT_PROTOCOL_41 | CLIENT_SECURE_CONNECTION | CLIENT_PLUGIN_AUTH | CLIENT_PLUGIN_AUTH_LENENC_CLIENT_DATA | CLIENT_CONNECT_WITH_DB | CLIENT_DEPRECATE_EOF;
    if (ssl_enabled)
        server_capability_flags |= CLIENT_SSL;

    replacements.emplace("KILL QUERY", killConnectionIdReplacementQuery);
    replacements.emplace("SHOW TABLE STATUS LIKE", showTableStatusReplacementQuery);
    replacements.emplace("SHOW VARIABLES", selectEmptyReplacementQuery);
}

void MySQLHandler::run()
{
    setThreadName("MySQLHandler");
    ThreadStatus thread_status;
    connection_context.makeSessionContext();
    connection_context.getClientInfo().interface = ClientInfo::Interface::MYSQL;
    connection_context.setDefaultFormat("MySQLWire");

    in = std::make_shared<ReadBufferFromPocoSocket>(socket());
    out = std::make_shared<WriteBufferFromPocoSocket>(socket());
    packet_endpoint = std::make_shared<PacketEndpoint>(*in, *out, connection_context.mysql.sequence_id);

    try
    {
        Handshake handshake(server_capability_flags, connection_id, VERSION_STRING + String("-") + VERSION_NAME,
            auth_plugin->getName(), auth_plugin->getAuthPluginData(), CharacterSet::utf8_general_ci);
        packet_endpoint->sendPacket<Handshake>(handshake, true);

        LOG_TRACE(log, "Sent handshake");

        HandshakeResponse handshake_response;
        finishHandshake(handshake_response);
        connection_context.mysql.client_capabilities = handshake_response.capability_flags;
        if (handshake_response.max_packet_size)
            connection_context.mysql.max_packet_size = handshake_response.max_packet_size;
        if (!connection_context.mysql.max_packet_size)
            connection_context.mysql.max_packet_size = MAX_PACKET_LENGTH;

        LOG_TRACE(log,
            "Capabilities: {}, max_packet_size: {}, character_set: {}, user: {}, auth_response length: {}, database: {}, auth_plugin_name: {}",
            handshake_response.capability_flags,
            handshake_response.max_packet_size,
            static_cast<int>(handshake_response.character_set),
            handshake_response.username,
            handshake_response.auth_response.length(),
            handshake_response.database,
            handshake_response.auth_plugin_name);

        client_capability_flags = handshake_response.capability_flags;
        if (!(client_capability_flags & CLIENT_PROTOCOL_41))
            throw Exception("Required capability: CLIENT_PROTOCOL_41.", ErrorCodes::MYSQL_CLIENT_INSUFFICIENT_CAPABILITIES);

        authenticate(handshake_response.username, handshake_response.auth_plugin_name, handshake_response.auth_response);

        try
        {
            if (!handshake_response.database.empty())
                connection_context.setCurrentDatabase(handshake_response.database);
            connection_context.setCurrentQueryId(Poco::format("mysql:%lu", connection_id));

        }
        catch (const Exception & exc)
        {
            log->log(exc);
            packet_endpoint->sendPacket(ERRPacket(exc.code(), "00000", exc.message()), true);
        }

        OKPacket ok_packet(0, handshake_response.capability_flags, 0, 0, 0);
        packet_endpoint->sendPacket(ok_packet, true);

        while (true)
        {
            packet_endpoint->resetSequenceId();
            MySQLPacketPayloadReadBuffer payload = packet_endpoint->getPayload();

            char command = 0;
            payload.readStrict(command);

            // For commands which are executed without MemoryTracker.
            LimitReadBuffer limited_payload(payload, 10000, true, "too long MySQL packet.");

            LOG_DEBUG(log, "Received command: {}. Connection id: {}.",
                static_cast<int>(static_cast<unsigned char>(command)), connection_id);

            try
            {
                switch (command)
                {
                    case COM_QUIT:
                        return;
                    case COM_INIT_DB:
                        comInitDB(limited_payload);
                        break;
                    case COM_QUERY:
                        comQuery(payload);
                        break;
                    case COM_FIELD_LIST:
                        comFieldList(limited_payload);
                        break;
                    case COM_PING:
                        comPing();
                        break;
                    default:
                        throw Exception(Poco::format("Command %d is not implemented.", command), ErrorCodes::NOT_IMPLEMENTED);
                }
            }
            catch (const NetException & exc)
            {
                log->log(exc);
                throw;
            }
            catch (...)
            {
                tryLogCurrentException(log, "MySQLHandler: Cannot read packet: ");
                packet_endpoint->sendPacket(ERRPacket(getCurrentExceptionCode(), "00000", getCurrentExceptionMessage(false)), true);
            }
        }
    }
    catch (const Poco::Exception & exc)
    {
        log->log(exc);
    }
}

/** Reads 3 bytes, finds out whether it is SSLRequest or HandshakeResponse packet, starts secure connection, if it is SSLRequest.
 *  Reading is performed from socket instead of ReadBuffer to prevent reading part of SSL handshake.
 *  If we read it from socket, it will be impossible to start SSL connection using Poco. Size of SSLRequest packet payload is 32 bytes, thus we can read at most 36 bytes.
 */
void MySQLHandler::finishHandshake(MySQLProtocol::ConnectionPhase::HandshakeResponse & packet)
{
    size_t packet_size = PACKET_HEADER_SIZE + SSL_REQUEST_PAYLOAD_SIZE;

    /// Buffer for SSLRequest or part of HandshakeResponse.
    char buf[packet_size];
    size_t pos = 0;

    /// Reads at least count and at most packet_size bytes.
    auto read_bytes = [this, &buf, &pos, &packet_size](size_t count) -> void {
        while (pos < count)
        {
            int ret = socket().receiveBytes(buf + pos, packet_size - pos);
            if (ret == 0)
            {
                throw Exception("Cannot read all data. Bytes read: " + std::to_string(pos) + ". Bytes expected: 3.", ErrorCodes::CANNOT_READ_ALL_DATA);
            }
            pos += ret;
        }
    };
    read_bytes(3); /// We can find out whether it is SSLRequest of HandshakeResponse by first 3 bytes.

    size_t payload_size = unalignedLoad<uint32_t>(buf) & 0xFFFFFFu;
    LOG_TRACE(log, "payload size: {}", payload_size);

    if (payload_size == SSL_REQUEST_PAYLOAD_SIZE)
    {
        finishHandshakeSSL(packet_size, buf, pos, read_bytes, packet);
    }
    else
    {
        /// Reading rest of HandshakeResponse.
        packet_size = PACKET_HEADER_SIZE + payload_size;
        WriteBufferFromOwnString buf_for_handshake_response;
        buf_for_handshake_response.write(buf, pos);
        copyData(*packet_endpoint->in, buf_for_handshake_response, packet_size - pos);
        ReadBufferFromString payload(buf_for_handshake_response.str());
        payload.ignore(PACKET_HEADER_SIZE);
        packet.readPayloadWithUnpacked(payload);
        packet_endpoint->sequence_id++;
    }
}

void MySQLHandler::authenticate(const String & user_name, const String & auth_plugin_name, const String & initial_auth_response)
{
    try
    {
        // For compatibility with JavaScript MySQL client, Native41 authentication plugin is used when possible (if password is specified using double SHA1). Otherwise SHA256 plugin is used.
        auto user = connection_context.getAccessControlManager().read<User>(user_name);
        const DB::Authentication::Type user_auth_type = user->authentication.getType();
        if (user_auth_type == DB::Authentication::SHA256_PASSWORD)
        {
            authPluginSSL();
        }

        std::optional<String> auth_response = auth_plugin_name == auth_plugin->getName() ? std::make_optional<String>(initial_auth_response) : std::nullopt;
        auth_plugin->authenticate(user_name, auth_response, connection_context, packet_endpoint, secure_connection, socket().peerAddress());
    }
    catch (const Exception & exc)
    {
        LOG_ERROR(log, "Authentication for user {} failed.", user_name);
        packet_endpoint->sendPacket(ERRPacket(exc.code(), "00000", exc.message()), true);
        throw;
    }
    LOG_DEBUG(log, "Authentication for user {} succeeded.", user_name);
}

void MySQLHandler::comInitDB(ReadBuffer & payload)
{
    String database;
    readStringUntilEOF(database, payload);
    LOG_DEBUG(log, "Setting current database to {}", database);
    connection_context.setCurrentDatabase(database);
    packet_endpoint->sendPacket(OKPacket(0, client_capability_flags, 0, 0, 1), true);
}

void MySQLHandler::comFieldList(ReadBuffer & payload)
{
    ComFieldList packet;
    packet.readPayloadWithUnpacked(payload);
    String database = connection_context.getCurrentDatabase();
    StoragePtr table_ptr = DatabaseCatalog::instance().getTable({database, packet.table}, connection_context);
    auto metadata_snapshot = table_ptr->getInMemoryMetadataPtr();
    for (const NameAndTypePair & column : metadata_snapshot->getColumns().getAll())
    {
        ColumnDefinition column_definition(
            database, packet.table, packet.table, column.name, column.name, CharacterSet::binary, 100, ColumnType::MYSQL_TYPE_STRING, 0, 0
        );
        packet_endpoint->sendPacket(column_definition);
    }
    packet_endpoint->sendPacket(OKPacket(0xfe, client_capability_flags, 0, 0, 0), true);
}

void MySQLHandler::comPing()
{
    packet_endpoint->sendPacket(OKPacket(0x0, client_capability_flags, 0, 0, 0), true);
}

static bool isFederatedServerSetupSetCommand(const String & query);

void MySQLHandler::comQuery(ReadBuffer & payload)
{
    String query = String(payload.position(), payload.buffer().end());

    // This is a workaround in order to support adding ClickHouse to MySQL using federated server.
    // As Clickhouse doesn't support these statements, we just send OK packet in response.
    if (isFederatedServerSetupSetCommand(query))
    {
        packet_endpoint->sendPacket(OKPacket(0x00, client_capability_flags, 0, 0, 0), true);
    }
    else
    {
        String replacement_query;
        bool should_replace = false;
        bool with_output = false;

        for (auto const & x : replacements)
        {
            if (0 == strncasecmp(x.first.c_str(), query.c_str(), x.first.size()))
            {
                should_replace = true;
                replacement_query = x.second(query);
                break;
            }
        }

        ReadBufferFromString replacement(replacement_query);

        Context query_context = connection_context;

        std::atomic<size_t> affected_rows {0};
        auto prev = query_context.getProgressCallback();
        query_context.setProgressCallback([&, prev = prev](const Progress & progress)
        {
            if (prev)
                prev(progress);

            affected_rows += progress.written_rows;
        });
        CurrentThread::QueryScope query_scope{query_context};

<<<<<<< HEAD
=======
        CurrentThread::QueryScope query_scope{query_context};

>>>>>>> ac477d98
        executeQuery(should_replace ? replacement : payload, *out, false, query_context,
            [&with_output](const String &, const String &, const String &, const String &)
            {
                with_output = true;
            }
        );

        if (!with_output)
            packet_endpoint->sendPacket(OKPacket(0x00, client_capability_flags, affected_rows, 0, 0), true);
    }
}

void MySQLHandler::authPluginSSL()
{
    throw Exception("ClickHouse was built without SSL support. Try specifying password using double SHA1 in users.xml.", ErrorCodes::SUPPORT_IS_DISABLED);
}

void MySQLHandler::finishHandshakeSSL(
    [[maybe_unused]] size_t packet_size, [[maybe_unused]] char * buf, [[maybe_unused]] size_t pos,
    [[maybe_unused]] std::function<void(size_t)> read_bytes, [[maybe_unused]] MySQLProtocol::ConnectionPhase::HandshakeResponse & packet)
{
    throw Exception("Client requested SSL, while it is disabled.", ErrorCodes::SUPPORT_IS_DISABLED);
}

#if USE_SSL
MySQLHandlerSSL::MySQLHandlerSSL(IServer & server_, const Poco::Net::StreamSocket & socket_, bool ssl_enabled, size_t connection_id_, RSA & public_key_, RSA & private_key_)
    : MySQLHandler(server_, socket_, ssl_enabled, connection_id_)
    , public_key(public_key_)
    , private_key(private_key_)
{}

void MySQLHandlerSSL::authPluginSSL()
{
    auth_plugin = std::make_unique<MySQLProtocol::Authentication::Sha256Password>(public_key, private_key, log);
}

void MySQLHandlerSSL::finishHandshakeSSL(
    size_t packet_size, char *buf, size_t pos, std::function<void(size_t)> read_bytes,
    MySQLProtocol::ConnectionPhase::HandshakeResponse & packet)
{
    read_bytes(packet_size); /// Reading rest SSLRequest.
    SSLRequest ssl_request;
    ReadBufferFromMemory payload(buf, pos);
    payload.ignore(PACKET_HEADER_SIZE);
    ssl_request.readPayloadWithUnpacked(payload);
    connection_context.mysql.client_capabilities = ssl_request.capability_flags;
    connection_context.mysql.max_packet_size = ssl_request.max_packet_size ? ssl_request.max_packet_size : MAX_PACKET_LENGTH;
    secure_connection = true;
    ss = std::make_shared<SecureStreamSocket>(SecureStreamSocket::attach(socket(), SSLManager::instance().defaultServerContext()));
    in = std::make_shared<ReadBufferFromPocoSocket>(*ss);
    out = std::make_shared<WriteBufferFromPocoSocket>(*ss);
    connection_context.mysql.sequence_id = 2;
    packet_endpoint = std::make_shared<PacketEndpoint>(*in, *out, connection_context.mysql.sequence_id);
    packet_endpoint->receivePacket(packet); /// Reading HandshakeResponse from secure socket.
}

#endif

static bool isFederatedServerSetupSetCommand(const String & query)
{
    static const std::regex expr{
        "(^(SET NAMES(.*)))"
        "|(^(SET character_set_results(.*)))"
        "|(^(SET FOREIGN_KEY_CHECKS(.*)))"
        "|(^(SET AUTOCOMMIT(.*)))"
        "|(^(SET sql_mode(.*)))"
        "|(^(SET @@(.*)))"
        "|(^(SET SESSION TRANSACTION ISOLATION LEVEL(.*)))"
        , std::regex::icase};
    return 1 == std::regex_match(query, expr);
}

/// Replace "[query(such as SHOW VARIABLES...)]" into "".
static String selectEmptyReplacementQuery(const String & query)
{
    std::ignore = query;
    return "select ''";
}

/// Replace "SHOW TABLE STATUS LIKE 'xx'" into "SELECT ... FROM system.tables WHERE name LIKE 'xx'".
static String showTableStatusReplacementQuery(const String & query)
{
    const String prefix = "SHOW TABLE STATUS LIKE ";
    if (query.size() > prefix.size())
    {
        String suffix = query.data() + prefix.length();
        return (
            "SELECT"
            " name AS Name,"
            " engine AS Engine,"
            " '10' AS Version,"
            " 'Dynamic' AS Row_format,"
            " 0 AS Rows,"
            " 0 AS Avg_row_length,"
            " 0 AS Data_length,"
            " 0 AS Max_data_length,"
            " 0 AS Index_length,"
            " 0 AS Data_free,"
            " 'NULL' AS Auto_increment,"
            " metadata_modification_time AS Create_time,"
            " metadata_modification_time AS Update_time,"
            " metadata_modification_time AS Check_time,"
            " 'utf8_bin' AS Collation,"
            " 'NULL' AS Checksum,"
            " '' AS Create_options,"
            " '' AS Comment"
            " FROM system.tables"
            " WHERE name LIKE "
            + suffix);
    }
    return query;
}

/// Replace "KILL QUERY [connection_id]" into "KILL QUERY WHERE query_id = 'mysql:[connection_id]'".
static String killConnectionIdReplacementQuery(const String & query)
{
    const String prefix = "KILL QUERY ";
    if (query.size() > prefix.size())
    {
        String suffix = query.data() + prefix.length();
        static const std::regex expr{"^[0-9]"};
        if (std::regex_match(suffix, expr))
        {
            String replacement = Poco::format("KILL QUERY WHERE query_id = 'mysql:%s'", suffix);
            return replacement;
        }
    }
    return query;
}

}<|MERGE_RESOLUTION|>--- conflicted
+++ resolved
@@ -342,13 +342,9 @@
 
             affected_rows += progress.written_rows;
         });
+
         CurrentThread::QueryScope query_scope{query_context};
 
-<<<<<<< HEAD
-=======
-        CurrentThread::QueryScope query_scope{query_context};
-
->>>>>>> ac477d98
         executeQuery(should_replace ? replacement : payload, *out, false, query_context,
             [&with_output](const String &, const String &, const String &, const String &)
             {
