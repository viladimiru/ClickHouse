--- conflicted
+++ resolved
@@ -232,13 +232,10 @@
         /// to avoid buffering of huge amount of data in memory.
 
         auto read_buf = getReadBufferFromASTInsertQuery(query);
-<<<<<<< HEAD
+
         LimitReadBuffer limit_buf(
             *read_buf, settings.async_insert_max_data_size,
             /*throw_exception=*/ false, /*exact_limit=*/ {});
-=======
-        LimitReadBuffer limit_buf(*read_buf, settings.async_insert_max_data_size, /* throw_exception */ false, /* exact_limit */ {});
->>>>>>> b225f9c3
 
         WriteBufferFromString write_buf(bytes);
         copyData(limit_buf, write_buf);
