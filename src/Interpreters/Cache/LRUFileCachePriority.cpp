#include <Interpreters/Cache/EvictionCandidates.h>
#include <Interpreters/Cache/FileCache.h>
#include <Interpreters/Cache/LRUFileCachePriority.h>
#include <pcg-random/pcg_random.hpp>
#include <Common/CurrentMetrics.h>
#include <Common/CurrentThread.h>
#include <Common/logger_useful.h>
#include <Common/randomSeed.h>

namespace CurrentMetrics
{
    extern const Metric FilesystemCacheSize;
    extern const Metric FilesystemCacheElements;
}

namespace ProfileEvents
{
    extern const Event FilesystemCacheEvictionSkippedFileSegments;
    extern const Event FilesystemCacheEvictionTries;
    extern const Event FilesystemCacheEvictionSkippedEvictingFileSegments;
}

namespace DB
{

namespace ErrorCodes
{
    extern const int LOGICAL_ERROR;
}

LRUFileCachePriority::LRUFileCachePriority(
    size_t max_size_,
    size_t max_elements_,
    StatePtr state_,
    const std::string & description_)
    : IFileCachePriority(max_size_, max_elements_)
    , description(description_)
    , log(getLogger("LRUFileCachePriority" + (description.empty() ? "" : "(" + description + ")")))
{
    if (state_)
        state = state_;
    else
        state = std::make_shared<State>();
}

IFileCachePriority::IteratorPtr LRUFileCachePriority::add( /// NOLINT
    KeyMetadataPtr key_metadata,
    size_t offset,
    size_t size,
    const UserInfo &,
    const CachePriorityGuard::Lock & lock,
    bool)
{
    return std::make_shared<LRUIterator>(add(std::make_shared<Entry>(key_metadata->key, offset, size, key_metadata), lock));
}

LRUFileCachePriority::LRUIterator LRUFileCachePriority::add(EntryPtr entry, const CachePriorityGuard::Lock & lock)
{
    if (entry->size == 0)
    {
        throw Exception(
            ErrorCodes::LOGICAL_ERROR,
            "Adding zero size entries to LRU queue is not allowed "
            "(key: {}, offset: {})", entry->key, entry->offset);
    }

#ifndef NDEBUG
    for (const auto & queue_entry : queue)
    {
        /// entry.size == 0 means entry was invalidated.
        if (queue_entry->size != 0
            && !queue_entry->isEvicting(lock)
            && queue_entry->key == entry->key && queue_entry->offset == entry->offset)
        {
            throw Exception(
                ErrorCodes::LOGICAL_ERROR,
                "Attempt to add duplicate queue entry to queue: {}",
                entry->toString());
        }
    }
#endif

    if (!canFit(entry->size, 1, lock))
    {
        throw Exception(
            ErrorCodes::LOGICAL_ERROR,
            "Not enough space to add a new entry {}. Current state: {}",
            entry->toString(), getStateInfoForLog(lock));
    }

    auto iterator = queue.insert(queue.end(), entry);

    updateSize(entry->size);
    updateElementsCount(1);

    LOG_TEST(
        log, "Added entry into LRU queue, key: {}, offset: {}, size: {}",
        entry->key, entry->offset, entry->size);

    return LRUIterator(this, iterator);
}

LRUFileCachePriority::LRUQueue::iterator
LRUFileCachePriority::remove(LRUQueue::iterator it, const CachePriorityGuard::Lock &)
{
    /// If size is 0, entry is invalidated, current_elements_num was already updated.
    const auto & entry = **it;
    if (entry.size)
    {
        updateSize(-entry.size);
        updateElementsCount(-1);
    }

    LOG_TEST(
        log, "Removed entry from LRU queue, key: {}, offset: {}, size: {}",
        entry.key, entry.offset, entry.size);

    return queue.erase(it);
}

void LRUFileCachePriority::updateSize(int64_t size)
{
    chassert(size != 0);
    chassert(size > 0 || state->current_size >= size_t(-size));

    LOG_TEST(log, "Updating size with {}, current is {}",
             size, state->current_size);

    state->current_size += size;
    CurrentMetrics::add(CurrentMetrics::FilesystemCacheSize, size);
}

void LRUFileCachePriority::updateElementsCount(int64_t num)
{
    state->current_elements_num += num;
    CurrentMetrics::add(CurrentMetrics::FilesystemCacheElements, num);
}

LRUFileCachePriority::LRUIterator::LRUIterator(
    LRUFileCachePriority * cache_priority_,
    LRUQueue::iterator iterator_)
    : cache_priority(cache_priority_)
    , iterator(iterator_)
{
}

LRUFileCachePriority::LRUIterator::LRUIterator(const LRUIterator & other)
{
    *this = other;
}

LRUFileCachePriority::LRUIterator & LRUFileCachePriority::LRUIterator::operator =(const LRUIterator & other)
{
    if (this == &other)
        return *this;

    cache_priority = other.cache_priority;
    iterator = other.iterator;
    return *this;
}

bool LRUFileCachePriority::LRUIterator::operator ==(const LRUIterator & other) const
{
    return cache_priority == other.cache_priority && iterator == other.iterator;
}

void LRUFileCachePriority::iterate(IterateFunc && func, const CachePriorityGuard::Lock & lock)
{
    for (auto it = queue.begin(); it != queue.end();)
    {
        const auto & entry = **it;

        if (entry.size == 0)
        {
            /// entry.size == 0 means that queue entry was invalidated,
            /// valid (active) queue entries always have size > 0,
            /// so we can safely remove it.
            it = remove(it, lock);
            continue;
        }

        if (entry.isEvicting(lock))
        {
            /// Skip queue entries which are in evicting state.
            /// We threat them the same way as deleted entries.
            ++it;
            ProfileEvents::increment(ProfileEvents::FilesystemCacheEvictionSkippedEvictingFileSegments);
            continue;
        }

        auto locked_key = entry.key_metadata->tryLock();
        if (!locked_key || entry.size == 0)
        {
            /// locked_key == nullptr means that the cache key of
            /// the file segment of this queue entry no longer exists.
            /// This is normal if the key was removed from metadata,
            /// while queue entries can be removed lazily (with delay).
            it = remove(it, lock);
            continue;
        }

        auto metadata = locked_key->tryGetByOffset(entry.offset);
        if (!metadata)
        {
            /// Same as explained in comment above, metadata == nullptr,
            /// if file segment was removed from cache metadata,
            /// but queue entry still exists because it is lazily removed.
            it = remove(it, lock);
            continue;
        }

        if (metadata->size() != entry.size)
        {
            throw Exception(
                ErrorCodes::LOGICAL_ERROR,
                "Mismatch of file segment size in file segment metadata "
                "and priority queue: {} != {} ({})",
                entry.size, metadata->size(), metadata->file_segment->getInfoForLog());
        }

        auto result = func(*locked_key, metadata);
        switch (result)
        {
            case IterationResult::BREAK:
            {
                return;
            }
            case IterationResult::CONTINUE:
            {
                ++it;
                break;
            }
            case IterationResult::REMOVE_AND_CONTINUE:
            {
                it = remove(it, lock);
                break;
            }
        }
    }
}

bool LRUFileCachePriority::canFit( /// NOLINT
    size_t size,
    size_t elements,
    const CachePriorityGuard::Lock & lock,
    IteratorPtr,
    bool) const
{
    return canFit(size, elements, 0, 0, lock);
}

bool LRUFileCachePriority::canFit(
    size_t size,
    size_t elements,
    size_t released_size_assumption,
    size_t released_elements_assumption,
    const CachePriorityGuard::Lock &,
    const size_t * max_size_,
    const size_t * max_elements_) const
{
    return (max_size == 0
            || (state->current_size + size - released_size_assumption <= (max_size_ ? *max_size_ : max_size.load())))
        && (max_elements == 0
            || state->current_elements_num + elements - released_elements_assumption <= (max_elements_ ? *max_elements_ : max_elements.load()));
}

bool LRUFileCachePriority::collectCandidatesForEviction(
    size_t size,
    size_t elements,
    FileCacheReserveStat & stat,
    EvictionCandidates & res,
    IFileCachePriority::IteratorPtr /* reservee */,
    const UserID &,
    const CachePriorityGuard::Lock & lock)
{
    if (canFit(size, elements, 0, 0, lock))
    {
        return true;
    }

    auto can_fit = [&]
    {
        return canFit(size, elements, stat.total_stat.releasable_size, stat.total_stat.releasable_count, lock);
    };

    iterateForEviction(res, stat, can_fit, lock);
<<<<<<< HEAD

=======
>>>>>>> 49de5387
    if (can_fit())
    {
        /// `res` contains eviction candidates. Do we have any?
        if (res.size() > 0)
        {
            /// As eviction is done without a cache priority lock,
            /// then if some space was partially available and some needed
            /// to be freed via eviction, we need to make sure that this
            /// partially available space is still available
            /// after we finish with eviction for non-available space.
            /// So we create a space holder for the currently available part
            /// of the required space for the duration of eviction of the other
            /// currently non-available part of the space.

            const size_t hold_size = size > stat.total_stat.releasable_size
                ? size - stat.total_stat.releasable_size
                : 0;

            const size_t hold_elements = elements > stat.total_stat.releasable_count
                ? elements - stat.total_stat.releasable_count
                : 0;

            if (hold_size || hold_elements)
                res.setSpaceHolder(hold_size, hold_elements, *this, lock);
        }

        // LOG_TEST(log, "Collected {} candidates for eviction (total size: {}). "
        //          "Took hold of size {} and elements {}",
        //          res.size(), stat.total_stat.releasable_size, hold_size, hold_elements);

        return true;
    }
    else
    {
        return false;
    }
}

bool LRUFileCachePriority::collectCandidatesForEviction(
    size_t desired_size,
    size_t desired_elements_count,
    size_t max_candidates_to_evict,
    FileCacheReserveStat & stat,
    EvictionCandidates & res,
    const CachePriorityGuard::Lock & lock)
{
<<<<<<< HEAD
    if (!max_candidates_to_evict)
        return {};

    auto stop_condition = [&, this]()
    {
        return (getSize(lock) <= desired_size && getElementsCount(lock) <= desired_elements_count)
            || res.size() >= max_candidates_to_evict;
=======
    auto stop_condition = [&, this]()
    {
        return canFit(0, 0, stat.total_stat.releasable_size, stat.total_stat.releasable_count,
                      lock, &desired_size, &desired_elements_count)
            || (max_candidates_to_evict && res.size() >= max_candidates_to_evict);
>>>>>>> 49de5387
    };
    iterateForEviction(res, stat, stop_condition, lock);
    return stop_condition();
}

void LRUFileCachePriority::iterateForEviction(
    EvictionCandidates & res,
    FileCacheReserveStat & stat,
    StopConditionFunc stop_condition,
    const CachePriorityGuard::Lock & lock)
{
    ProfileEvents::increment(ProfileEvents::FilesystemCacheEvictionTries);

    IterateFunc iterate_func = [&](LockedKey & locked_key, const FileSegmentMetadataPtr & segment_metadata)
    {
        const auto & file_segment = segment_metadata->file_segment;
        chassert(file_segment->assertCorrectness());

        if (segment_metadata->releasable())
        {
            res.add(segment_metadata, locked_key, lock);
            stat.update(segment_metadata->size(), file_segment->getKind(), true);
        }
        else
        {
            ProfileEvents::increment(ProfileEvents::FilesystemCacheEvictionSkippedFileSegments);
            stat.update(segment_metadata->size(), file_segment->getKind(), false);
        }

        return IterationResult::CONTINUE;
    };

    iterate([&](LockedKey & locked_key, const FileSegmentMetadataPtr & segment_metadata)
    {
        return stop_condition() ? IterationResult::BREAK : iterate_func(locked_key, segment_metadata);
    }, lock);
}

LRUFileCachePriority::LRUIterator LRUFileCachePriority::move(
    LRUIterator & it,
    LRUFileCachePriority & other,
    const CachePriorityGuard::Lock &)
{
    const auto & entry = *it.getEntry();
    if (entry.size == 0)
    {
        throw Exception(
            ErrorCodes::LOGICAL_ERROR,
            "Adding zero size entries to LRU queue is not allowed "
            "(key: {}, offset: {})", entry.key, entry.offset);
    }
#ifndef NDEBUG
    for (const auto & queue_entry : queue)
    {
        /// entry.size == 0 means entry was invalidated.
        if (queue_entry->size != 0 && queue_entry->key == entry.key && queue_entry->offset == entry.offset)
            throw Exception(
                ErrorCodes::LOGICAL_ERROR,
                "Attempt to add duplicate queue entry to queue: {}",
                entry.toString());
    }
#endif

    queue.splice(queue.end(), other.queue, it.iterator);

    updateSize(entry.size);
    updateElementsCount(1);

    other.updateSize(-entry.size);
    other.updateElementsCount(-1);
    return LRUIterator(this, it.iterator);
}

IFileCachePriority::PriorityDumpPtr LRUFileCachePriority::dump(const CachePriorityGuard::Lock & lock)
{
    std::vector<FileSegmentInfo> res;
    iterate([&](LockedKey &, const FileSegmentMetadataPtr & segment_metadata)
    {
        res.emplace_back(FileSegment::getInfo(segment_metadata->file_segment));
        return IterationResult::CONTINUE;
    }, lock);
    return std::make_shared<LRUPriorityDump>(res);
}

bool LRUFileCachePriority::modifySizeLimits(
    size_t max_size_, size_t max_elements_, double /* size_ratio_ */, const CachePriorityGuard::Lock &)
{
    if (max_size == max_size_ && max_elements == max_elements_)
        return false; /// Nothing to change.

    if (state->current_size > max_size_ || state->current_elements_num > max_elements_)
    {
        throw Exception(ErrorCodes::LOGICAL_ERROR,
                        "Cannot modify size limits to {} in size and {} in elements: "
                        "not enough space freed. Current size: {}/{}, elements: {}/{}",
                        max_size_, max_elements_,
                        state->current_size, max_size, state->current_elements_num, max_elements);
    }

    max_size = max_size_;
    max_elements = max_elements_;
    return true;
}

IFileCachePriority::EntryPtr LRUFileCachePriority::LRUIterator::getEntry() const
{
    assertValid();
    return *iterator;
}

void LRUFileCachePriority::LRUIterator::remove(const CachePriorityGuard::Lock & lock)
{
    assertValid();
    cache_priority->remove(iterator, lock);
    iterator = LRUQueue::iterator{};
}

void LRUFileCachePriority::LRUIterator::invalidate()
{
    assertValid();

    const auto & entry = *iterator;

    chassert(entry->size != 0);
    cache_priority->updateSize(-entry->size);
    cache_priority->updateElementsCount(-1);

    LOG_TEST(cache_priority->log,
             "Invalidated entry in LRU queue {}: {}",
             entry->toString(), cache_priority->getApproxStateInfoForLog());

    entry->size = 0;
}

void LRUFileCachePriority::LRUIterator::incrementSize(size_t size, const CachePriorityGuard::Lock & lock)
{
    chassert(size);
    assertValid();

    const auto & entry = *iterator;

    if (!cache_priority->canFit(size, /* elements */0, lock))
    {
        throw Exception(ErrorCodes::LOGICAL_ERROR,
                        "Cannot increment size by {} for entry {}. Current state: {}",
                        size, entry->toString(), cache_priority->getStateInfoForLog(lock));
    }

    LOG_TEST(
        cache_priority->log,
        "Incrementing size with {} in LRU queue for entry {}",
        size, entry->toString());

    cache_priority->updateSize(size);
    entry->size += size;

    cache_priority->check(lock);
}

void LRUFileCachePriority::LRUIterator::decrementSize(size_t size)
{
    assertValid();

    const auto & entry = *iterator;
    LOG_TEST(cache_priority->log,
             "Decrement size with {} in LRU queue entry {}",
             size, entry->toString());

    chassert(size);
    chassert(entry->size >= size);

    cache_priority->updateSize(-size);
    entry->size -= size;
}

size_t LRUFileCachePriority::LRUIterator::increasePriority(const CachePriorityGuard::Lock & lock)
{
    assertValid();
    cache_priority->queue.splice(cache_priority->queue.end(), cache_priority->queue, iterator);
    cache_priority->check(lock);
    return ++((*iterator)->hits);
}

void LRUFileCachePriority::LRUIterator::assertValid() const
{
    if (iterator == LRUQueue::iterator{})
        throw Exception(ErrorCodes::LOGICAL_ERROR, "Attempt to use invalid iterator");
}

void LRUFileCachePriority::shuffle(const CachePriorityGuard::Lock &)
{
    std::vector<LRUQueue::iterator> its;
    its.reserve(queue.size());
    for (auto it = queue.begin(); it != queue.end(); ++it)
        its.push_back(it);
    pcg64 generator(randomSeed());
    std::shuffle(its.begin(), its.end(), generator);
    for (auto & it : its)
        queue.splice(queue.end(), queue, it);
}

std::string LRUFileCachePriority::getStateInfoForLog(const CachePriorityGuard::Lock & lock) const
{
    return fmt::format("size: {}/{}, elements: {}/{} (description: {})",
                       getSize(lock), max_size, getElementsCount(lock), max_elements, description);
}

std::string LRUFileCachePriority::getApproxStateInfoForLog() const
{
    return fmt::format("size: {}/{}, elements: {}/{} (description: {})",
                       getSizeApprox(), max_size, getElementsCountApprox(), max_elements, description);
}

void LRUFileCachePriority::holdImpl(
    size_t size,
    size_t elements,
    const CachePriorityGuard::Lock & lock)
{
    chassert(size || elements);

    if (!canFit(size, elements, lock))
    {
        throw Exception(ErrorCodes::LOGICAL_ERROR,
                        "Cannot take space {} in size and {} in elements. "
                        "Current state {}/{} in size, {}/{} in elements",
                        size, elements, state->current_size, max_size,
                        state->current_elements_num, max_elements);
    }

    state->current_size += size;
    state->current_elements_num += elements;

    // LOG_TEST(log, "Hold {} by size and {} by elements", size, elements);
}

void LRUFileCachePriority::releaseImpl(size_t size, size_t elements)
{
    chassert(size || elements);

    state->current_size -= size;
    state->current_elements_num -= elements;

    // LOG_TEST(log, "Released {} by size and {} by elements", size, elements);
}

}<|MERGE_RESOLUTION|>--- conflicted
+++ resolved
@@ -284,10 +284,7 @@
     };
 
     iterateForEviction(res, stat, can_fit, lock);
-<<<<<<< HEAD
-
-=======
->>>>>>> 49de5387
+
     if (can_fit())
     {
         /// `res` contains eviction candidates. Do we have any?
@@ -334,21 +331,11 @@
     EvictionCandidates & res,
     const CachePriorityGuard::Lock & lock)
 {
-<<<<<<< HEAD
-    if (!max_candidates_to_evict)
-        return {};
-
-    auto stop_condition = [&, this]()
-    {
-        return (getSize(lock) <= desired_size && getElementsCount(lock) <= desired_elements_count)
-            || res.size() >= max_candidates_to_evict;
-=======
     auto stop_condition = [&, this]()
     {
         return canFit(0, 0, stat.total_stat.releasable_size, stat.total_stat.releasable_count,
                       lock, &desired_size, &desired_elements_count)
             || (max_candidates_to_evict && res.size() >= max_candidates_to_evict);
->>>>>>> 49de5387
     };
     iterateForEviction(res, stat, stop_condition, lock);
     return stop_condition();
