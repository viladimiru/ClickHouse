--- conflicted
+++ resolved
@@ -632,14 +632,14 @@
     chassert(file_segment->assertCorrectnessUnlocked(segment_lock));
 }
 
-<<<<<<< HEAD
 void LockedKey::addToDownloadQueue(size_t offset, const FileSegmentGuard::Lock &)
 {
     auto it = key_metadata->find(offset);
     if (it == key_metadata->end())
         throw Exception(ErrorCodes::LOGICAL_ERROR, "There is not offset {}", offset);
     key_metadata->download_queue.add(it->second->file_segment);
-=======
+}
+
 std::optional<FileSegment::Range> LockedKey::hasIntersectingRange(const FileSegment::Range & range) const
 {
     if (key_metadata->empty())
@@ -661,7 +661,6 @@
         return prev_range;
 
     return {};
->>>>>>> 4686eb22
 }
 
 std::shared_ptr<const FileSegmentMetadata> LockedKey::getByOffset(size_t offset) const
