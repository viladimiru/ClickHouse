#include <Access/AccessControl.h>

#include <DataTypes/DataTypeAggregateFunction.h>
#include <DataTypes/DataTypeInterval.h>

#include <Parsers/ASTFunction.h>
#include <Parsers/ASTIdentifier.h>
#include <Parsers/ASTLiteral.h>
#include <Parsers/ASTOrderByElement.h>
#include <Parsers/ASTInterpolateElement.h>
#include <Parsers/ASTSelectWithUnionQuery.h>
#include <Parsers/ASTSelectIntersectExceptQuery.h>
#include <Parsers/ASTTablesInSelectQuery.h>
#include <Parsers/ExpressionListParsers.h>
#include <Parsers/parseQuery.h>

#include <Access/Common/AccessFlags.h>
#include <Access/ContextAccess.h>

#include <AggregateFunctions/AggregateFunctionCount.h>
#include <DataTypes/DataTypeNullable.h>

#include <Interpreters/ApplyWithAliasVisitor.h>
#include <Interpreters/ApplyWithSubqueryVisitor.h>
#include <Interpreters/InterpreterFactory.h>
#include <Interpreters/InterpreterSelectQuery.h>
#include <Interpreters/InterpreterSelectWithUnionQuery.h>
#include <Interpreters/InterpreterSetQuery.h>
#include <Interpreters/evaluateConstantExpression.h>
#include <Interpreters/convertFieldToType.h>
#include <Interpreters/addTypeConversionToAST.h>
#include <Interpreters/ExpressionAnalyzer.h>
#include <Interpreters/getTableExpressions.h>
#include <Interpreters/JoinToSubqueryTransformVisitor.h>
#include <Interpreters/CrossToInnerJoinVisitor.h>
#include <Interpreters/TableJoin.h>
#include <Interpreters/JoinedTables.h>
#include <Interpreters/OpenTelemetrySpanLog.h>
#include <Interpreters/QueryAliasesVisitor.h>
#include <Interpreters/QueryLog.h>
#include <Interpreters/replaceAliasColumnsInQuery.h>
#include <Interpreters/RewriteCountDistinctVisitor.h>
#include <Interpreters/RewriteUniqToCountVisitor.h>
#include <Interpreters/getCustomKeyFilterForParallelReplicas.h>

#include <QueryPipeline/Pipe.h>
#include <Processors/QueryPlan/AggregatingStep.h>
#include <Processors/QueryPlan/ArrayJoinStep.h>
#include <Processors/QueryPlan/CreateSetAndFilterOnTheFlyStep.h>
#include <Processors/QueryPlan/CreatingSetsStep.h>
#include <Processors/QueryPlan/CubeStep.h>
#include <Processors/QueryPlan/DistinctStep.h>
#include <Processors/QueryPlan/ExpressionStep.h>
#include <Processors/QueryPlan/ExtremesStep.h>
#include <Processors/QueryPlan/FillingStep.h>
#include <Processors/QueryPlan/FilterStep.h>
#include <Processors/QueryPlan/JoinStep.h>
#include <Processors/QueryPlan/LimitByStep.h>
#include <Processors/QueryPlan/LimitStep.h>
#include <Processors/QueryPlan/SortingStep.h>
#include <Processors/QueryPlan/MergingAggregatedStep.h>
#include <Processors/QueryPlan/OffsetStep.h>
#include <Processors/QueryPlan/QueryPlan.h>
#include <Processors/QueryPlan/ReadFromPreparedSource.h>
#include <Processors/QueryPlan/ReadNothingStep.h>
#include <Processors/QueryPlan/RollupStep.h>
#include <Processors/QueryPlan/TotalsHavingStep.h>
#include <Processors/QueryPlan/WindowStep.h>
#include <Processors/QueryPlan/Optimizations/QueryPlanOptimizationSettings.h>
#include <Processors/Sources/NullSource.h>
#include <Processors/Sources/SourceFromSingleChunk.h>
#include <Processors/Transforms/AggregatingTransform.h>
#include <Processors/Transforms/FilterTransform.h>
#include <QueryPipeline/QueryPipelineBuilder.h>

#include <Storages/MergeTree/MergeTreeWhereOptimizer.h>
#include <Storages/StorageDistributed.h>
#include <Storages/StorageMerge.h>
#include <Storages/StorageValues.h>
#include <Storages/StorageView.h>

#include <Columns/Collator.h>
#include <Core/ColumnNumbers.h>
#include <Core/Field.h>
#include <Core/ProtocolDefines.h>
#include <Core/Settings.h>
#include <Core/ServerSettings.h>
#include <Interpreters/Aggregator.h>
#include <Interpreters/ArrayJoinAction.h>
#include <Interpreters/HashTablesStatistics.h>
#include <Interpreters/IJoin.h>
#include <QueryPipeline/SizeLimits.h>
#include <base/map.h>
#include <Common/FieldVisitorToString.h>
#include <Common/FieldVisitorsAccurateComparison.h>
#include <Common/NaNUtils.h>
#include <Common/ProfileEvents.h>
#include <Common/checkStackSize.h>
#include <Common/scope_guard_safe.h>
#include <Common/typeid_cast.h>


namespace ProfileEvents
{
    extern const Event SelectQueriesWithSubqueries;
    extern const Event QueriesWithSubqueries;
}

namespace DB
{
namespace Setting
{
    extern const SettingsMap additional_table_filters;
    extern const SettingsUInt64 aggregation_in_order_max_block_bytes;
    extern const SettingsUInt64 aggregation_memory_efficient_merge_threads;
    extern const SettingsUInt64 allow_experimental_parallel_reading_from_replicas;
    extern const SettingsBool allow_experimental_query_deduplication;
    extern const SettingsBool async_socket_for_remote;
    extern const SettingsBool collect_hash_table_stats_during_aggregation;
    extern const SettingsBool compile_aggregate_expressions;
    extern const SettingsBool compile_sort_description;
    extern const SettingsBool count_distinct_optimization;
    extern const SettingsUInt64 cross_to_inner_join_rewrite;
    extern const SettingsOverflowMode distinct_overflow_mode;
    extern const SettingsBool distributed_aggregation_memory_efficient;
    extern const SettingsBool empty_result_for_aggregation_by_constant_keys_on_empty_set;
    extern const SettingsBool empty_result_for_aggregation_by_empty_set;
    extern const SettingsBool enable_global_with_statement;
    extern const SettingsBool enable_memory_bound_merging_of_aggregation_results;
    extern const SettingsBool enable_software_prefetch_in_aggregation;
    extern const SettingsBool exact_rows_before_limit;
    extern const SettingsBool enable_unaligned_array_join;
    extern const SettingsBool extremes;
    extern const SettingsBool final;
    extern const SettingsBool force_aggregation_in_order;
    extern const SettingsOverflowModeGroupBy group_by_overflow_mode;
    extern const SettingsUInt64 group_by_two_level_threshold;
    extern const SettingsUInt64 group_by_two_level_threshold_bytes;
    extern const SettingsBool group_by_use_nulls;
    extern const SettingsSeconds lock_acquire_timeout;
    extern const SettingsUInt64 max_analyze_depth;
    extern const SettingsUInt64 max_block_size;
    extern const SettingsUInt64 max_bytes_before_external_group_by;
    extern const SettingsUInt64 max_bytes_in_distinct;
    extern const SettingsUInt64 max_columns_to_read;
    extern const SettingsUInt64 max_distributed_connections;
    extern const SettingsNonZeroUInt64 max_parallel_replicas;
    extern const SettingsUInt64 max_parser_backtracks;
    extern const SettingsUInt64 max_parser_depth;
    extern const SettingsUInt64 max_query_size;
    extern const SettingsUInt64 max_result_bytes;
    extern const SettingsUInt64 max_result_rows;
    extern const SettingsUInt64 max_rows_in_distinct;
    extern const SettingsUInt64 max_rows_in_set_to_optimize_join;
    extern const SettingsUInt64 max_rows_to_group_by;
    extern const SettingsUInt64 max_rows_to_read;
    extern const SettingsUInt64 max_size_to_preallocate_for_aggregation;
    extern const SettingsFloat max_streams_to_max_threads_ratio;
    extern const SettingsUInt64 max_subquery_depth;
    extern const SettingsMaxThreads max_threads;
    extern const SettingsUInt64 min_count_to_compile_aggregate_expression;
    extern const SettingsUInt64 min_count_to_compile_sort_description;
    extern const SettingsUInt64 min_free_disk_space_for_temporary_data;
    extern const SettingsFloat min_hit_rate_to_use_consecutive_keys_optimization;
    extern const SettingsBool multiple_joins_try_to_keep_original_names;
    extern const SettingsBool optimize_aggregation_in_order;
    extern const SettingsBool optimize_distinct_in_order;
    extern const SettingsBool optimize_group_by_constant_keys;
    extern const SettingsBool optimize_move_to_prewhere;
    extern const SettingsBool optimize_move_to_prewhere_if_final;
    extern const SettingsBool optimize_sorting_by_input_stream_properties;
    extern const SettingsBool optimize_uniq_to_count;
    extern const SettingsUInt64 parallel_replicas_count;
    extern const SettingsString parallel_replicas_custom_key;
    extern const SettingsParallelReplicasCustomKeyFilterType parallel_replicas_custom_key_filter_type;
    extern const SettingsUInt64 parallel_replicas_custom_key_range_lower;
    extern const SettingsUInt64 parallel_replicas_custom_key_range_upper;
    extern const SettingsBool parallel_replicas_for_non_replicated_merge_tree;
    extern const SettingsUInt64 parallel_replicas_min_number_of_rows_per_replica;
    extern const SettingsUInt64 parallel_replica_offset;
    extern const SettingsBool query_plan_enable_optimizations;
    extern const SettingsBool query_plan_enable_multithreading_after_window_functions;
    extern const SettingsBool query_plan_optimize_prewhere;
    extern const SettingsBool throw_on_unsupported_query_inside_transaction;
    extern const SettingsFloat totals_auto_threshold;
    extern const SettingsTotalsMode totals_mode;
    extern const SettingsBool use_concurrency_control;
    extern const SettingsBool use_with_fill_by_sorting_prefix;
}


static UInt64 getLimitUIntValue(const ASTPtr & node, const ContextPtr & context, const std::string & expr);

namespace ErrorCodes
{
    extern const int TOO_DEEP_SUBQUERIES;
    extern const int SAMPLING_NOT_SUPPORTED;
    extern const int ILLEGAL_FINAL;
    extern const int ILLEGAL_PREWHERE;
    extern const int TOO_MANY_COLUMNS;
    extern const int LOGICAL_ERROR;
    extern const int NOT_IMPLEMENTED;
    extern const int PARAMETER_OUT_OF_BOUND;
    extern const int INVALID_LIMIT_EXPRESSION;
    extern const int INVALID_WITH_FILL_EXPRESSION;
    extern const int ACCESS_DENIED;
    extern const int UNKNOWN_IDENTIFIER;
    extern const int BAD_ARGUMENTS;
    extern const int SUPPORT_IS_DISABLED;
}

/// Assumes `storage` is set and the table filter (row-level security) is not empty.
FilterDAGInfoPtr generateFilterActions(
    const StorageID & table_id,
    const ASTPtr & row_policy_filter_expression,
    const ContextPtr & context,
    const StoragePtr & storage,
    const StorageSnapshotPtr & storage_snapshot,
    const StorageMetadataPtr & metadata_snapshot,
    Names & prerequisite_columns,
    PreparedSetsPtr prepared_sets)
{
    auto filter_info = std::make_shared<FilterDAGInfo>();

    const auto & db_name = table_id.getDatabaseName();
    const auto & table_name = table_id.getTableName();

    /// TODO: implement some AST builders for this kind of stuff
    ASTPtr query_ast = std::make_shared<ASTSelectQuery>();
    auto * select_ast = query_ast->as<ASTSelectQuery>();

    select_ast->setExpression(ASTSelectQuery::Expression::SELECT, std::make_shared<ASTExpressionList>());
    auto expr_list = select_ast->select();

    /// The first column is our filter expression.
    /// the row_policy_filter_expression should be cloned, because it may be changed by TreeRewriter.
    /// which make it possible an invalid expression, although it may be valid in whole select.
    expr_list->children.push_back(row_policy_filter_expression->clone());

    /// Keep columns that are required after the filter actions.
    for (const auto & column_str : prerequisite_columns)
    {
        ParserExpression expr_parser;
        /// We should add back quotes around column name as it can contain dots.
        expr_list->children.push_back(parseQuery(
            expr_parser,
            backQuoteIfNeed(column_str),
            0,
            context->getSettingsRef()[Setting::max_parser_depth],
            context->getSettingsRef()[Setting::max_parser_backtracks]));
    }

    select_ast->setExpression(ASTSelectQuery::Expression::TABLES, std::make_shared<ASTTablesInSelectQuery>());
    auto tables = select_ast->tables();
    auto tables_elem = std::make_shared<ASTTablesInSelectQueryElement>();
    auto table_expr = std::make_shared<ASTTableExpression>();
    tables->children.push_back(tables_elem);
    tables_elem->table_expression = table_expr;
    tables_elem->children.push_back(table_expr);
    table_expr->database_and_table_name = std::make_shared<ASTTableIdentifier>(db_name, table_name);
    table_expr->children.push_back(table_expr->database_and_table_name);

    /// Using separate expression analyzer to prevent any possible alias injection
    auto syntax_result = TreeRewriter(context).analyzeSelect(query_ast, TreeRewriterResult({}, storage, storage_snapshot));
    SelectQueryExpressionAnalyzer analyzer(query_ast, syntax_result, context, metadata_snapshot, {}, false, {}, prepared_sets);
    filter_info->actions = std::move(analyzer.simpleSelectActions()->dag);

    filter_info->column_name = expr_list->children.at(0)->getColumnName();
    filter_info->actions.removeUnusedActions(NameSet{filter_info->column_name});

    for (const auto * node : filter_info->actions.getInputs())
        filter_info->actions.getOutputs().push_back(node);

    auto required_columns_from_filter = filter_info->actions.getRequiredColumns();

    for (const auto & column : required_columns_from_filter)
    {
        if (prerequisite_columns.end() == std::find(prerequisite_columns.begin(), prerequisite_columns.end(), column.name))
            prerequisite_columns.push_back(column.name);
    }

    return filter_info;
}

InterpreterSelectQuery::InterpreterSelectQuery(
    const ASTPtr & query_ptr_,
    const ContextPtr & context_,
    const SelectQueryOptions & options_,
    const Names & required_result_column_names_)
    : InterpreterSelectQuery(query_ptr_, context_, std::nullopt, nullptr, options_, required_result_column_names_)
{}

InterpreterSelectQuery::InterpreterSelectQuery(
    const ASTPtr & query_ptr_,
    const ContextMutablePtr & context_,
    const SelectQueryOptions & options_,
    const Names & required_result_column_names_)
    : InterpreterSelectQuery(query_ptr_, context_, std::nullopt, nullptr, options_, required_result_column_names_)
{}

InterpreterSelectQuery::InterpreterSelectQuery(
    const ASTPtr & query_ptr_,
    const ContextPtr & context_,
    Pipe input_pipe_,
    const SelectQueryOptions & options_)
    : InterpreterSelectQuery(query_ptr_, context_, std::move(input_pipe_), nullptr, options_.copy().noSubquery())
{}

InterpreterSelectQuery::InterpreterSelectQuery(
    const ASTPtr & query_ptr_,
    const ContextPtr & context_,
    const StoragePtr & storage_,
    const StorageMetadataPtr & metadata_snapshot_,
    const SelectQueryOptions & options_)
    : InterpreterSelectQuery(query_ptr_, context_, std::nullopt, storage_, options_.copy().noSubquery(), {}, metadata_snapshot_)
{}

InterpreterSelectQuery::InterpreterSelectQuery(
    const ASTPtr & query_ptr_,
    const ContextPtr & context_,
    const SelectQueryOptions & options_,
    PreparedSetsPtr prepared_sets_)
    : InterpreterSelectQuery(query_ptr_, context_, std::nullopt, nullptr, options_, {}, {}, prepared_sets_)
{}

InterpreterSelectQuery::~InterpreterSelectQuery() = default;


namespace
{

/** There are no limits on the maximum size of the result for the subquery.
  *  Since the result of the query is not the result of the entire query.
  */
ContextPtr getSubqueryContext(const ContextPtr & context)
{
    auto subquery_context = Context::createCopy(context);
    Settings subquery_settings = context->getSettingsCopy();
    subquery_settings[Setting::max_result_rows] = 0;
    subquery_settings[Setting::max_result_bytes] = 0;
    /// The calculation of extremes does not make sense and is not necessary (if you do it, then the extremes of the subquery can be taken for whole query).
    subquery_settings[Setting::extremes] = false;
    subquery_context->setSettings(subquery_settings);
    return subquery_context;
}

void rewriteMultipleJoins(ASTPtr & query, const TablesWithColumns & tables, const String & database, const Settings & settings)
{
    ASTSelectQuery & select = query->as<ASTSelectQuery &>();

    Aliases aliases;
    if (ASTPtr with = select.with())
        QueryAliasesNoSubqueriesVisitor(aliases).visit(with);
    QueryAliasesNoSubqueriesVisitor(aliases).visit(select.select());

    CrossToInnerJoinVisitor::Data cross_to_inner{tables, aliases, database};
    cross_to_inner.cross_to_inner_join_rewrite = static_cast<UInt8>(std::min<UInt64>(settings[Setting::cross_to_inner_join_rewrite], 2));
    CrossToInnerJoinVisitor(cross_to_inner).visit(query);

    JoinToSubqueryTransformVisitor::Data join_to_subs_data{tables, aliases};
    join_to_subs_data.try_to_keep_original_names = settings[Setting::multiple_joins_try_to_keep_original_names];

    JoinToSubqueryTransformVisitor(join_to_subs_data).visit(query);
}

/// Checks that the current user has the SELECT privilege.
void checkAccessRightsForSelect(
    const ContextPtr & context,
    const StorageID & table_id,
    const StorageMetadataPtr & table_metadata,
    const TreeRewriterResult & syntax_analyzer_result)
{
    if (!syntax_analyzer_result.has_explicit_columns && table_metadata && !table_metadata->getColumns().empty())
    {
        /// For a trivial query like "SELECT count() FROM table" access is granted if at least
        /// one column is accessible.
        /// In this case just checking access for `required_columns` doesn't work correctly
        /// because `required_columns` will contain the name of a column of minimum size (see TreeRewriterResult::collectUsedColumns())
        /// which is probably not the same column as the column the current user has access to.
        auto access = context->getAccess();
        for (const auto & column : table_metadata->getColumns())
        {
            if (access->isGranted(AccessType::SELECT, table_id.database_name, table_id.table_name, column.name))
                return;
        }
        throw Exception(
            ErrorCodes::ACCESS_DENIED,
            "{}: Not enough privileges. To execute this query, it's necessary to have the grant SELECT for at least one column on {}",
            context->getUserName(),
            table_id.getFullTableName());
    }

    /// General check.
    context->checkAccess(AccessType::SELECT, table_id, syntax_analyzer_result.requiredSourceColumnsForAccessCheck());
}

ASTPtr parseAdditionalFilterConditionForTable(
    const Map & additional_table_filters,
    const DatabaseAndTableWithAlias & target,
    const Context & context)
{
    for (const auto & additional_filter : additional_table_filters)
    {
        const auto & tuple = additional_filter.safeGet<const Tuple &>();
        auto & table = tuple.at(0).safeGet<String>();
        auto & filter = tuple.at(1).safeGet<String>();

        if (table == target.alias ||
            (table == target.table && context.getCurrentDatabase() == target.database) ||
            (table == target.database + '.' + target.table))
        {
            /// Try to parse expression
            ParserExpression parser;
            const auto & settings = context.getSettingsRef();
            return parseQuery(
                parser,
                filter.data(),
                filter.data() + filter.size(),
                "additional filter",
                settings[Setting::max_query_size],
                settings[Setting::max_parser_depth],
                settings[Setting::max_parser_backtracks]);
        }
    }

    return nullptr;
}

/// Returns true if we should ignore quotas and limits for a specified table in the system database.
bool shouldIgnoreQuotaAndLimits(const StorageID & table_id)
{
    if (table_id.database_name == DatabaseCatalog::SYSTEM_DATABASE)
    {
        static const boost::container::flat_set<String> tables_ignoring_quota{"quotas", "quota_limits", "quota_usage", "quotas_usage", "one"};
        if (tables_ignoring_quota.count(table_id.table_name))
            return true;
    }
    return false;
}

GroupingSetsParamsList getAggregatorGroupingSetsParams(const NamesAndTypesLists & aggregation_keys_list, const Names & all_keys)
{
    GroupingSetsParamsList result;

    for (const auto & aggregation_keys : aggregation_keys_list)
    {
        NameSet keys;
        for (const auto & key : aggregation_keys)
            keys.insert(key.name);

        Names missing_keys;
        for (const auto & key : all_keys)
            if (!keys.contains(key))
                missing_keys.push_back(key);

        result.emplace_back(aggregation_keys.getNames(), std::move(missing_keys));
    }

    return result;
}

}

InterpreterSelectQuery::InterpreterSelectQuery(
    const ASTPtr & query_ptr_,
    const ContextPtr & context_,
    std::optional<Pipe> input_pipe_,
    const StoragePtr & storage_,
    const SelectQueryOptions & options_,
    const Names & required_result_column_names,
    const StorageMetadataPtr & metadata_snapshot_,
    PreparedSetsPtr prepared_sets_)
    : InterpreterSelectQuery(
        query_ptr_,
        Context::createCopy(context_),
        std::move(input_pipe_),
        storage_,
        options_,
        required_result_column_names,
        metadata_snapshot_,
        prepared_sets_)
{}

InterpreterSelectQuery::InterpreterSelectQuery(
    const ASTPtr & query_ptr_,
    const ContextMutablePtr & context_,
    std::optional<Pipe> input_pipe_,
    const StoragePtr & storage_,
    const SelectQueryOptions & options_,
    const Names & required_result_column_names,
    const StorageMetadataPtr & metadata_snapshot_,
    PreparedSetsPtr prepared_sets_)
    /// NOTE: the query almost always should be cloned because it will be modified during analysis.
    : IInterpreterUnionOrSelectQuery(options_.modify_inplace ? query_ptr_ : query_ptr_->clone(), context_, options_)
    , storage(storage_)
    , input_pipe(std::move(input_pipe_))
    , log(getLogger("InterpreterSelectQuery"))
    , metadata_snapshot(metadata_snapshot_)
    , prepared_sets(prepared_sets_)
{
    checkStackSize();

    if (!prepared_sets)
        prepared_sets = std::make_shared<PreparedSets>();

    query_info.is_internal = options.is_internal;

    initSettings();
    const Settings & settings = context->getSettingsRef();

    if (settings[Setting::max_subquery_depth] && options.subquery_depth > settings[Setting::max_subquery_depth])
        throw Exception(ErrorCodes::TOO_DEEP_SUBQUERIES, "Too deep subqueries. Maximum: {}", settings[Setting::max_subquery_depth].toString());

    bool has_input = input_pipe != std::nullopt;
    if (input_pipe)
    {
        /// Read from prepared input.
        source_header = input_pipe->getHeader();
    }

    // Only propagate WITH elements to subqueries if we're not a subquery
    if (!options.is_subquery)
    {
        if (context->getSettingsRef()[Setting::enable_global_with_statement])
            ApplyWithAliasVisitor::visit(query_ptr);
        ApplyWithSubqueryVisitor::visit(query_ptr);
    }

    query_info.query = query_ptr->clone();

    if (settings[Setting::count_distinct_optimization])
    {
        RewriteCountDistinctFunctionMatcher::Data data_rewrite_countdistinct;
        RewriteCountDistinctFunctionVisitor(data_rewrite_countdistinct).visit(query_ptr);
    }

    if (settings[Setting::optimize_uniq_to_count])
    {
        RewriteUniqToCountMatcher::Data data_rewrite_uniq_count;
        RewriteUniqToCountVisitor(data_rewrite_uniq_count).visit(query_ptr);
    }

    JoinedTables joined_tables(getSubqueryContext(context), getSelectQuery(), options.with_all_cols, options_.is_create_parameterized_view);

    bool got_storage_from_query = false;
    if (!has_input && !storage)
    {
        storage = joined_tables.getLeftTableStorage();
        // Mark uses_view_source if the returned storage is the same as the one saved in viewSource
        uses_view_source |= storage && storage == context->getViewSource();
        got_storage_from_query = true;
    }

    if (storage)
    {
        table_lock = storage->lockForShare(context->getInitialQueryId(), context->getSettingsRef()[Setting::lock_acquire_timeout]);
        table_id = storage->getStorageID();
        if (!metadata_snapshot)
            metadata_snapshot = storage->getInMemoryMetadataPtr();

        if (options.only_analyze)
            storage_snapshot = storage->getStorageSnapshotWithoutData(metadata_snapshot, context);
        else
            storage_snapshot = storage->getStorageSnapshotForQuery(metadata_snapshot, query_ptr, context);
    }

    if (has_input || !joined_tables.resolveTables())
        joined_tables.makeFakeTable(storage, metadata_snapshot, source_header);

    if (context->getCurrentTransaction() && context->getSettingsRef()[Setting::throw_on_unsupported_query_inside_transaction])
    {
        if (storage)
            checkStorageSupportsTransactionsIfNeeded(storage, context, /* is_readonly_query */ true);
        for (const auto & table : joined_tables.tablesWithColumns())
        {
            if (table.table.table.empty())
                continue;
            auto maybe_storage = DatabaseCatalog::instance().tryGetTable({table.table.database, table.table.table}, context);
            if (!maybe_storage)
                continue;
            checkStorageSupportsTransactionsIfNeeded(storage, context, /* is_readonly_query */ true);
        }
    }

    /// Check support for JOIN for parallel replicas with custom key
    if (joined_tables.tablesCount() > 1 && !settings[Setting::parallel_replicas_custom_key].value.empty())
    {
        LOG_DEBUG(log, "JOINs are not supported with parallel_replicas_custom_key. Query will be executed without using them.");
        context->setSetting("parallel_replicas_custom_key", String{""});
    }

    /// Check support for FINAL for parallel replicas
    bool is_query_with_final = isQueryWithFinal(query_info);
    if (is_query_with_final && context->canUseTaskBasedParallelReplicas())
    {
        if (settings[Setting::allow_experimental_parallel_reading_from_replicas] == 1)
        {
            LOG_DEBUG(log, "FINAL modifier is not supported with parallel replicas. Query will be executed without using them.");
            context->setSetting("allow_experimental_parallel_reading_from_replicas", Field(0));
        }
        else if (settings[Setting::allow_experimental_parallel_reading_from_replicas] >= 2)
        {
            throw Exception(ErrorCodes::SUPPORT_IS_DISABLED, "FINAL modifier is not supported with parallel replicas");
        }
    }

    /// Check support for parallel replicas for non-replicated storage (plain MergeTree)
    bool is_plain_merge_tree = storage && storage->isMergeTree() && !storage->supportsReplication();
    if (is_plain_merge_tree && settings[Setting::allow_experimental_parallel_reading_from_replicas] > 0
        && !settings[Setting::parallel_replicas_for_non_replicated_merge_tree])
    {
        if (settings[Setting::allow_experimental_parallel_reading_from_replicas] == 1)
        {
            LOG_DEBUG(log, "To use parallel replicas with plain MergeTree tables please enable setting `parallel_replicas_for_non_replicated_merge_tree`. For now query will be executed without using them.");
            context->setSetting("allow_experimental_parallel_reading_from_replicas", Field(0));
        }
        else if (settings[Setting::allow_experimental_parallel_reading_from_replicas] >= 2)
        {
            throw Exception(ErrorCodes::SUPPORT_IS_DISABLED, "To use parallel replicas with plain MergeTree tables please enable setting `parallel_replicas_for_non_replicated_merge_tree`");
        }
    }

    /// Rewrite JOINs
    if (!has_input && joined_tables.tablesCount() > 1)
    {
        rewriteMultipleJoins(query_ptr, joined_tables.tablesWithColumns(), context->getCurrentDatabase(), context->getSettingsRef());

        joined_tables.reset(getSelectQuery());
        joined_tables.resolveTables();
        if (auto view_source = context->getViewSource())
        {
            // If we are using a virtual block view to replace a table and that table is used
            // inside the JOIN then we need to update uses_view_source accordingly so we avoid propagating scalars that we can't cache
            const auto & storage_values = static_cast<const StorageValues &>(*view_source);
            auto tmp_table_id = storage_values.getStorageID();
            for (const auto & t : joined_tables.tablesWithColumns())
                uses_view_source |= (t.table.database == tmp_table_id.database_name && t.table.table == tmp_table_id.table_name);
        }

        if (storage && joined_tables.isLeftTableSubquery())
        {
            /// Rewritten with subquery. Free storage locks here.
            storage = nullptr;
            table_lock.reset();
            table_id = StorageID::createEmpty();
            metadata_snapshot = nullptr;
            storage_snapshot = nullptr;
        }
    }

    if (!has_input)
    {
        interpreter_subquery = joined_tables.makeLeftTableSubquery(options.subquery());
        if (interpreter_subquery)
        {
            source_header = interpreter_subquery->getSampleBlock();
            uses_view_source |= interpreter_subquery->usesViewSource();
        }
    }

    joined_tables.rewriteDistributedInAndJoins(query_ptr);

    max_streams = settings[Setting::max_threads];
    ASTSelectQuery & query = getSelectQuery();
    std::shared_ptr<TableJoin> table_join = joined_tables.makeTableJoin(query);

    if (storage)
        row_policy_filter = context->getRowPolicyFilter(table_id.getDatabaseName(), table_id.getTableName(), RowPolicyFilterType::SELECT_FILTER);

    StorageView * view = nullptr;
    if (storage)
        view = dynamic_cast<StorageView *>(storage.get());

    if (!settings[Setting::additional_table_filters].value.empty() && storage && !joined_tables.tablesWithColumns().empty())
        query_info.additional_filter_ast = parseAdditionalFilterConditionForTable(
            settings[Setting::additional_table_filters], joined_tables.tablesWithColumns().front().table, *context);

    ASTPtr parallel_replicas_custom_filter_ast = nullptr;
    if (storage && context->canUseParallelReplicasCustomKey() && !joined_tables.tablesWithColumns().empty())
    {
        if (settings[Setting::parallel_replicas_count] > 1)
        {
            if (auto custom_key_ast = parseCustomKeyForTable(settings[Setting::parallel_replicas_custom_key], *context))
            {
                LOG_TRACE(log, "Processing query on a replica using custom_key '{}'", settings[Setting::parallel_replicas_custom_key].value);

                parallel_replicas_custom_filter_ast = getCustomKeyFilterForParallelReplica(
                    settings[Setting::parallel_replicas_count],
                    settings[Setting::parallel_replica_offset],
                    std::move(custom_key_ast),
                    {settings[Setting::parallel_replicas_custom_key_filter_type],
                     settings[Setting::parallel_replicas_custom_key_range_lower],
                     settings[Setting::parallel_replicas_custom_key_range_upper]},
                    storage->getInMemoryMetadataPtr()->columns,
                    context);
            }
            else if (settings[Setting::parallel_replica_offset] > 0)
            {
                throw Exception(
                    ErrorCodes::BAD_ARGUMENTS,
                    "Parallel replicas processing with custom_key has been requested "
                    "(setting 'max_parallel_replicas') but the table does not have custom_key defined for it "
                    "or it's invalid (settings `parallel_replicas_custom_key`)");
            }
        }
        /// We disable prefer_localhost_replica because if one of the replicas is local it will create a single local plan
        /// instead of executing the query with multiple replicas
        /// We can enable this setting again for custom key parallel replicas when we can generate a plan that will use both a
        /// local plan and remote replicas
        else if (auto * distributed = dynamic_cast<StorageDistributed *>(storage.get());
                 distributed && context->canUseParallelReplicasCustomKeyForCluster(*distributed->getCluster()))
        {
            context->setSetting("distributed_group_by_no_merge", 2);
            context->setSetting("prefer_localhost_replica", Field(0));
        }
        else if (
            storage->isMergeTree() && (storage->supportsReplication() || settings[Setting::parallel_replicas_for_non_replicated_merge_tree])
            && context->getClientInfo().distributed_depth == 0
            && context->canUseParallelReplicasCustomKeyForCluster(*context->getClusterForParallelReplicas()))
        {
            context->setSetting("prefer_localhost_replica", Field(0));
        }
    }

    if (autoFinalOnQuery(query))
    {
        query.setFinal();
    }

    auto analyze = [&] (bool try_move_to_prewhere)
    {
        /// Allow push down and other optimizations for VIEW: replace with subquery and rewrite it.
        ASTPtr view_table;
        if (view)
        {
            query_info.is_parameterized_view = view->isParameterizedView();
            StorageView::replaceWithSubquery(getSelectQuery(), view_table, metadata_snapshot, view->isParameterizedView());
        }

        syntax_analyzer_result = TreeRewriter(context).analyzeSelect(
            query_ptr,
            TreeRewriterResult(source_header.getNamesAndTypesList(), storage, storage_snapshot),
            options,
            joined_tables.tablesWithColumns(),
            required_result_column_names,
            table_join);

        query_info.syntax_analyzer_result = syntax_analyzer_result;
        context->setDistributed(syntax_analyzer_result->is_remote_storage);

        if (storage && !query.final() && storage->needRewriteQueryWithFinal(syntax_analyzer_result->requiredSourceColumns()))
            query.setFinal();

        if (view)
        {
            /// Restore original view name. Save rewritten subquery for future usage in StorageView.
            query_info.view_query = StorageView::restoreViewName(getSelectQuery(), view_table);
            view = nullptr;
        }

        if (try_move_to_prewhere
            && storage && storage->canMoveConditionsToPrewhere()
            && query.where() && !query.prewhere()
            && !query.hasJoin()) /// Join may produce rows with nulls or default values, it's difficult to analyze if they affected or not.
        {
            /// PREWHERE optimization: transfer some condition from WHERE to PREWHERE if enabled and viable
            if (const auto & column_sizes = storage->getColumnSizes(); !column_sizes.empty())
            {
                /// Extract column compressed sizes.
                std::unordered_map<std::string, UInt64> column_compressed_sizes;
                for (const auto & [name, sizes] : column_sizes)
                    column_compressed_sizes[name] = sizes.data_compressed;

                SelectQueryInfo current_info;
                current_info.query = query_ptr;
                current_info.syntax_analyzer_result = syntax_analyzer_result;

                Names queried_columns = syntax_analyzer_result->requiredSourceColumns();
                const auto & supported_prewhere_columns = storage->supportedPrewhereColumns();

                MergeTreeWhereOptimizer where_optimizer{
                    std::move(column_compressed_sizes),
                    metadata_snapshot,
                    storage->getConditionSelectivityEstimatorByPredicate(storage_snapshot, nullptr, context),
                    queried_columns,
                    supported_prewhere_columns,
                    log};

                where_optimizer.optimize(current_info, context);
            }
        }

        if (query.prewhere() && query.where())
        {
            /// Filter block in WHERE instead to get better performance
            query.setExpression(
                ASTSelectQuery::Expression::WHERE, makeASTFunction("and", query.prewhere()->clone(), query.where()->clone()));
        }

        query_analyzer = std::make_unique<SelectQueryExpressionAnalyzer>(
            query_ptr,
            syntax_analyzer_result,
            context,
            metadata_snapshot,
            required_result_column_names,
            !options.only_analyze,
            options,
            prepared_sets);

        if (!options.only_analyze)
        {
            if (query.sampleSize() && (input_pipe || !storage || !storage->supportsSampling()))
            {
                if (storage)
                    throw Exception(
                        ErrorCodes::SAMPLING_NOT_SUPPORTED,
                        "Storage {} doesn't support sampling",
                        storage->getStorageID().getNameForLogs());
                else
                    throw Exception(ErrorCodes::SAMPLING_NOT_SUPPORTED, "Illegal SAMPLE: sampling is only allowed with the table engines that support it");
            }

            if (query.final() && (input_pipe || !storage || !storage->supportsFinal()))
            {
                if (!input_pipe && storage)
                    throw Exception(ErrorCodes::ILLEGAL_FINAL, "Storage {} doesn't support FINAL", storage->getName());
                else
                    throw Exception(ErrorCodes::ILLEGAL_FINAL, "Illegal FINAL");
            }

            if (query.prewhere() && (input_pipe || !storage || !storage->supportsPrewhere()))
            {
                if (!input_pipe && storage)
                    throw Exception(ErrorCodes::ILLEGAL_PREWHERE, "Storage {} doesn't support PREWHERE", storage->getName());
                else
                    throw Exception(ErrorCodes::ILLEGAL_PREWHERE, "Illegal PREWHERE");
            }

            /// Save the new temporary tables in the query context
            for (const auto & it : query_analyzer->getExternalTables())
                if (!context->tryResolveStorageID({"", it.first}, Context::ResolveExternal))
                    context->addExternalTable(it.first, std::move(*it.second));
        }

        if (!options.only_analyze || options.modify_inplace)
        {
            if (syntax_analyzer_result->rewrite_subqueries)
            {
                /// remake interpreter_subquery when PredicateOptimizer rewrites subqueries and main table is subquery
                interpreter_subquery = joined_tables.makeLeftTableSubquery(options.subquery());
            }
        }

        if (interpreter_subquery)
        {
            /// If there is an aggregation in the outer query, WITH TOTALS is ignored in the subquery.
            if (query_analyzer->hasAggregation())
                interpreter_subquery->ignoreWithTotals();
            uses_view_source |= interpreter_subquery->usesViewSource();
        }

        required_columns = syntax_analyzer_result->requiredSourceColumns();

        if (storage)
        {
            query_info.filter_asts.clear();

            /// Fix source_header for filter actions.
            if (row_policy_filter && !row_policy_filter->empty())
            {
                filter_info = generateFilterActions(
                    table_id, row_policy_filter->expression, context, storage, storage_snapshot, metadata_snapshot, required_columns,
                    prepared_sets);

                query_info.filter_asts.push_back(row_policy_filter->expression);
            }

            if (query_info.additional_filter_ast)
            {
                additional_filter_info = generateFilterActions(
                    table_id, query_info.additional_filter_ast, context, storage, storage_snapshot, metadata_snapshot, required_columns,
                    prepared_sets);

                additional_filter_info->do_remove_column = true;

                query_info.filter_asts.push_back(query_info.additional_filter_ast);
            }

            if (parallel_replicas_custom_filter_ast)
            {
                parallel_replicas_custom_filter_info = generateFilterActions(
                        table_id, parallel_replicas_custom_filter_ast, context, storage, storage_snapshot, metadata_snapshot, required_columns,
                        prepared_sets);

                parallel_replicas_custom_filter_info->do_remove_column = true;
                query_info.filter_asts.push_back(parallel_replicas_custom_filter_ast);
            }

            source_header = storage_snapshot->getSampleBlockForColumns(required_columns);
        }

        /// Calculate structure of the result.
        result_header = getSampleBlockImpl();
    };


    /// This is a hack to make sure we reanalyze if GlobalSubqueriesVisitor changed allow_experimental_parallel_reading_from_replicas
    /// inside the query context (because it doesn't have write access to the main context)
    UInt64 parallel_replicas_before_analysis
        = context->hasQueryContext() ? context->getQueryContext()->getSettingsRef()[Setting::allow_experimental_parallel_reading_from_replicas] : 0;

    /// Conditionally support AST-based PREWHERE optimization.
    analyze(shouldMoveToPrewhere() && (!settings[Setting::query_plan_optimize_prewhere] || !settings[Setting::query_plan_enable_optimizations]));


    bool need_analyze_again = false;
    bool can_analyze_again = false;

    if (context->hasQueryContext())
    {
        /// As this query can't be executed with parallel replicas, we must reanalyze it
        if (context->getQueryContext()->getSettingsRef()[Setting::allow_experimental_parallel_reading_from_replicas]
            != parallel_replicas_before_analysis)
        {
            context->setSetting("allow_experimental_parallel_reading_from_replicas", Field(0));
            context->setSetting("max_parallel_replicas", UInt64{1});
            need_analyze_again = true;
        }

        /// Check number of calls of 'analyze' function.
        /// If it is too big, we will not analyze the query again not to have exponential blowup.
        std::atomic<size_t> & current_query_analyze_count = context->getQueryContext()->kitchen_sink.analyze_counter;
        ++current_query_analyze_count;
        can_analyze_again = settings[Setting::max_analyze_depth] == 0 || current_query_analyze_count < settings[Setting::max_analyze_depth];
    }

    if (can_analyze_again && (analysis_result.prewhere_constant_filter_description.always_false ||
                              analysis_result.prewhere_constant_filter_description.always_true))
    {
        if (analysis_result.prewhere_constant_filter_description.always_true)
            query.setExpression(ASTSelectQuery::Expression::PREWHERE, {});
        else
            query.setExpression(ASTSelectQuery::Expression::PREWHERE, std::make_shared<ASTLiteral>(0u));
        need_analyze_again = true;
    }

    if (can_analyze_again && (analysis_result.where_constant_filter_description.always_false ||
                              analysis_result.where_constant_filter_description.always_true))
    {
        if (analysis_result.where_constant_filter_description.always_true)
            query.setExpression(ASTSelectQuery::Expression::WHERE, {});
        else
            query.setExpression(ASTSelectQuery::Expression::WHERE, std::make_shared<ASTLiteral>(0u));
        need_analyze_again = true;
    }

    if (can_analyze_again)
        need_analyze_again |= adjustParallelReplicasAfterAnalysis();

    if (need_analyze_again)
    {
        size_t current_query_analyze_count = context->getQueryContext()->kitchen_sink.analyze_counter.load();
        LOG_TRACE(log, "Running 'analyze' second time (current analyze depth: {})", current_query_analyze_count);

        /// Reuse already built sets for multiple passes of analysis
        prepared_sets = query_analyzer->getPreparedSets();

        /// Do not try move conditions to PREWHERE for the second time.
        /// Otherwise, we won't be able to fallback from inefficient PREWHERE to WHERE later.
        analyze(/* try_move_to_prewhere = */ false);
    }

    /// If there is no WHERE, filter blocks as usual
    if (query.prewhere() && !query.where())
        analysis_result.prewhere_info->need_filter = true;

    if (table_id && got_storage_from_query && !joined_tables.isLeftTableFunction() && !options.ignore_access_check)
    {
        /// The current user should have the SELECT privilege. If this table_id is for a table
        /// function we don't check access rights here because in this case they have been already
        /// checked in ITableFunction::execute().
        checkAccessRightsForSelect(context, table_id, metadata_snapshot, *syntax_analyzer_result);

        /// Remove limits for some tables in the `system` database.
        if (shouldIgnoreQuotaAndLimits(table_id) && (joined_tables.tablesCount() <= 1))
        {
            options.ignore_quota = true;
            options.ignore_limits = true;
        }
    }

    /// Add prewhere actions with alias columns and record needed columns from storage.
    if (storage)
    {
        addPrewhereAliasActions();
        analysis_result.required_columns = required_columns;
    }

    /// Blocks used in expression analysis contains size 1 const columns for constant folding and
    ///  null non-const columns to avoid useless memory allocations. However, a valid block sample
    ///  requires all columns to be of size 0, thus we need to sanitize the block here.
    sanitizeBlock(result_header, true);
}

bool InterpreterSelectQuery::adjustParallelReplicasAfterAnalysis()
{
    const Settings & settings = context->getSettingsRef();
    ASTSelectQuery & query = getSelectQuery();

    /// While only_analyze we don't know anything about parts, so any decision about how many parallel replicas to use would be wrong
    if (!storage || options.only_analyze || !context->canUseParallelReplicasOnInitiator())
        return false;

    if (getTrivialCount(0).has_value())
    {
        /// The query could use trivial count if it didn't use parallel replicas, so let's disable it and reanalyze
        context->setSetting("allow_experimental_parallel_reading_from_replicas", Field(0));
        context->setSetting("max_parallel_replicas", UInt64{1});
        LOG_DEBUG(log, "Disabling parallel replicas to be able to use a trivial count optimization");
        return true;
    }

    auto storage_merge_tree = std::dynamic_pointer_cast<MergeTreeData>(storage);
    if (!storage_merge_tree || settings[Setting::parallel_replicas_min_number_of_rows_per_replica] == 0)
        return false;

    auto query_info_copy = query_info;
    auto analysis_copy = analysis_result;

    /// There is a couple of instances where there might be a lower limit on the rows to be read
    /// * The max_rows_to_read setting
    /// * A LIMIT in a simple query (see maxBlockSizeByLimit())
    UInt64 max_rows = maxBlockSizeByLimit();
    if (settings[Setting::max_rows_to_read])
        max_rows = max_rows ? std::min(max_rows, settings[Setting::max_rows_to_read].value) : settings[Setting::max_rows_to_read];
    query_info_copy.trivial_limit = max_rows;

    /// Apply filters to prewhere and add them to the query_info so we can filter out parts efficiently during row estimation
    applyFiltersToPrewhereInAnalysis(analysis_copy);
    if (analysis_copy.prewhere_info)
    {
        query_info_copy.prewhere_info = analysis_copy.prewhere_info;
        if (query.prewhere() && !query.where())
            query_info_copy.prewhere_info->need_filter = true;
    }

    ActionDAGNodes added_filter_nodes = MergeTreeData::getFiltersForPrimaryKeyAnalysis(*this);
    if (query_info_copy.prewhere_info)
    {
        {
            const auto & node
                = query_info_copy.prewhere_info->prewhere_actions.findInOutputs(query_info_copy.prewhere_info->prewhere_column_name);
            added_filter_nodes.nodes.push_back(&node);
        }

        if (query_info_copy.prewhere_info->row_level_filter)
        {
            const auto & node
                = query_info_copy.prewhere_info->row_level_filter->findInOutputs(query_info_copy.prewhere_info->row_level_column_name);
            added_filter_nodes.nodes.push_back(&node);
        }
    }

    if (auto filter_actions_dag = ActionsDAG::buildFilterActionsDAG(added_filter_nodes.nodes))
        query_info_copy.filter_actions_dag = std::make_shared<const ActionsDAG>(std::move(*filter_actions_dag));
    UInt64 rows_to_read = storage_merge_tree->estimateNumberOfRowsToRead(context, storage_snapshot, query_info_copy);
    /// Note that we treat an estimation of 0 rows as a real estimation
    size_t number_of_replicas_to_use = rows_to_read / settings[Setting::parallel_replicas_min_number_of_rows_per_replica];
    LOG_TRACE(log, "Estimated {} rows to read. It is enough work for {} parallel replicas", rows_to_read, number_of_replicas_to_use);

    if (number_of_replicas_to_use <= 1)
    {
        context->setSetting("allow_experimental_parallel_reading_from_replicas", Field(0));
        context->setSetting("max_parallel_replicas", UInt64{1});
        LOG_DEBUG(log, "Disabling parallel replicas because there aren't enough rows to read");
        return true;
    }
    else if (number_of_replicas_to_use < settings[Setting::max_parallel_replicas])
    {
        context->setSetting("max_parallel_replicas", number_of_replicas_to_use);
        LOG_DEBUG(log, "Reducing the number of replicas to use to {}", number_of_replicas_to_use);
        /// No need to reanalyze
    }
    return false;
}

void InterpreterSelectQuery::buildQueryPlan(QueryPlan & query_plan)
{
    executeImpl(query_plan, std::move(input_pipe));

    /// We must guarantee that result structure is the same as in getSampleBlock()
    if (!blocksHaveEqualStructure(query_plan.getCurrentDataStream().header, result_header))
    {
        auto convert_actions_dag = ActionsDAG::makeConvertingActions(
            query_plan.getCurrentDataStream().header.getColumnsWithTypeAndName(),
            result_header.getColumnsWithTypeAndName(),
            ActionsDAG::MatchColumnsMode::Name,
            true);

        auto converting = std::make_unique<ExpressionStep>(query_plan.getCurrentDataStream(), std::move(convert_actions_dag));
        query_plan.addStep(std::move(converting));
    }

    /// Extend lifetime of context, table lock, storage.
    query_plan.addInterpreterContext(context);
    if (table_lock)
        query_plan.addTableLock(std::move(table_lock));
    if (storage)
        query_plan.addStorageHolder(storage);
}

BlockIO InterpreterSelectQuery::execute()
{
    BlockIO res;
    QueryPlan query_plan;

    buildQueryPlan(query_plan);

    auto builder = query_plan.buildQueryPipeline(
        QueryPlanOptimizationSettings::fromContext(context), BuildQueryPipelineSettings::fromContext(context));

    res.pipeline = QueryPipelineBuilder::getPipeline(std::move(*builder));

    setQuota(res.pipeline);

    return res;
}

Block InterpreterSelectQuery::getSampleBlockImpl()
{
    auto & select_query = getSelectQuery();

    query_info.query = query_ptr;

    /// NOTE: this is required for getQueryProcessingStage(), so should be initialized before ExpressionAnalysisResult.
    query_info.has_window = query_analyzer->hasWindow();
    /// NOTE: this is required only for IStorage::read(), and to be precise MergeTreeData::read(), in case of projections.
    query_info.has_order_by = select_query.orderBy() != nullptr;
    query_info.need_aggregate = query_analyzer->hasAggregation();

    if (storage && !options.only_analyze)
    {
        query_info.prepared_sets = query_analyzer->getPreparedSets();
        from_stage = storage->getQueryProcessingStage(context, options.to_stage, storage_snapshot, query_info);
    }

    /// Do I need to perform the first part of the pipeline?
    /// Running on remote servers during distributed processing or if query is not distributed.
    ///
    /// Also note that with distributed_group_by_no_merge=1 or when there is
    /// only one remote server, it is equal to local query in terms of query
    /// stages (or when due to optimize_distributed_group_by_sharding_key the query was processed up to Complete stage).
    bool first_stage = from_stage < QueryProcessingStage::WithMergeableState
        && options.to_stage >= QueryProcessingStage::WithMergeableState;
    /// Do I need to execute the second part of the pipeline?
    /// Running on the initiating server during distributed processing or if query is not distributed.
    ///
    /// Also note that with distributed_group_by_no_merge=2 (i.e. when optimize_distributed_group_by_sharding_key takes place)
    /// the query on the remote server will be processed up to WithMergeableStateAfterAggregationAndLimit,
    /// So it will do partial second stage (second_stage=true), and initiator will do the final part.
    bool second_stage = from_stage <= QueryProcessingStage::WithMergeableState
        && options.to_stage > QueryProcessingStage::WithMergeableState;

    analysis_result = ExpressionAnalysisResult(
        *query_analyzer, metadata_snapshot, first_stage, second_stage, options.only_analyze, filter_info, additional_filter_info, source_header);

    if (options.to_stage == QueryProcessingStage::Enum::FetchColumns)
    {
        auto header = source_header;

        if (analysis_result.prewhere_info)
        {
            header = analysis_result.prewhere_info->prewhere_actions.updateHeader(header);
            if (analysis_result.prewhere_info->remove_prewhere_column)
                header.erase(analysis_result.prewhere_info->prewhere_column_name);
        }
        return header;
    }

    if (options.to_stage == QueryProcessingStage::Enum::WithMergeableState)
    {
        if (!analysis_result.need_aggregate)
        {
            // What's the difference with selected_columns?
            // Here we calculate the header we want from remote server after it
            // executes query up to WithMergeableState. When there is an ORDER BY,
            // it is executed on remote server firstly, then we execute merge
            // sort on initiator. To execute ORDER BY, we need to calculate the
            // ORDER BY keys. These keys might be not present among the final
            // SELECT columns given by the `selected_column`. This is why we have
            // to use proper keys given by the result columns of the
            // `before_order_by` expression actions.
            // Another complication is window functions -- if we have them, they
            // are calculated on initiator, before ORDER BY columns. In this case,
            // the shard has to return columns required for window function
            // calculation and further steps, given by the `before_window`
            // expression actions.
            // As of 21.6 this is broken: the actions in `before_window` might
            // not contain everything required for the ORDER BY step, but this
            // is a responsibility of ExpressionAnalyzer and is not a problem
            // with this code. See
            // https://github.com/ClickHouse/ClickHouse/issues/19857 for details.
            if (analysis_result.before_window)
                return analysis_result.before_window->dag.getResultColumns();

            // NOTE: should not handle before_limit_by specially since
            // WithMergeableState does not process LIMIT BY

            return analysis_result.before_order_by->dag.getResultColumns();
        }

        Block header = analysis_result.before_aggregation->dag.getResultColumns();

        Block res;

        if (analysis_result.use_grouping_set_key)
            res.insert({ nullptr, std::make_shared<DataTypeUInt64>(), "__grouping_set" });

        if (context->getSettingsRef()[Setting::group_by_use_nulls] && analysis_result.use_grouping_set_key)
        {
            for (const auto & key : query_analyzer->aggregationKeys())
                res.insert({nullptr, makeNullableSafe(header.getByName(key.name).type), key.name});
        }
        else
        {
            for (const auto & key : query_analyzer->aggregationKeys())
                res.insert({nullptr, header.getByName(key.name).type, key.name});
        }

        for (const auto & aggregate : query_analyzer->aggregates())
        {
            size_t arguments_size = aggregate.argument_names.size();
            DataTypes argument_types(arguments_size);
            for (size_t j = 0; j < arguments_size; ++j)
                argument_types[j] = header.getByName(aggregate.argument_names[j]).type;

            DataTypePtr type = std::make_shared<DataTypeAggregateFunction>(aggregate.function, argument_types, aggregate.parameters);

            res.insert({nullptr, type, aggregate.column_name});
        }

        return res;
    }

    if (options.to_stage >= QueryProcessingStage::Enum::WithMergeableStateAfterAggregation)
    {
        // It's different from selected_columns, see the comment above for
        // WithMergeableState stage.
        if (analysis_result.before_window)
            return analysis_result.before_window->dag.getResultColumns();

        // In case of query on remote shards executed up to
        // WithMergeableStateAfterAggregation*, they can process LIMIT BY,
        // since the initiator will not apply LIMIT BY again.
        if (analysis_result.before_limit_by)
            return analysis_result.before_limit_by->dag.getResultColumns();

        return analysis_result.before_order_by->dag.getResultColumns();
    }

    return analysis_result.final_projection->dag.getResultColumns();
}


static std::pair<Field, DataTypePtr> getWithFillFieldValue(const ASTPtr & node, ContextPtr context)
{
    auto field_type = evaluateConstantExpression(node, context);

    if (!isColumnedAsNumber(field_type.second))
        throw Exception(ErrorCodes::INVALID_WITH_FILL_EXPRESSION,
                        "Illegal type {} of WITH FILL expression, must be numeric type", field_type.second->getName());

    return field_type;
}

static std::pair<Field, std::optional<IntervalKind>> getWithFillStep(const ASTPtr & node, const ContextPtr & context)
{
    auto [field, type] = evaluateConstantExpression(node, context);

    if (const auto * type_interval = typeid_cast<const DataTypeInterval *>(type.get()))
        return std::make_pair(std::move(field), type_interval->getKind());

    if (isColumnedAsNumber(type))
        return std::make_pair(std::move(field), std::nullopt);

    throw Exception(ErrorCodes::INVALID_WITH_FILL_EXPRESSION,
                    "Illegal type {} of WITH FILL expression, must be numeric type", type->getName());
}

static FillColumnDescription getWithFillDescription(const ASTOrderByElement & order_by_elem, const ContextPtr & context)
{
    FillColumnDescription descr;

    if (order_by_elem.getFillFrom())
        std::tie(descr.fill_from, descr.fill_from_type) = getWithFillFieldValue(order_by_elem.getFillFrom(), context);
    if (order_by_elem.getFillTo())
        std::tie(descr.fill_to, descr.fill_to_type) = getWithFillFieldValue(order_by_elem.getFillTo(), context);

    if (order_by_elem.getFillStep())
        std::tie(descr.fill_step, descr.step_kind) = getWithFillStep(order_by_elem.getFillStep(), context);
    else
        descr.fill_step = order_by_elem.direction;

    if (applyVisitor(FieldVisitorAccurateEquals(), descr.fill_step, Field{0}))
        throw Exception(ErrorCodes::INVALID_WITH_FILL_EXPRESSION, "WITH FILL STEP value cannot be zero");

    if (order_by_elem.direction == 1)
    {
        if (applyVisitor(FieldVisitorAccurateLess(), descr.fill_step, Field{0}))
            throw Exception(ErrorCodes::INVALID_WITH_FILL_EXPRESSION, "WITH FILL STEP value cannot be negative for sorting in ascending direction");

        if (!descr.fill_from.isNull() && !descr.fill_to.isNull() &&
            applyVisitor(FieldVisitorAccurateLess(), descr.fill_to, descr.fill_from))
        {
            throw Exception(ErrorCodes::INVALID_WITH_FILL_EXPRESSION,
                            "WITH FILL TO value cannot be less than FROM value for sorting in ascending direction");
        }
    }
    else
    {
        if (applyVisitor(FieldVisitorAccurateLess(), Field{0}, descr.fill_step))
            throw Exception(ErrorCodes::INVALID_WITH_FILL_EXPRESSION, "WITH FILL STEP value cannot be positive for sorting in descending direction");

        if (!descr.fill_from.isNull() && !descr.fill_to.isNull() &&
            applyVisitor(FieldVisitorAccurateLess(), descr.fill_from, descr.fill_to))
        {
            throw Exception(ErrorCodes::INVALID_WITH_FILL_EXPRESSION,
                            "WITH FILL FROM value cannot be less than TO value for sorting in descending direction");
        }
    }

    return descr;
}

SortDescription InterpreterSelectQuery::getSortDescription(const ASTSelectQuery & query, const ContextPtr & context_)
{
    SortDescription order_descr;
    order_descr.reserve(query.orderBy()->children.size());

    for (const auto & elem : query.orderBy()->children)
    {
        const String & column_name = elem->children.front()->getColumnName();
        const auto & order_by_elem = elem->as<ASTOrderByElement &>();

        std::shared_ptr<Collator> collator;
        if (order_by_elem.getCollation())
            collator = std::make_shared<Collator>(order_by_elem.getCollation()->as<ASTLiteral &>().value.safeGet<String>());

        if (order_by_elem.with_fill)
        {
            FillColumnDescription fill_desc = getWithFillDescription(order_by_elem, context_);
            order_descr.emplace_back(column_name, order_by_elem.direction, order_by_elem.nulls_direction, collator, true, fill_desc);
        }
        else
            order_descr.emplace_back(column_name, order_by_elem.direction, order_by_elem.nulls_direction, collator);
    }

    order_descr.compile_sort_description = context_->getSettingsRef()[Setting::compile_sort_description];
    order_descr.min_count_to_compile_sort_description = context_->getSettingsRef()[Setting::min_count_to_compile_sort_description];

    return order_descr;
}

static InterpolateDescriptionPtr getInterpolateDescription(
    const ASTSelectQuery & query, const Block & source_block, const Block & result_block, const Aliases & aliases, ContextPtr context)
{
    InterpolateDescriptionPtr interpolate_descr;
    if (query.interpolate())
    {
        NamesAndTypesList source_columns;
        ColumnsWithTypeAndName result_columns;
        ASTPtr exprs = std::make_shared<ASTExpressionList>();

        if (query.interpolate()->children.empty())
        {
            std::unordered_map<String, DataTypePtr> column_names;
            for (const auto & column : result_block.getColumnsWithTypeAndName())
                column_names[column.name] = column.type;
            for (const auto & elem : query.orderBy()->children)
                if (elem->as<ASTOrderByElement>()->with_fill)
                    column_names.erase(elem->as<ASTOrderByElement>()->children.front()->getColumnName());
            for (const auto & [name, type] : column_names)
            {
                source_columns.emplace_back(name, type);
                result_columns.emplace_back(type, name);
                exprs->children.emplace_back(std::make_shared<ASTIdentifier>(name));
            }
        }
        else
        {
            NameSet col_set;
            for (const auto & elem : query.interpolate()->children)
            {
                const auto & interpolate = elem->as<ASTInterpolateElement &>();

                if (const ColumnWithTypeAndName *result_block_column = result_block.findByName(interpolate.column))
                {
                    if (!col_set.insert(result_block_column->name).second)
                        throw Exception(ErrorCodes::INVALID_WITH_FILL_EXPRESSION,
                            "Duplicate INTERPOLATE column '{}'", interpolate.column);

                    result_columns.emplace_back(result_block_column->type, result_block_column->name);
                }
                else
                    throw Exception(ErrorCodes::UNKNOWN_IDENTIFIER,
                        "Missing column '{}' as an INTERPOLATE expression target", interpolate.column);

                exprs->children.emplace_back(interpolate.expr->clone());
            }

            col_set.clear();
            for (const auto & column : result_block)
            {
                source_columns.emplace_back(column.name, column.type);
                col_set.insert(column.name);
            }
            for (const auto & column : source_block)
                if (!col_set.contains(column.name))
                    source_columns.emplace_back(column.name, column.type);
        }

        auto syntax_result = TreeRewriter(context).analyze(exprs, source_columns);
        ExpressionAnalyzer analyzer(exprs, syntax_result, context);
        ActionsDAG actions = analyzer.getActionsDAG(true);
        ActionsDAG conv_dag = ActionsDAG::makeConvertingActions(actions.getResultColumns(),
            result_columns, ActionsDAG::MatchColumnsMode::Position, true);
        ActionsDAG merge_dag = ActionsDAG::merge(std::move(actions), std::move(conv_dag));

        interpolate_descr = std::make_shared<InterpolateDescription>(std::move(merge_dag), aliases);
    }

    return interpolate_descr;
}

static SortDescription getSortDescriptionFromGroupBy(const ASTSelectQuery & query)
{
    if (!query.groupBy())
        return {};

    SortDescription order_descr;
    order_descr.reserve(query.groupBy()->children.size());

    for (const auto & elem : query.groupBy()->children)
    {
        String name = elem->getColumnName();
        order_descr.emplace_back(name, 1, 1);
    }

    return order_descr;
}

static UInt64 getLimitUIntValue(const ASTPtr & node, const ContextPtr & context, const std::string & expr)
{
    const auto & [field, type] = evaluateConstantExpression(node, context);

    if (!isNativeNumber(type))
        throw Exception(ErrorCodes::INVALID_LIMIT_EXPRESSION, "Illegal type {} of {} expression, must be numeric type",
            type->getName(), expr);

    Field converted = convertFieldToType(field, DataTypeUInt64());
    if (converted.isNull())
        throw Exception(ErrorCodes::INVALID_LIMIT_EXPRESSION, "The value {} of {} expression is not representable as UInt64",
            applyVisitor(FieldVisitorToString(), field), expr);

    return converted.safeGet<UInt64>();
}


std::pair<UInt64, UInt64> InterpreterSelectQuery::getLimitLengthAndOffset(const ASTSelectQuery & query, const ContextPtr & context_)
{
    UInt64 length = 0;
    UInt64 offset = 0;

    if (query.limitLength())
    {
        length = getLimitUIntValue(query.limitLength(), context_, "LIMIT");
        if (query.limitOffset() && length)
            offset = getLimitUIntValue(query.limitOffset(), context_, "OFFSET");
    }
    else if (query.limitOffset())
        offset = getLimitUIntValue(query.limitOffset(), context_, "OFFSET");
    return {length, offset};
}


UInt64 InterpreterSelectQuery::getLimitForSorting(const ASTSelectQuery & query, const ContextPtr & context_)
{
    /// Partial sort can be done if there is LIMIT but no DISTINCT or LIMIT BY, neither ARRAY JOIN.
    if (!query.distinct && !query.limitBy() && !query.limit_with_ties && !query.arrayJoinExpressionList().first && query.limitLength())
    {
        auto [limit_length, limit_offset] = getLimitLengthAndOffset(query, context_);
        if (limit_length > std::numeric_limits<UInt64>::max() - limit_offset)
            return 0;

        return limit_length + limit_offset;
    }
    return 0;
}


static bool hasWithTotalsInAnySubqueryInFromClause(const ASTSelectQuery & query)
{
    if (query.group_by_with_totals)
        return true;

    /** NOTE You can also check that the table in the subquery is distributed, and that it only looks at one shard.
     * In other cases, totals will be computed on the initiating server of the query, and it is not necessary to read the data to the end.
     */
    if (auto query_table = extractTableExpression(query, 0))
    {
        if (const auto * ast_union = query_table->as<ASTSelectWithUnionQuery>())
        {
            /** NOTE
            * 1. For ASTSelectWithUnionQuery after normalization for union child node the height of the AST tree is at most 2.
            * 2. For ASTSelectIntersectExceptQuery after normalization in case there are intersect or except nodes,
            * the height of the AST tree can have any depth (each intersect/except adds a level), but the
            * number of children in those nodes is always 2.
            */
            std::function<bool(ASTPtr)> traverse_recursively = [&](ASTPtr child_ast) -> bool
            {
                if (const auto * select_child = child_ast->as <ASTSelectQuery>())
                {
                    if (hasWithTotalsInAnySubqueryInFromClause(select_child->as<ASTSelectQuery &>()))
                        return true;
                }
                else if (const auto * union_child = child_ast->as<ASTSelectWithUnionQuery>())
                {
                    for (const auto & subchild : union_child->list_of_selects->children)
                        if (traverse_recursively(subchild))
                            return true;
                }
                else if (const auto * intersect_child = child_ast->as<ASTSelectIntersectExceptQuery>())
                {
                    auto selects = intersect_child->getListOfSelects();
                    for (const auto & subchild : selects)
                        if (traverse_recursively(subchild))
                            return true;
                }
                return false;
            };

            for (const auto & elem : ast_union->list_of_selects->children)
                if (traverse_recursively(elem))
                    return true;
        }
    }

    return false;
}


void InterpreterSelectQuery::executeImpl(QueryPlan & query_plan, std::optional<Pipe> prepared_pipe)
{
    ProfileEvents::increment(ProfileEvents::SelectQueriesWithSubqueries);
    ProfileEvents::increment(ProfileEvents::QueriesWithSubqueries);

    /** Streams of data. When the query is executed in parallel, we have several data streams.
     *  If there is no GROUP BY, then perform all operations before ORDER BY and LIMIT in parallel, then
     *  if there is an ORDER BY, then glue the streams using ResizeProcessor, and then MergeSorting transforms,
     *  if not, then glue it using ResizeProcessor,
     *  then apply LIMIT.
     *  If there is GROUP BY, then we will perform all operations up to GROUP BY, inclusive, in parallel;
     *  a parallel GROUP BY will glue streams into one,
     *  then perform the remaining operations with one resulting stream.
     */

    /// Now we will compose block streams that perform the necessary actions.
    auto & query = getSelectQuery();
    const Settings & settings = context->getSettingsRef();
    auto & expressions = analysis_result;
    bool intermediate_stage = false;
    bool to_aggregation_stage = false;
    bool from_aggregation_stage = false;

    /// Do I need to aggregate in a separate row that has not passed max_rows_to_group_by?
    bool aggregate_overflow_row =
        expressions.need_aggregate &&
        query.group_by_with_totals &&
        settings[Setting::max_rows_to_group_by] &&
        settings[Setting::group_by_overflow_mode] == OverflowMode::ANY &&
        settings[Setting::totals_mode] != TotalsMode::AFTER_HAVING_EXCLUSIVE;

    /// Do I need to immediately finalize the aggregate functions after the aggregation?
    bool aggregate_final =
        expressions.need_aggregate &&
        options.to_stage > QueryProcessingStage::WithMergeableState &&
        !query.group_by_with_totals && !query.group_by_with_rollup && !query.group_by_with_cube;

    bool use_grouping_set_key = expressions.use_grouping_set_key;

    if (query.group_by_with_grouping_sets && query.group_by_with_totals)
        throw Exception(ErrorCodes::NOT_IMPLEMENTED, "WITH TOTALS and GROUPING SETS are not supported together");

    if (query.group_by_with_grouping_sets && (query.group_by_with_rollup || query.group_by_with_cube))
        throw Exception(ErrorCodes::NOT_IMPLEMENTED, "GROUPING SETS are not supported together with ROLLUP and CUBE");

    if (expressions.hasHaving() && query.group_by_with_totals && (query.group_by_with_rollup || query.group_by_with_cube))
        throw Exception(ErrorCodes::NOT_IMPLEMENTED, "WITH TOTALS and WITH ROLLUP or CUBE are not supported together in presence of HAVING");

    if (query.qualify())
        throw Exception(ErrorCodes::NOT_IMPLEMENTED, "QUALIFY clause is not supported in the old analyzer");

    if (options.only_analyze)
    {
        auto read_nothing = std::make_unique<ReadNothingStep>(source_header);
        query_plan.addStep(std::move(read_nothing));

        if (expressions.filter_info)
        {
            auto row_level_security_step = std::make_unique<FilterStep>(
                query_plan.getCurrentDataStream(),
                expressions.filter_info->actions.clone(),
                expressions.filter_info->column_name,
                expressions.filter_info->do_remove_column);

            row_level_security_step->setStepDescription("Row-level security filter");
            query_plan.addStep(std::move(row_level_security_step));
        }

        if (expressions.prewhere_info)
        {
            if (expressions.prewhere_info->row_level_filter)
            {
                auto row_level_filter_step = std::make_unique<FilterStep>(
                    query_plan.getCurrentDataStream(),
                    expressions.prewhere_info->row_level_filter->clone(),
                    expressions.prewhere_info->row_level_column_name,
                    true);

                row_level_filter_step->setStepDescription("Row-level security filter (PREWHERE)");
                query_plan.addStep(std::move(row_level_filter_step));
            }

            auto prewhere_step = std::make_unique<FilterStep>(
                query_plan.getCurrentDataStream(),
                expressions.prewhere_info->prewhere_actions.clone(),
                expressions.prewhere_info->prewhere_column_name,
                expressions.prewhere_info->remove_prewhere_column);

            prewhere_step->setStepDescription("PREWHERE");
            query_plan.addStep(std::move(prewhere_step));
        }
    }
    else
    {
        if (prepared_pipe)
        {
            auto prepared_source_step = std::make_unique<ReadFromPreparedSource>(std::move(*prepared_pipe));
            query_plan.addStep(std::move(prepared_source_step));
            query_plan.addInterpreterContext(context);
        }

        if (from_stage == QueryProcessingStage::WithMergeableState &&
            options.to_stage == QueryProcessingStage::WithMergeableState)
            intermediate_stage = true;

        /// Support optimize_distributed_group_by_sharding_key
        /// Is running on the initiating server during distributed processing?
        if (from_stage >= QueryProcessingStage::WithMergeableStateAfterAggregation)
            from_aggregation_stage = true;
        /// Is running on remote servers during distributed processing?
        if (options.to_stage >= QueryProcessingStage::WithMergeableStateAfterAggregation)
            to_aggregation_stage = true;

        /// Read the data from Storage. from_stage - to what stage the request was completed in Storage.
        executeFetchColumns(from_stage, query_plan);

        LOG_TRACE(log, "{} -> {}", QueryProcessingStage::toString(from_stage), QueryProcessingStage::toString(options.to_stage));
    }

    InputOrderInfoPtr input_order_info_for_order;
    if (!expressions.need_aggregate)
        input_order_info_for_order = query_info.input_order_info;

    if (options.to_stage > QueryProcessingStage::FetchColumns)
    {
        auto preliminary_sort = [&]()
        {
            /** For distributed query processing,
              *  if no GROUP, HAVING set,
              *  but there is an ORDER or LIMIT,
              *  then we will perform the preliminary sorting and LIMIT on the remote server.
              */
            if (!expressions.second_stage
                && !expressions.need_aggregate
                && !expressions.hasHaving()
                && !expressions.has_window)
            {
                if (expressions.has_order_by)
                    executeOrder(query_plan, input_order_info_for_order);

                /// pre_distinct = false, because if we have limit and distinct,
                /// we need to merge streams to one and calculate overall distinct.
                /// Otherwise we can take several equal values from different streams
                /// according to limit and skip some distinct values.
                if (query.limitLength())
                    executeDistinct(query_plan, false, expressions.selected_columns, false);

                /// In case of query executed on remote shards (up to
                /// WithMergeableState*) LIMIT BY cannot be applied, since it
                /// will be applied on the initiator as well, and the header
                /// may not match in some obscure cases.
                if (options.to_stage == QueryProcessingStage::FetchColumns && expressions.hasLimitBy())
                {
                    executeExpression(query_plan, expressions.before_limit_by, "Before LIMIT BY");
                    executeLimitBy(query_plan);
                }

                if (query.limitLength() && !query.limitBy())
                    executePreLimit(query_plan, true);
            }
        };

        if (intermediate_stage)
        {
            if (expressions.first_stage || expressions.second_stage)
                throw Exception(ErrorCodes::LOGICAL_ERROR, "Query with intermediate stage cannot have any other stages");

            preliminary_sort();
            if (expressions.need_aggregate)
                executeMergeAggregated(query_plan, aggregate_overflow_row, aggregate_final, use_grouping_set_key);
        }

        if (from_aggregation_stage)
        {
            if (intermediate_stage || expressions.first_stage || expressions.second_stage)
                throw Exception(ErrorCodes::LOGICAL_ERROR, "Query with after aggregation stage cannot have any other stages");
        }

        if (expressions.first_stage)
        {
            // If there is a storage that supports prewhere, this will always be nullptr
            // Thus, we don't actually need to check if projection is active.
            if (expressions.filter_info)
            {
                auto row_level_security_step = std::make_unique<FilterStep>(
                    query_plan.getCurrentDataStream(),
                    expressions.filter_info->actions.clone(),
                    expressions.filter_info->column_name,
                    expressions.filter_info->do_remove_column);

                row_level_security_step->setStepDescription("Row-level security filter");
                query_plan.addStep(std::move(row_level_security_step));
            }

            const auto add_filter_step = [&](auto & new_filter_info, const std::string & description)
            {
                auto filter_step = std::make_unique<FilterStep>(
                    query_plan.getCurrentDataStream(),
                    std::move(new_filter_info->actions),
                    new_filter_info->column_name,
                    new_filter_info->do_remove_column);

                filter_step->setStepDescription(description);
                query_plan.addStep(std::move(filter_step));
            };

            if (additional_filter_info)
                add_filter_step(additional_filter_info, "Additional filter");

            if (parallel_replicas_custom_filter_info)
                add_filter_step(parallel_replicas_custom_filter_info, "Parallel replica custom key filter");

            if (expressions.before_array_join)
                executeExpression(query_plan, expressions.before_array_join, "Before ARRAY JOIN");

            if (expressions.array_join)
            {
                QueryPlanStepPtr array_join_step
                    = std::make_unique<ArrayJoinStep>(
                        query_plan.getCurrentDataStream(),
                        *expressions.array_join,
                        settings[Setting::enable_unaligned_array_join],
                        settings[Setting::max_block_size]);

                array_join_step->setStepDescription("ARRAY JOIN");
                query_plan.addStep(std::move(array_join_step));
            }

            if (expressions.before_join)
                executeExpression(query_plan, expressions.before_join, "Before JOIN");

            /// Optional step to convert key columns to common supertype.
            if (expressions.converting_join_columns)
                executeExpression(query_plan, expressions.converting_join_columns, "Convert JOIN columns");

            if (expressions.hasJoin())
            {
                if (expressions.join->isFilled())
                {
                    QueryPlanStepPtr filled_join_step
                        = std::make_unique<FilledJoinStep>(query_plan.getCurrentDataStream(), expressions.join, settings[Setting::max_block_size]);

                    filled_join_step->setStepDescription("JOIN");
                    query_plan.addStep(std::move(filled_join_step));
                }
                else
                {
                    auto joined_plan = query_analyzer->getJoinedPlan();

                    if (!joined_plan)
                        throw Exception(ErrorCodes::LOGICAL_ERROR, "There is no joined plan for query");

                    auto add_sorting = [this] (QueryPlan & plan, const Names & key_names, JoinTableSide join_pos)
                    {
                        SortDescription order_descr;
                        order_descr.reserve(key_names.size());
                        for (const auto & key_name : key_names)
                            order_descr.emplace_back(key_name);

                        SortingStep::Settings sort_settings(*context);

                        auto sorting_step = std::make_unique<SortingStep>(
                            plan.getCurrentDataStream(),
                            std::move(order_descr),
<<<<<<< HEAD
                            0 /* LIMIT */, sort_settings);
=======
                            0 /* LIMIT */,
                            sort_settings,
                            settings[Setting::optimize_sorting_by_input_stream_properties]);
>>>>>>> b12a3677
                        sorting_step->setStepDescription(fmt::format("Sort {} before JOIN", join_pos));
                        plan.addStep(std::move(sorting_step));
                    };

                    auto crosswise_connection = CreateSetAndFilterOnTheFlyStep::createCrossConnection();
                    auto add_create_set
                        = [&settings, crosswise_connection](QueryPlan & plan, const Names & key_names, JoinTableSide join_pos)
                    {
                        auto creating_set_step = std::make_unique<CreateSetAndFilterOnTheFlyStep>(
                            plan.getCurrentDataStream(),
                            key_names,
                            settings[Setting::max_rows_in_set_to_optimize_join],
                            crosswise_connection,
                            join_pos);
                        creating_set_step->setStepDescription(fmt::format("Create set and filter {} joined stream", join_pos));

                        auto * step_raw_ptr = creating_set_step.get();
                        plan.addStep(std::move(creating_set_step));
                        return step_raw_ptr;
                    };

                    if (expressions.join->pipelineType() == JoinPipelineType::YShaped && expressions.join->getTableJoin().kind() != JoinKind::Paste)
                    {
                        const auto & table_join = expressions.join->getTableJoin();
                        const auto & join_clause = table_join.getOnlyClause();

                        auto join_kind = table_join.kind();
                        auto join_strictness = table_join.strictness();

                        bool join_type_allows_filtering = (join_strictness == JoinStrictness::All || join_strictness == JoinStrictness::Any)
                                                       && (isInner(join_kind) || isLeft(join_kind) || isRight(join_kind));

                        auto has_non_const = [](const Block & block, const auto & keys)
                        {
                            for (const auto & key : keys)
                            {
                                const auto & column = block.getByName(key).column;
                                if (column && !isColumnConst(*column))
                                    return true;
                            }
                            return false;
                        };
                        /// This optimization relies on the sorting that should buffer the whole stream before emitting any rows.
                        /// It doesn't hold such a guarantee for streams with const keys.
                        /// Note: it's also doesn't work with the read-in-order optimization.
                        /// No checks here because read in order is not applied if we have `CreateSetAndFilterOnTheFlyStep` in the pipeline between the reading and sorting steps.
                        bool has_non_const_keys = has_non_const(query_plan.getCurrentDataStream().header, join_clause.key_names_left)
                            && has_non_const(joined_plan->getCurrentDataStream().header, join_clause.key_names_right);

                        if (settings[Setting::max_rows_in_set_to_optimize_join] > 0 && join_type_allows_filtering && has_non_const_keys)
                        {
                            auto * left_set = add_create_set(query_plan, join_clause.key_names_left, JoinTableSide::Left);
                            auto * right_set = add_create_set(*joined_plan, join_clause.key_names_right, JoinTableSide::Right);

                            if (isInnerOrLeft(join_kind))
                                right_set->setFiltering(left_set->getSet());

                            if (isInnerOrRight(join_kind))
                                left_set->setFiltering(right_set->getSet());
                        }

                        add_sorting(query_plan, join_clause.key_names_left, JoinTableSide::Left);
                        add_sorting(*joined_plan, join_clause.key_names_right, JoinTableSide::Right);
                    }

                    QueryPlanStepPtr join_step = std::make_unique<JoinStep>(
                        query_plan.getCurrentDataStream(),
                        joined_plan->getCurrentDataStream(),
                        expressions.join,
                        settings[Setting::max_block_size],
                        max_streams,
                        analysis_result.optimize_read_in_order);

                    join_step->setStepDescription(fmt::format("JOIN {}", expressions.join->pipelineType()));
                    std::vector<QueryPlanPtr> plans;
                    plans.emplace_back(std::make_unique<QueryPlan>(std::move(query_plan)));
                    plans.emplace_back(std::move(joined_plan));

                    query_plan = QueryPlan();
                    query_plan.unitePlans(std::move(join_step), {std::move(plans)});
                }
            }

            if (expressions.hasWhere())
                executeWhere(query_plan, expressions.before_where, expressions.remove_where_filter);

            if (expressions.need_aggregate)
                executeAggregation(
                    query_plan, expressions.before_aggregation, aggregate_overflow_row, aggregate_final, query_info.input_order_info);

            // Now we must execute:
            // 1) expressions before window functions,
            // 2) window functions,
            // 3) expressions after window functions,
            // 4) preliminary distinct.
            // This code decides which part we execute on shard (first_stage)
            // and which part on initiator (second_stage). See also the counterpart
            // code for "second_stage" that has to execute the rest.
            if (expressions.need_aggregate)
            {
                // We have aggregation, so we can't execute any later-stage
                // expressions on shards, neither "before window functions" nor
                // "before ORDER BY".
            }
            else
            {
                // We don't have aggregation.
                // Window functions must be executed on initiator (second_stage).
                // ORDER BY and DISTINCT might depend on them, so if we have
                // window functions, we can't execute ORDER BY and DISTINCT
                // now, on shard (first_stage).
                if (query_analyzer->hasWindow())
                {
                    executeExpression(query_plan, expressions.before_window, "Before window functions");
                }
                else
                {
                    // We don't have window functions, so we can execute the
                    // expressions before ORDER BY and the preliminary DISTINCT
                    // now, on shards (first_stage).
                    assert(!expressions.before_window);
                    executeExpression(query_plan, expressions.before_order_by, "Before ORDER BY");
                    executeDistinct(query_plan, true, expressions.selected_columns, true);
                }
            }

            preliminary_sort();
        }

        if (expressions.second_stage || from_aggregation_stage)
        {
            if (from_aggregation_stage)
            {
                /// No need to aggregate anything, since this was done on remote shards.
            }
            else if (expressions.need_aggregate)
            {
                /// If you need to combine aggregated results from multiple servers
                if (!expressions.first_stage)
                    executeMergeAggregated(query_plan, aggregate_overflow_row, aggregate_final, use_grouping_set_key);

                if (!aggregate_final)
                {
                    if (query.group_by_with_totals)
                    {
                        bool final = !query.group_by_with_rollup && !query.group_by_with_cube;
                        executeTotalsAndHaving(
                            query_plan, expressions.hasHaving(), expressions.before_having, expressions.remove_having_filter, aggregate_overflow_row, final);
                    }

                    if (query.group_by_with_rollup)
                        executeRollupOrCube(query_plan, Modificator::ROLLUP);
                    else if (query.group_by_with_cube)
                        executeRollupOrCube(query_plan, Modificator::CUBE);

                    if ((query.group_by_with_rollup || query.group_by_with_cube || query.group_by_with_grouping_sets) && expressions.hasHaving())
                        executeHaving(query_plan, expressions.before_having, expressions.remove_having_filter);
                }
                else if (expressions.hasHaving())
                    executeHaving(query_plan, expressions.before_having, expressions.remove_having_filter);
            }
            else if (query.group_by_with_totals || query.group_by_with_rollup || query.group_by_with_cube || query.group_by_with_grouping_sets)
                throw Exception(ErrorCodes::NOT_IMPLEMENTED, "WITH TOTALS, ROLLUP, CUBE or GROUPING SETS are not supported without aggregation");

            // Now we must execute:
            // 1) expressions before window functions,
            // 2) window functions,
            // 3) expressions after window functions,
            // 4) preliminary distinct.
            // Some of these were already executed at the shards (first_stage),
            // see the counterpart code and comments there.
            if (from_aggregation_stage)
            {
                if (query_analyzer->hasWindow())
                    throw Exception(ErrorCodes::NOT_IMPLEMENTED, "Window functions does not support processing from WithMergeableStateAfterAggregation");
            }
            else if (expressions.need_aggregate)
            {
                executeExpression(query_plan, expressions.before_window,
                    "Before window functions");
                executeWindow(query_plan);
                executeExpression(query_plan, expressions.before_order_by, "Before ORDER BY");
                executeDistinct(query_plan, true, expressions.selected_columns, true);
            }
            else
            {
                if (query_analyzer->hasWindow())
                {
                    executeWindow(query_plan);
                    executeExpression(query_plan, expressions.before_order_by, "Before ORDER BY");
                    executeDistinct(query_plan, true, expressions.selected_columns, true);
                }
                else
                {
                    // Neither aggregation nor windows, all expressions before
                    // ORDER BY executed on shards.
                }
            }

            if (expressions.has_order_by)
            {
                /** If there is an ORDER BY for distributed query processing,
                  *  but there is no aggregation, then on the remote servers ORDER BY was made
                  *  - therefore, we merge the sorted streams from remote servers.
                  *
                  * Also in case of remote servers was process the query up to WithMergeableStateAfterAggregationAndLimit
                  * (distributed_group_by_no_merge=2 or optimize_distributed_group_by_sharding_key=1 takes place),
                  * then merge the sorted streams is enough, since remote servers already did full ORDER BY.
                  */

                if (from_aggregation_stage)
                    executeMergeSorted(query_plan, "after aggregation stage for ORDER BY");
                else if (!expressions.first_stage
                    && !expressions.need_aggregate
                    && !expressions.has_window
                    && !(query.group_by_with_totals && !aggregate_final))
                    executeMergeSorted(query_plan, "for ORDER BY, without aggregation");
                else    /// Otherwise, just sort.
                    executeOrder(query_plan, input_order_info_for_order);
            }

            /** Optimization - if there are several sources and there is LIMIT, then first apply the preliminary LIMIT,
              * limiting the number of rows in each up to `offset + limit`.
              */
            bool has_withfill = false;
            if (query.orderBy())
            {
                SortDescription order_descr = getSortDescription(query, context);
                for (auto & desc : order_descr)
                    if (desc.with_fill)
                    {
                        has_withfill = true;
                        break;
                    }
            }

            bool apply_limit = options.to_stage != QueryProcessingStage::WithMergeableStateAfterAggregation;
            bool apply_prelimit = apply_limit &&
                                  query.limitLength() && !query.limit_with_ties &&
                                  !hasWithTotalsInAnySubqueryInFromClause(query) &&
                                  !query.arrayJoinExpressionList().first &&
                                  !query.distinct &&
                                  !expressions.hasLimitBy() &&
                                  !settings[Setting::extremes] &&
                                  !has_withfill;
            bool apply_offset = options.to_stage != QueryProcessingStage::WithMergeableStateAfterAggregationAndLimit;
            if (apply_prelimit)
            {
                executePreLimit(query_plan, /* do_not_skip_offset= */!apply_offset);
            }

            /** If there was more than one stream,
              * then DISTINCT needs to be performed once again after merging all streams.
              */
            if (!from_aggregation_stage && query.distinct)
                executeDistinct(query_plan, false, expressions.selected_columns, false);

            if (!from_aggregation_stage && expressions.hasLimitBy())
            {
                executeExpression(query_plan, expressions.before_limit_by, "Before LIMIT BY");
                executeLimitBy(query_plan);
            }

            executeWithFill(query_plan);

            /// If we have 'WITH TIES', we need execute limit before projection,
            /// because in that case columns from 'ORDER BY' are used.
            if (query.limit_with_ties && apply_offset)
            {
                executeLimit(query_plan);
            }

            /// Projection not be done on the shards, since then initiator will not find column in blocks.
            /// (significant only for WithMergeableStateAfterAggregation/WithMergeableStateAfterAggregationAndLimit).
            if (!to_aggregation_stage)
            {
                /// We must do projection after DISTINCT because projection may remove some columns.
                executeProjection(query_plan, expressions.final_projection);
            }

            /// Extremes are calculated before LIMIT, but after LIMIT BY. This is Ok.
            executeExtremes(query_plan);

            bool limit_applied = apply_prelimit || (query.limit_with_ties && apply_offset);
            /// Limit is no longer needed if there is prelimit.
            ///
            /// NOTE: that LIMIT cannot be applied if OFFSET should not be applied,
            /// since LIMIT will apply OFFSET too.
            /// This is the case for various optimizations for distributed queries,
            /// and when LIMIT cannot be applied it will be applied on the initiator anyway.
            if (apply_limit && !limit_applied && apply_offset)
                executeLimit(query_plan);

            if (apply_offset)
                executeOffset(query_plan);
        }
    }

    executeSubqueriesInSetsAndJoins(query_plan);
}

static void executeMergeAggregatedImpl(
    QueryPlan & query_plan,
    bool overflow_row,
    bool final,
    bool is_remote_storage,
    bool has_grouping_sets,
    const Settings & settings,
    const NamesAndTypesList & aggregation_keys,
    const NamesAndTypesLists & aggregation_keys_list,
    const AggregateDescriptions & aggregates,
    bool should_produce_results_in_order_of_bucket_number)
{
    auto keys = aggregation_keys.getNames();

    /** There are two modes of distributed aggregation.
      *
      * 1. In different threads read from the remote servers blocks.
      * Save all the blocks in the RAM. Merge blocks.
      * If the aggregation is two-level - parallelize to the number of buckets.
      *
      * 2. In one thread, read blocks from different servers in order.
      * RAM stores only one block from each server.
      * If the aggregation is a two-level aggregation, we consistently merge the blocks of each next level.
      *
      * The second option consumes less memory (up to 256 times less)
      *  in the case of two-level aggregation, which is used for large results after GROUP BY,
      *  but it can work more slowly.
      */

    Aggregator::Params params(
        keys,
        aggregates,
        overflow_row,
        settings[Setting::max_threads],
        settings[Setting::max_block_size],
        settings[Setting::min_hit_rate_to_use_consecutive_keys_optimization]);
    auto grouping_sets_params = getAggregatorGroupingSetsParams(aggregation_keys_list, keys);

    auto merging_aggregated = std::make_unique<MergingAggregatedStep>(
        query_plan.getCurrentDataStream(),
        params,
        grouping_sets_params,
        final,
        /// Grouping sets don't work with distributed_aggregation_memory_efficient enabled (#43989)
        settings[Setting::distributed_aggregation_memory_efficient] && is_remote_storage && !has_grouping_sets,
        settings[Setting::max_threads],
        settings[Setting::aggregation_memory_efficient_merge_threads],
        should_produce_results_in_order_of_bucket_number,
<<<<<<< HEAD
        settings.max_block_size,
        settings.aggregation_in_order_max_block_bytes,
        settings.enable_memory_bound_merging_of_aggregation_results);
=======
        settings[Setting::max_block_size],
        settings[Setting::aggregation_in_order_max_block_bytes],
        std::move(group_by_sort_description),
        settings[Setting::enable_memory_bound_merging_of_aggregation_results]);
>>>>>>> b12a3677

    query_plan.addStep(std::move(merging_aggregated));
}

void InterpreterSelectQuery::addEmptySourceToQueryPlan(QueryPlan & query_plan, const Block & source_header, const SelectQueryInfo & query_info)
{
    Pipe pipe(std::make_shared<NullSource>(source_header));

    if (query_info.prewhere_info)
    {
        auto & prewhere_info = *query_info.prewhere_info;

        if (prewhere_info.row_level_filter)
        {
            auto row_level_actions = std::make_shared<ExpressionActions>(prewhere_info.row_level_filter->clone());
            pipe.addSimpleTransform([&](const Block & header)
            {
                return std::make_shared<FilterTransform>(header,
                    row_level_actions,
                    prewhere_info.row_level_column_name, true);
            });
        }

        auto filter_actions = std::make_shared<ExpressionActions>(prewhere_info.prewhere_actions.clone());
        pipe.addSimpleTransform([&](const Block & header)
        {
            return std::make_shared<FilterTransform>(
                header, filter_actions,
                prewhere_info.prewhere_column_name, prewhere_info.remove_prewhere_column);
        });
    }

    auto read_from_pipe = std::make_unique<ReadFromPreparedSource>(std::move(pipe));
    read_from_pipe->setStepDescription("Read from NullSource");
    query_plan.addStep(std::move(read_from_pipe));
}

RowPolicyFilterPtr InterpreterSelectQuery::getRowPolicyFilter() const
{
    return row_policy_filter;
}

void InterpreterSelectQuery::extendQueryLogElemImpl(QueryLogElement & elem, const ASTPtr & /*ast*/, ContextPtr /*context_*/) const
{
    for (const auto & row_policy : row_policy_filter->policies)
    {
        auto name = row_policy->getFullName().toString();
        elem.used_row_policies.emplace(std::move(name));
    }
}

bool InterpreterSelectQuery::shouldMoveToPrewhere() const
{
    const Settings & settings = context->getSettingsRef();
    const ASTSelectQuery & query = query_ptr->as<const ASTSelectQuery &>();
    return settings[Setting::optimize_move_to_prewhere] && (!query.final() || settings[Setting::optimize_move_to_prewhere_if_final]);
}

/// Note that this is const and accepts the analysis ref to be able to use it to do analysis for parallel replicas
/// without affecting the final analysis multiple times
void InterpreterSelectQuery::applyFiltersToPrewhereInAnalysis(ExpressionAnalysisResult & analysis) const
{
    if (!analysis.filter_info)
        return;

    if (!analysis.prewhere_info)
    {
        const bool does_storage_support_prewhere = !input_pipe && storage && storage->supportsPrewhere();
        if (does_storage_support_prewhere && shouldMoveToPrewhere())
        {
            /// Execute row level filter in prewhere as a part of "move to prewhere" optimization.
            analysis.prewhere_info = std::make_shared<PrewhereInfo>(std::move(analysis.filter_info->actions), analysis.filter_info->column_name);
            analysis.prewhere_info->remove_prewhere_column = std::move(analysis.filter_info->do_remove_column);
            analysis.prewhere_info->need_filter = true;
            analysis.filter_info = nullptr;
        }
    }
    else
    {
        /// Add row level security actions to prewhere.
        analysis.prewhere_info->row_level_filter = std::move(analysis.filter_info->actions);
        analysis.prewhere_info->row_level_column_name = std::move(analysis.filter_info->column_name);
        analysis.filter_info = nullptr;
    }
}


void InterpreterSelectQuery::addPrewhereAliasActions()
{
    applyFiltersToPrewhereInAnalysis(analysis_result);
    auto & prewhere_info = analysis_result.prewhere_info;
    auto & columns_to_remove_after_prewhere = analysis_result.columns_to_remove_after_prewhere;

    /// Detect, if ALIAS columns are required for query execution
    auto alias_columns_required = false;
    const ColumnsDescription & storage_columns = metadata_snapshot->getColumns();
    for (const auto & column_name : required_columns)
    {
        auto column_default = storage_columns.getDefault(column_name);
        if (column_default && column_default->kind == ColumnDefaultKind::Alias)
        {
            alias_columns_required = true;
            break;
        }
    }

    /// Set of all (including ALIAS) required columns for PREWHERE
    auto get_prewhere_columns = [&]()
    {
        NameSet columns;

        if (prewhere_info)
        {
            /// Get some columns directly from PREWHERE expression actions
            auto prewhere_required_columns = prewhere_info->prewhere_actions.getRequiredColumns().getNames();
            columns.insert(prewhere_required_columns.begin(), prewhere_required_columns.end());

            if (prewhere_info->row_level_filter)
            {
                auto row_level_required_columns = prewhere_info->row_level_filter->getRequiredColumns().getNames();
                columns.insert(row_level_required_columns.begin(), row_level_required_columns.end());
            }
        }

        return columns;
    };

    /// There are multiple sources of required columns:
    ///  - raw required columns,
    ///  - columns deduced from ALIAS columns,
    ///  - raw required columns from PREWHERE,
    ///  - columns deduced from ALIAS columns from PREWHERE.
    /// PREWHERE is a special case, since we need to resolve it and pass directly to `IStorage::read()`
    /// before any other executions.
    if (alias_columns_required)
    {
        NameSet required_columns_from_prewhere = get_prewhere_columns();
        NameSet required_aliases_from_prewhere; /// Set of ALIAS required columns for PREWHERE

        /// Expression, that contains all raw required columns
        ASTPtr required_columns_all_expr = std::make_shared<ASTExpressionList>();

        /// Expression, that contains raw required columns for PREWHERE
        ASTPtr required_columns_from_prewhere_expr = std::make_shared<ASTExpressionList>();

        /// Sort out already known required columns between expressions,
        /// also populate `required_aliases_from_prewhere`.
        for (const auto & column : required_columns)
        {
            ASTPtr column_expr;
            const auto column_default = storage_columns.getDefault(column);
            bool is_alias = column_default && column_default->kind == ColumnDefaultKind::Alias;
            if (is_alias)
            {
                auto column_decl = storage_columns.get(column);
                column_expr = column_default->expression->clone();
                // recursive visit for alias to alias
                replaceAliasColumnsInQuery(
                    column_expr, metadata_snapshot->getColumns(), syntax_analyzer_result->array_join_result_to_source, context);

                column_expr = addTypeConversionToAST(
                    std::move(column_expr), column_decl.type->getName(), metadata_snapshot->getColumns().getAll(), context);
                column_expr = setAlias(column_expr, column);
            }
            else
                column_expr = std::make_shared<ASTIdentifier>(column);

            if (required_columns_from_prewhere.contains(column))
            {
                required_columns_from_prewhere_expr->children.emplace_back(std::move(column_expr));

                if (is_alias)
                    required_aliases_from_prewhere.insert(column);
            }
            else
                required_columns_all_expr->children.emplace_back(std::move(column_expr));
        }

        /// Columns, which we will get after prewhere and filter executions.
        NamesAndTypesList required_columns_after_prewhere;
        NameSet required_columns_after_prewhere_set;

        /// Collect required columns from prewhere expression actions.
        if (prewhere_info)
        {
            NameSet columns_to_remove(columns_to_remove_after_prewhere.begin(), columns_to_remove_after_prewhere.end());
            Block prewhere_actions_result = prewhere_info->prewhere_actions.getResultColumns();

            /// Populate required columns with the columns, added by PREWHERE actions and not removed afterwards.
            /// XXX: looks hacky that we already know which columns after PREWHERE we won't need for sure.
            for (const auto & column : prewhere_actions_result)
            {
                if (prewhere_info->remove_prewhere_column && column.name == prewhere_info->prewhere_column_name)
                    continue;

                if (columns_to_remove.contains(column.name))
                    continue;

                required_columns_all_expr->children.emplace_back(std::make_shared<ASTIdentifier>(column.name));
                required_columns_after_prewhere.emplace_back(column.name, column.type);
            }

            required_columns_after_prewhere_set
                = collections::map<NameSet>(required_columns_after_prewhere, [](const auto & it) { return it.name; });
        }

        auto syntax_result
            = TreeRewriter(context).analyze(required_columns_all_expr, required_columns_after_prewhere, storage, storage_snapshot, options.is_create_parameterized_view);
        alias_actions = ExpressionAnalyzer(required_columns_all_expr, syntax_result, context).getActionsDAG(true);

        /// The set of required columns could be added as a result of adding an action to calculate ALIAS.
        required_columns = alias_actions->getRequiredColumns().getNames();

        /// Do not remove prewhere filter if it is a column which is used as alias.
        if (prewhere_info && prewhere_info->remove_prewhere_column)
            if (required_columns.end() != std::find(required_columns.begin(), required_columns.end(), prewhere_info->prewhere_column_name))
                prewhere_info->remove_prewhere_column = false;

        /// Remove columns which will be added by prewhere.
        std::erase_if(required_columns, [&](const String & name) { return required_columns_after_prewhere_set.contains(name); });

        if (prewhere_info)
        {
            /// Don't remove columns which are needed to be aliased.
            for (const auto & name : required_columns)
                prewhere_info->prewhere_actions.tryRestoreColumn(name);

            /// Add physical columns required by prewhere actions.
            for (const auto & column : required_columns_from_prewhere)
                if (!required_aliases_from_prewhere.contains(column))
                    if (required_columns.end() == std::find(required_columns.begin(), required_columns.end(), column))
                        required_columns.push_back(column);
        }
    }

    const auto & supported_prewhere_columns = storage->supportedPrewhereColumns();
    if (supported_prewhere_columns.has_value())
    {
        NameSet required_columns_from_prewhere = get_prewhere_columns();

        for (const auto & column_name : required_columns_from_prewhere)
        {
            if (!supported_prewhere_columns->contains(column_name))
                throw Exception(ErrorCodes::ILLEGAL_PREWHERE, "Storage {} doesn't support PREWHERE for {}", storage->getName(), column_name);
        }
    }
}

/// Based on the query analysis, check if using a trivial count (storage or partition metadata) is possible
std::optional<UInt64> InterpreterSelectQuery::getTrivialCount(UInt64 max_parallel_replicas)
{
    const Settings & settings = context->getSettingsRef();
    bool optimize_trivial_count =
        syntax_analyzer_result->optimize_trivial_count
        && (max_parallel_replicas <= 1)
        && !settings[Setting::allow_experimental_query_deduplication]
        && !settings[Setting::empty_result_for_aggregation_by_empty_set]
        && storage
        && storage->supportsTrivialCountOptimization(storage_snapshot, getContext())
        && query_info.filter_asts.empty()
        && query_analyzer->hasAggregation()
        && (query_analyzer->aggregates().size() == 1)
        && typeid_cast<const AggregateFunctionCount *>(query_analyzer->aggregates()[0].function.get());

    if (!optimize_trivial_count)
        return {};

    auto & query = getSelectQuery();
    if (!query.prewhere() && !query.where() && !context->getCurrentTransaction())
    {
        /// Some storages can optimize trivial count in read() method instead of totalRows() because it still can
        /// require reading some data (but much faster than reading columns).
        /// Set a special flag in query info so the storage will see it and optimize count in read() method.
        query_info.optimize_trivial_count = optimize_trivial_count;
        return storage->totalRows(settings);
    }
    else
    {
        // It's possible to optimize count() given only partition predicates
        ActionsDAG::NodeRawConstPtrs filter_nodes;
        if (analysis_result.hasPrewhere())
        {
            auto & prewhere_info = analysis_result.prewhere_info;
            filter_nodes.push_back(&prewhere_info->prewhere_actions.findInOutputs(prewhere_info->prewhere_column_name));

            if (prewhere_info->row_level_filter)
                filter_nodes.push_back(&prewhere_info->row_level_filter->findInOutputs(prewhere_info->row_level_column_name));
        }
        if (analysis_result.hasWhere())
        {
            filter_nodes.push_back(&analysis_result.before_where->dag.findInOutputs(analysis_result.where_column_name));
        }

        auto filter_actions_dag = ActionsDAG::buildFilterActionsDAG(filter_nodes);
        if (!filter_actions_dag)
            return {};

        return storage->totalRowsByPartitionPredicate(*filter_actions_dag, context);
    }
}

/** Optimization - if not specified DISTINCT, WHERE, GROUP, HAVING, ORDER, JOIN, LIMIT BY, WITH TIES
 *  but LIMIT is specified, and limit + offset < max_block_size,
 *  then as the block size we will use limit + offset (not to read more from the table than requested),
 *  and also set the number of threads to 1.
 */
UInt64 InterpreterSelectQuery::maxBlockSizeByLimit() const
{
    const auto & query = query_ptr->as<const ASTSelectQuery &>();

    auto [limit_length, limit_offset] = getLimitLengthAndOffset(query, context);

    if (!query.distinct
       && !query.limit_with_ties
       && !query.prewhere()
       && !query.where()
       && query_info.filter_asts.empty()
       && !query.groupBy()
       && !query.having()
       && !query.orderBy()
       && !query.limitBy()
       && !query.join()
       && !query_analyzer->hasAggregation()
       && !query_analyzer->hasWindow()
       && query.limitLength()
       && limit_length <= std::numeric_limits<UInt64>::max() - limit_offset)
        return limit_length + limit_offset;

    return 0;
}

void InterpreterSelectQuery::executeFetchColumns(QueryProcessingStage::Enum processing_stage, QueryPlan & query_plan)
{
    auto & query = getSelectQuery();
    const Settings & settings = context->getSettingsRef();
    std::optional<UInt64> num_rows;

    /// Optimization for trivial query like SELECT count() FROM table.
    if (processing_stage == QueryProcessingStage::FetchColumns && (num_rows = getTrivialCount(settings[Setting::max_parallel_replicas])))
    {
        const auto & desc = query_analyzer->aggregates()[0];
        const auto & func = desc.function;
        const AggregateFunctionCount & agg_count = static_cast<const AggregateFunctionCount &>(*func);

        /// We will process it up to "WithMergeableState".
        std::vector<char> state(agg_count.sizeOfData());
        AggregateDataPtr place = state.data();

        agg_count.create(place);
        SCOPE_EXIT_MEMORY_SAFE(agg_count.destroy(place));

        AggregateFunctionCount::set(place, *num_rows);

        auto column = ColumnAggregateFunction::create(func);
        column->insertFrom(place);

        Block header = analysis_result.before_aggregation->dag.getResultColumns();
        size_t arguments_size = desc.argument_names.size();
        DataTypes argument_types(arguments_size);
        for (size_t j = 0; j < arguments_size; ++j)
            argument_types[j] = header.getByName(desc.argument_names[j]).type;

        Block block_with_count{
            {std::move(column), std::make_shared<DataTypeAggregateFunction>(func, argument_types, desc.parameters), desc.column_name}};

        auto source = std::make_shared<SourceFromSingleChunk>(block_with_count);
        auto prepared_count = std::make_unique<ReadFromPreparedSource>(Pipe(std::move(source)));
        prepared_count->setStepDescription("Optimized trivial count");
        query_plan.addStep(std::move(prepared_count));
        from_stage = QueryProcessingStage::WithMergeableState;
        analysis_result.first_stage = false;
        return;
    }

    /// Limitation on the number of columns to read.
    /// It's not applied in 'only_analyze' mode, because the query could be analyzed without removal of unnecessary columns.
    if (!options.only_analyze && settings[Setting::max_columns_to_read] && required_columns.size() > settings[Setting::max_columns_to_read])
        throw Exception(
            ErrorCodes::TOO_MANY_COLUMNS,
            "Limit for number of columns to read exceeded. Requested: {}, maximum: {}",
            required_columns.size(),
            settings[Setting::max_columns_to_read]);

    /// General limit for the number of threads.
    size_t max_threads_execute_query = settings[Setting::max_threads];

    /**
     * To simultaneously query more remote servers when async_socket_for_remote is off
     * instead of max_threads, max_distributed_connections is used:
     * since threads there mostly spend time waiting for data from remote servers,
     * we can increase the degree of parallelism to avoid sequential querying of remote servers.
     *
     * DANGER: that can lead to insane number of threads working if there are a lot of stream and prefer_localhost_replica is used.
     *
     * That is not needed when async_socket_for_remote is on, because in that case
     * threads are not blocked waiting for data from remote servers.
     *
     */
    bool is_sync_remote = false;
    if (storage && storage->isRemote() && !settings[Setting::async_socket_for_remote])
    {
        is_sync_remote = true;
        max_threads_execute_query = max_streams = settings[Setting::max_distributed_connections];
    }

    UInt64 max_block_size = settings[Setting::max_block_size];
    auto local_limits = getStorageLimits(*context, options);

    if (UInt64 max_block_limited = maxBlockSizeByLimit())
    {
        if (max_block_limited < max_block_size)
        {
            max_block_size = std::max<UInt64>(1, max_block_limited);
            max_threads_execute_query = max_streams = 1;
        }

        if (local_limits.local_limits.size_limits.max_rows != 0)
        {
            if (max_block_limited < local_limits.local_limits.size_limits.max_rows)
                query_info.trivial_limit = max_block_limited;
            else if (local_limits.local_limits.size_limits.max_rows < std::numeric_limits<UInt64>::max()) /// Ask to read just enough rows to make the max_rows limit effective (so it has a chance to be triggered).
                query_info.trivial_limit = 1 + local_limits.local_limits.size_limits.max_rows;
        }
        else
        {
            query_info.trivial_limit = max_block_limited;
        }
    }

    if (!max_block_size)
        throw Exception(ErrorCodes::PARAMETER_OUT_OF_BOUND, "Setting 'max_block_size' cannot be zero");

    storage_limits.emplace_back(local_limits);

    /// Initialize the initial data streams to which the query transforms are superimposed. Table or subquery or prepared input?
    if (query_plan.isInitialized())
    {
        /// Prepared input.
    }
    else if (interpreter_subquery)
    {
        /// Subquery.
        ASTPtr subquery = extractTableExpression(query, 0);
        if (!subquery)
            throw Exception(ErrorCodes::LOGICAL_ERROR, "Subquery expected");

        interpreter_subquery = std::make_unique<InterpreterSelectWithUnionQuery>(
            subquery, getSubqueryContext(context),
            options.copy().subquery().noModify(), required_columns);

        interpreter_subquery->addStorageLimits(storage_limits);

        if (query_analyzer->hasAggregation())
            interpreter_subquery->ignoreWithTotals();

        interpreter_subquery->buildQueryPlan(query_plan);
        query_plan.addInterpreterContext(context);
    }
    else if (storage)
    {
        /// Table.
        if (max_streams == 0)
            max_streams = 1;

        /// If necessary, we request more sources than the number of threads - to distribute the work evenly over the threads.
        if (max_streams > 1 && !is_sync_remote)
        {
            if (auto streams_with_ratio = max_streams * settings[Setting::max_streams_to_max_threads_ratio];
                canConvertTo<size_t>(streams_with_ratio))
                max_streams = static_cast<size_t>(streams_with_ratio);
            else
                throw Exception(ErrorCodes::PARAMETER_OUT_OF_BOUND,
                    "Exceeded limit for `max_streams` with `max_streams_to_max_threads_ratio`. "
                    "Make sure that `max_streams * max_streams_to_max_threads_ratio` is in some reasonable boundaries, current value: {}",
                    streams_with_ratio);
        }

        auto & prewhere_info = analysis_result.prewhere_info;

        if (prewhere_info)
            query_info.prewhere_info = prewhere_info;

        bool optimize_read_in_order = analysis_result.optimize_read_in_order;
        bool optimize_aggregation_in_order = analysis_result.optimize_read_in_order && !query_analyzer->useGroupingSetKey();

        /// Create optimizer with prepared actions.
        /// Maybe we will need to calc input_order_info later, e.g. while reading from StorageMerge.
        if (optimize_read_in_order)
        {
            query_info.order_optimizer = std::make_shared<ReadInOrderOptimizer>(
                query,
                analysis_result.order_by_elements_actions,
                getSortDescription(query, context),
                query_info.syntax_analyzer_result);

            /// If we don't have filtration, we can pushdown limit to reading stage for optimizations.
            UInt64 limit = query.hasFiltration() ? 0 : getLimitForSorting(query, context);
            query_info.input_order_info = query_info.order_optimizer->getInputOrder(metadata_snapshot, context, limit);
        }
        else if (optimize_aggregation_in_order)
        {
            query_info.order_optimizer = std::make_shared<ReadInOrderOptimizer>(
                query,
                analysis_result.group_by_elements_actions,
                getSortDescriptionFromGroupBy(query),
                query_info.syntax_analyzer_result);

            query_info.input_order_info = query_info.order_optimizer->getInputOrder(metadata_snapshot, context, /*limit=*/ 0);
        }

        query_info.storage_limits = std::make_shared<StorageLimitsList>(storage_limits);
        query_info.settings_limit_offset_done = options.settings_limit_offset_done;

        storage->read(query_plan, required_columns, storage_snapshot, query_info, context, processing_stage, max_block_size, max_streams);

        if (context->hasQueryContext() && !options.is_internal)
        {
            auto local_storage_id = storage->getStorageID();
            context->getQueryContext()->addQueryAccessInfo(
                backQuoteIfNeed(local_storage_id.getDatabaseName()),
                local_storage_id.getFullTableName(),
                required_columns);
        }

        /// Create step which reads from empty source if storage has no data.
        if (!query_plan.isInitialized())
        {
            auto header = storage_snapshot->getSampleBlockForColumns(required_columns);
            addEmptySourceToQueryPlan(query_plan, header, query_info);
        }
    }
    else
        throw Exception(ErrorCodes::LOGICAL_ERROR, "Logical error in InterpreterSelectQuery: nowhere to read");

    /// Specify the number of threads only if it wasn't specified in storage.
    ///
    /// But in case of remote query and prefer_localhost_replica=1 (default)
    /// The inner local query (that is done in the same process, without
    /// network interaction), it will setMaxThreads earlier and distributed
    /// query will not update it.
    if (!query_plan.getMaxThreads() || is_sync_remote)
        query_plan.setMaxThreads(max_threads_execute_query);

    query_plan.setConcurrencyControl(settings[Setting::use_concurrency_control]);

    /// Aliases in table declaration.
    if (processing_stage == QueryProcessingStage::FetchColumns && alias_actions)
    {
        auto table_aliases = std::make_unique<ExpressionStep>(query_plan.getCurrentDataStream(), alias_actions->clone());
        table_aliases->setStepDescription("Add table aliases");
        query_plan.addStep(std::move(table_aliases));
    }
}

void InterpreterSelectQuery::executeWhere(QueryPlan & query_plan, const ActionsAndProjectInputsFlagPtr & expression, bool remove_filter)
{
    auto dag = expression->dag.clone();
    if (expression->project_input)
        dag.appendInputsForUnusedColumns(query_plan.getCurrentDataStream().header);

    auto where_step = std::make_unique<FilterStep>(
        query_plan.getCurrentDataStream(), std::move(dag), getSelectQuery().where()->getColumnName(), remove_filter);

    where_step->setStepDescription("WHERE");
    query_plan.addStep(std::move(where_step));
}

static Aggregator::Params getAggregatorParams(
    const ASTPtr & query_ptr,
    const SelectQueryExpressionAnalyzer & query_analyzer,
    const Context & context,
    const Names & keys,
    const AggregateDescriptions & aggregates,
    bool overflow_row,
    const Settings & settings,
    size_t group_by_two_level_threshold,
    size_t group_by_two_level_threshold_bytes)
{
    const auto stats_collecting_params = StatsCollectingParams(
        calculateCacheKey(query_ptr),
        settings[Setting::collect_hash_table_stats_during_aggregation],
        context.getServerSettings().max_entries_for_hash_table_stats,
        settings[Setting::max_size_to_preallocate_for_aggregation]);

    return Aggregator::Params
    {
        keys,
        aggregates,
        overflow_row,
        settings[Setting::max_rows_to_group_by],
        settings[Setting::group_by_overflow_mode],
        group_by_two_level_threshold,
        group_by_two_level_threshold_bytes,
        settings[Setting::max_bytes_before_external_group_by],
        settings[Setting::empty_result_for_aggregation_by_empty_set]
            || (settings[Setting::empty_result_for_aggregation_by_constant_keys_on_empty_set] && keys.empty()
                && query_analyzer.hasConstAggregationKeys()),
        context.getTempDataOnDisk(),
        settings[Setting::max_threads],
        settings[Setting::min_free_disk_space_for_temporary_data],
        settings[Setting::compile_aggregate_expressions],
        settings[Setting::min_count_to_compile_aggregate_expression],
        settings[Setting::max_block_size],
        settings[Setting::enable_software_prefetch_in_aggregation],
        /* only_merge */ false,
        settings[Setting::optimize_group_by_constant_keys],
        settings[Setting::min_hit_rate_to_use_consecutive_keys_optimization],
        stats_collecting_params};
}

void InterpreterSelectQuery::executeAggregation(
    QueryPlan & query_plan,
    const ActionsAndProjectInputsFlagPtr & expression,
    bool overflow_row,
    bool final,
    InputOrderInfoPtr group_by_info)
{
    executeExpression(query_plan, expression, "Before GROUP BY");

    AggregateDescriptions aggregates = query_analyzer->aggregates();
    const Settings & settings = context->getSettingsRef();
    const auto & keys = query_analyzer->aggregationKeys().getNames();

    auto aggregator_params = getAggregatorParams(
        query_ptr,
        *query_analyzer,
        *context,
        keys,
        aggregates,
        overflow_row,
        settings,
        settings[Setting::group_by_two_level_threshold],
        settings[Setting::group_by_two_level_threshold_bytes]);

    auto grouping_sets_params = getAggregatorGroupingSetsParams(query_analyzer->aggregationKeysList(), keys);

    SortDescription group_by_sort_description;
    SortDescription sort_description_for_merging;

    if (group_by_info && settings[Setting::optimize_aggregation_in_order] && !query_analyzer->useGroupingSetKey())
    {
        group_by_sort_description = getSortDescriptionFromGroupBy(getSelectQuery());
        sort_description_for_merging = group_by_info->sort_description_for_merging;
    }
    else
        group_by_info = nullptr;

    if (!group_by_info && settings[Setting::force_aggregation_in_order])
    {
        group_by_sort_description = getSortDescriptionFromGroupBy(getSelectQuery());
        sort_description_for_merging = group_by_sort_description;
    }

    auto merge_threads = max_streams;
    auto temporary_data_merge_threads = settings[Setting::aggregation_memory_efficient_merge_threads]
        ? static_cast<size_t>(settings[Setting::aggregation_memory_efficient_merge_threads])
        : static_cast<size_t>(settings[Setting::max_threads]);

    bool storage_has_evenly_distributed_read = storage && storage->hasEvenlyDistributedRead();

    const bool should_produce_results_in_order_of_bucket_number = options.to_stage == QueryProcessingStage::WithMergeableState
        && (settings[Setting::distributed_aggregation_memory_efficient] || settings[Setting::enable_memory_bound_merging_of_aggregation_results]);

    auto aggregating_step = std::make_unique<AggregatingStep>(
        query_plan.getCurrentDataStream(),
        std::move(aggregator_params),
        std::move(grouping_sets_params),
        final,
        settings[Setting::max_block_size],
        settings[Setting::aggregation_in_order_max_block_bytes],
        merge_threads,
        temporary_data_merge_threads,
        storage_has_evenly_distributed_read,
        settings[Setting::group_by_use_nulls],
        std::move(sort_description_for_merging),
        std::move(group_by_sort_description),
        should_produce_results_in_order_of_bucket_number,
        settings[Setting::enable_memory_bound_merging_of_aggregation_results],
        !group_by_info && settings[Setting::force_aggregation_in_order]);
    query_plan.addStep(std::move(aggregating_step));
}

void InterpreterSelectQuery::executeMergeAggregated(QueryPlan & query_plan, bool overflow_row, bool final, bool has_grouping_sets)
{
    const Settings & settings = context->getSettingsRef();

    const bool should_produce_results_in_order_of_bucket_number = options.to_stage == QueryProcessingStage::WithMergeableState
        && (settings[Setting::distributed_aggregation_memory_efficient] || settings[Setting::enable_memory_bound_merging_of_aggregation_results]);
    const bool parallel_replicas_from_merge_tree = storage->isMergeTree() && context->canUseParallelReplicasOnInitiator();

    executeMergeAggregatedImpl(
        query_plan,
        overflow_row,
        final,
        storage && (storage->isRemote() || parallel_replicas_from_merge_tree),
        has_grouping_sets,
        context->getSettingsRef(),
        query_analyzer->aggregationKeys(),
        query_analyzer->aggregationKeysList(),
        query_analyzer->aggregates(),
        should_produce_results_in_order_of_bucket_number);
}


void InterpreterSelectQuery::executeHaving(QueryPlan & query_plan, const ActionsAndProjectInputsFlagPtr & expression, bool remove_filter)
{
    auto dag = expression->dag.clone();
    if (expression->project_input)
        dag.appendInputsForUnusedColumns(query_plan.getCurrentDataStream().header);

    auto having_step
        = std::make_unique<FilterStep>(query_plan.getCurrentDataStream(), std::move(dag), getSelectQuery().having()->getColumnName(), remove_filter);

    having_step->setStepDescription("HAVING");
    query_plan.addStep(std::move(having_step));
}


void InterpreterSelectQuery::executeTotalsAndHaving(
    QueryPlan & query_plan,
    bool has_having,
    const ActionsAndProjectInputsFlagPtr & expression,
    bool remove_filter,
    bool overflow_row,
    bool final)
{
    std::optional<ActionsDAG> dag;
    if (expression)
    {
        dag = expression->dag.clone();
        if (expression->project_input)
            dag->appendInputsForUnusedColumns(query_plan.getCurrentDataStream().header);
    }

    const Settings & settings = context->getSettingsRef();

    auto totals_having_step = std::make_unique<TotalsHavingStep>(
        query_plan.getCurrentDataStream(),
        query_analyzer->aggregates(),
        overflow_row,
        std::move(dag),
        has_having ? getSelectQuery().having()->getColumnName() : "",
        remove_filter,
        settings[Setting::totals_mode],
        settings[Setting::totals_auto_threshold],
        final);

    query_plan.addStep(std::move(totals_having_step));
}

void InterpreterSelectQuery::executeRollupOrCube(QueryPlan & query_plan, Modificator modificator)
{
    const Settings & settings = context->getSettingsRef();

    const auto & keys = query_analyzer->aggregationKeys().getNames();

    // Arguments will not be present in Rollup / Cube input header and they don't actually needed 'cause these steps will work with AggregateFunctionState-s anyway.
    auto aggregates = query_analyzer->aggregates();
    for (auto & aggregate : aggregates)
        aggregate.argument_names.clear();

    auto params = getAggregatorParams(query_ptr, *query_analyzer, *context, keys, aggregates, false, settings, 0, 0);
    const bool final = true;

    QueryPlanStepPtr step;
    if (modificator == Modificator::ROLLUP)
        step = std::make_unique<RollupStep>(query_plan.getCurrentDataStream(), std::move(params), final, settings[Setting::group_by_use_nulls]);
    else if (modificator == Modificator::CUBE)
        step = std::make_unique<CubeStep>(query_plan.getCurrentDataStream(), std::move(params), final, settings[Setting::group_by_use_nulls]);

    query_plan.addStep(std::move(step));
}

void InterpreterSelectQuery::executeExpression(QueryPlan & query_plan, const ActionsAndProjectInputsFlagPtr & expression, const std::string & description)
{
    if (!expression)
        return;

    auto dag = expression->dag.clone();
    if (expression->project_input)
        dag.appendInputsForUnusedColumns(query_plan.getCurrentDataStream().header);

    auto expression_step = std::make_unique<ExpressionStep>(query_plan.getCurrentDataStream(), std::move(dag));

    expression_step->setStepDescription(description);
    query_plan.addStep(std::move(expression_step));
}

static bool windowDescriptionComparator(const WindowDescription * _left, const WindowDescription * _right)
{
    const auto & left = _left->full_sort_description;
    const auto & right = _right->full_sort_description;

    for (size_t i = 0; i < std::min(left.size(), right.size()); ++i)
    {
        if (left[i].column_name < right[i].column_name)
            return true;
        else if (left[i].column_name > right[i].column_name)
            return false;
        else if (left[i].direction < right[i].direction)
            return true;
        else if (left[i].direction > right[i].direction)
            return false;
        else if (left[i].nulls_direction < right[i].nulls_direction)
            return true;
        else if (left[i].nulls_direction > right[i].nulls_direction)
            return false;

        assert(left[i] == right[i]);
    }

    // Note that we check the length last, because we want to put together the
    // sort orders that have common prefix but different length.
    return left.size() > right.size();
}

static bool sortIsPrefix(const WindowDescription & _prefix,
    const WindowDescription & _full)
{
    const auto & prefix = _prefix.full_sort_description;
    const auto & full = _full.full_sort_description;

    if (prefix.size() > full.size())
        return false;

    for (size_t i = 0; i < prefix.size(); ++i)
    {
        if (full[i] != prefix[i])
            return false;
    }

    return true;
}

void InterpreterSelectQuery::executeWindow(QueryPlan & query_plan)
{
    // Try to sort windows in such an order that the window with the longest
    // sort description goes first, and all window that use its prefixes follow.
    std::vector<const WindowDescription *> windows_sorted;
    for (const auto & [_, window] : query_analyzer->windowDescriptions())
        windows_sorted.push_back(&window);

    ::sort(windows_sorted.begin(), windows_sorted.end(), windowDescriptionComparator);

    const Settings & settings = context->getSettingsRef();
    for (size_t i = 0; i < windows_sorted.size(); ++i)
    {
        const auto & window = *windows_sorted[i];

        // We don't need to sort again if the input from previous window already
        // has suitable sorting. Also don't create sort steps when there are no
        // columns to sort by, because the sort nodes are confused by this. It
        // happens in case of `over ()`.
        // Even if full_sort_description of both windows match, in case of different
        // partitioning we need to add a SortingStep to reshuffle data in the streams.
        bool need_sort = !window.full_sort_description.empty();
        if (need_sort && i != 0)
        {
            need_sort = !sortIsPrefix(window, *windows_sorted[i - 1])
                || (settings[Setting::max_threads] != 1 && window.partition_by.size() != windows_sorted[i - 1]->partition_by.size());
        }
        if (need_sort)
        {
            SortingStep::Settings sort_settings(*context);

            auto sorting_step = std::make_unique<SortingStep>(
                query_plan.getCurrentDataStream(),
                window.full_sort_description,
                window.partition_by,
                0 /* LIMIT */,
<<<<<<< HEAD
                sort_settings);
=======
                sort_settings,
                settings[Setting::optimize_sorting_by_input_stream_properties]);
>>>>>>> b12a3677
            sorting_step->setStepDescription("Sorting for window '" + window.window_name + "'");
            query_plan.addStep(std::move(sorting_step));
        }

        // Fan out streams only for the last window to preserve the ordering between windows,
        // and WindowTransform works on single stream anyway.
        const bool streams_fan_out
            = settings[Setting::query_plan_enable_multithreading_after_window_functions] && ((i + 1) == windows_sorted.size());

        auto window_step = std::make_unique<WindowStep>(query_plan.getCurrentDataStream(), window, window.window_functions, streams_fan_out);
        window_step->setStepDescription("Window step for window '" + window.window_name + "'");

        query_plan.addStep(std::move(window_step));
    }
}


void InterpreterSelectQuery::executeOrderOptimized(QueryPlan & query_plan, InputOrderInfoPtr input_sorting_info, UInt64 limit, SortDescription & output_order_descr)
{
    const Settings & settings = context->getSettingsRef();

    auto finish_sorting_step = std::make_unique<SortingStep>(
        query_plan.getCurrentDataStream(),
        input_sorting_info->sort_description_for_merging,
        output_order_descr,
        settings[Setting::max_block_size],
        limit);

    query_plan.addStep(std::move(finish_sorting_step));
}

void InterpreterSelectQuery::executeOrder(QueryPlan & query_plan, InputOrderInfoPtr input_sorting_info)
{
    auto & query = getSelectQuery();
    SortDescription output_order_descr = getSortDescription(query, context);
    UInt64 limit = getLimitForSorting(query, context);

    if (input_sorting_info)
    {
        /* Case of sorting with optimization using sorting key.
         * We have several threads, each of them reads batch of parts in direct
         *  or reverse order of sorting key using one input stream per part
         *  and then merge them into one sorted stream.
         * At this stage we merge per-thread streams into one.
         */
        executeOrderOptimized(query_plan, input_sorting_info, limit, output_order_descr);
        return;
    }

    SortingStep::Settings sort_settings(*context);

    /// Merge the sorted blocks.
    auto sorting_step = std::make_unique<SortingStep>(
        query_plan.getCurrentDataStream(),
        output_order_descr,
        limit,
<<<<<<< HEAD
        sort_settings);
=======
        sort_settings,
        settings[Setting::optimize_sorting_by_input_stream_properties]);
>>>>>>> b12a3677

    sorting_step->setStepDescription("Sorting for ORDER BY");
    query_plan.addStep(std::move(sorting_step));
}


void InterpreterSelectQuery::executeMergeSorted(QueryPlan & query_plan, const std::string & description)
{
    const auto & query = getSelectQuery();
    SortDescription sort_description = getSortDescription(query, context);
    const UInt64 limit = getLimitForSorting(query, context);
    const auto max_block_size = context->getSettingsRef()[Setting::max_block_size];
    const auto exact_rows_before_limit = context->getSettingsRef()[Setting::exact_rows_before_limit];

    auto merging_sorted = std::make_unique<SortingStep>(
        query_plan.getCurrentDataStream(), std::move(sort_description), max_block_size, limit, exact_rows_before_limit);
    merging_sorted->setStepDescription("Merge sorted streams " + description);
    query_plan.addStep(std::move(merging_sorted));
}


void InterpreterSelectQuery::executeProjection(QueryPlan & query_plan, const ActionsAndProjectInputsFlagPtr & expression)
{
    executeExpression(query_plan, expression, "Projection");
}


void InterpreterSelectQuery::executeDistinct(QueryPlan & query_plan, bool before_order, Names columns, bool pre_distinct)
{
    auto & query = getSelectQuery();
    if (query.distinct)
    {
        const Settings & settings = context->getSettingsRef();

        UInt64 limit_for_distinct = 0;

        /// If after this stage of DISTINCT,
        /// (1) ORDER BY is not executed
        /// (2) there is no LIMIT BY (todo: we can check if DISTINCT and LIMIT BY expressions are match)
        /// then you can get no more than limit_length + limit_offset of different rows.
        if ((!query.orderBy() || !before_order) && !query.limitBy())
        {
            auto [limit_length, limit_offset] = getLimitLengthAndOffset(query, context);
            if (limit_length <= std::numeric_limits<UInt64>::max() - limit_offset)
                limit_for_distinct = limit_length + limit_offset;
        }

        SizeLimits limits(settings[Setting::max_rows_in_distinct], settings[Setting::max_bytes_in_distinct], settings[Setting::distinct_overflow_mode]);

        auto distinct_step = std::make_unique<DistinctStep>(
            query_plan.getCurrentDataStream(),
            limits,
            limit_for_distinct,
            columns,
<<<<<<< HEAD
            pre_distinct);
=======
            pre_distinct,
            settings[Setting::optimize_distinct_in_order]);
>>>>>>> b12a3677

        if (pre_distinct)
            distinct_step->setStepDescription("Preliminary DISTINCT");

        query_plan.addStep(std::move(distinct_step));
    }
}


/// Preliminary LIMIT - is used in every source, if there are several sources, before they are combined.
void InterpreterSelectQuery::executePreLimit(QueryPlan & query_plan, bool do_not_skip_offset)
{
    auto & query = getSelectQuery();
    /// If there is LIMIT
    if (query.limitLength())
    {
        auto [limit_length, limit_offset] = getLimitLengthAndOffset(query, context);

        if (do_not_skip_offset)
        {
            if (limit_length > std::numeric_limits<UInt64>::max() - limit_offset)
                return;

            limit_length += limit_offset;
            limit_offset = 0;
        }

        const Settings & settings = context->getSettingsRef();

        auto limit
            = std::make_unique<LimitStep>(query_plan.getCurrentDataStream(), limit_length, limit_offset, settings[Setting::exact_rows_before_limit]);
        if (do_not_skip_offset)
            limit->setStepDescription("preliminary LIMIT (with OFFSET)");
        else
            limit->setStepDescription("preliminary LIMIT (without OFFSET)");

        query_plan.addStep(std::move(limit));
    }
}


void InterpreterSelectQuery::executeLimitBy(QueryPlan & query_plan)
{
    auto & query = getSelectQuery();
    if (!query.limitByLength() || !query.limitBy())
        return;

    Names columns;
    for (const auto & elem : query.limitBy()->children)
        columns.emplace_back(elem->getColumnName());

    UInt64 length = getLimitUIntValue(query.limitByLength(), context, "LIMIT");
    UInt64 offset = (query.limitByOffset() ? getLimitUIntValue(query.limitByOffset(), context, "OFFSET") : 0);

    auto limit_by = std::make_unique<LimitByStep>(query_plan.getCurrentDataStream(), length, offset, columns);
    query_plan.addStep(std::move(limit_by));
}

void InterpreterSelectQuery::executeWithFill(QueryPlan & query_plan)
{
    auto & query = getSelectQuery();
    if (query.orderBy())
    {
        SortDescription sort_description = getSortDescription(query, context);
        SortDescription fill_description;
        for (auto & desc : sort_description)
        {
            if (desc.with_fill)
                fill_description.push_back(desc);
        }

        if (fill_description.empty())
            return;

        InterpolateDescriptionPtr interpolate_descr =
            getInterpolateDescription(query, source_header, result_header, syntax_analyzer_result->aliases, context);

        const Settings & settings = context->getSettingsRef();
        auto filling_step = std::make_unique<FillingStep>(
            query_plan.getCurrentDataStream(),
            std::move(sort_description),
            std::move(fill_description),
            interpolate_descr,
            settings[Setting::use_with_fill_by_sorting_prefix]);
        query_plan.addStep(std::move(filling_step));
    }
}


void InterpreterSelectQuery::executeLimit(QueryPlan & query_plan)
{
    auto & query = getSelectQuery();
    /// If there is LIMIT
    if (query.limitLength())
    {
        /** Rare case:
          *  if there is no WITH TOTALS and there is a subquery in FROM, and there is WITH TOTALS on one of the levels,
          *  then when using LIMIT, you should read the data to the end, rather than cancel the query earlier,
          *  because if you cancel the query, we will not get `totals` data from the remote server.
          *
          * Another case:
          *  if there is WITH TOTALS and there is no ORDER BY, then read the data to the end,
          *  otherwise TOTALS is counted according to incomplete data.
          */
        const Settings & settings = context->getSettingsRef();
        bool always_read_till_end = settings[Setting::exact_rows_before_limit];

        if (query.group_by_with_totals && !query.orderBy())
            always_read_till_end = true;

        if (!query.group_by_with_totals && hasWithTotalsInAnySubqueryInFromClause(query))
            always_read_till_end = true;

        UInt64 limit_length;
        UInt64 limit_offset;
        std::tie(limit_length, limit_offset) = getLimitLengthAndOffset(query, context);

        SortDescription order_descr;
        if (query.limit_with_ties)
        {
            if (!query.orderBy())
                throw Exception(ErrorCodes::LOGICAL_ERROR, "LIMIT WITH TIES without ORDER BY");
            order_descr = getSortDescription(query, context);
        }

        auto limit = std::make_unique<LimitStep>(
                query_plan.getCurrentDataStream(),
                limit_length, limit_offset, always_read_till_end, query.limit_with_ties, order_descr);

        if (query.limit_with_ties)
            limit->setStepDescription("LIMIT WITH TIES");

        query_plan.addStep(std::move(limit));
    }
}


void InterpreterSelectQuery::executeOffset(QueryPlan & query_plan)
{
    auto & query = getSelectQuery();
    /// If there is not a LIMIT but an offset
    if (!query.limitLength() && query.limitOffset())
    {
        UInt64 limit_length;
        UInt64 limit_offset;
        std::tie(limit_length, limit_offset) = getLimitLengthAndOffset(query, context);

        auto offsets_step = std::make_unique<OffsetStep>(query_plan.getCurrentDataStream(), limit_offset);
        query_plan.addStep(std::move(offsets_step));
    }
}

void InterpreterSelectQuery::executeExtremes(QueryPlan & query_plan)
{
    if (!context->getSettingsRef()[Setting::extremes])
        return;

    auto extremes_step = std::make_unique<ExtremesStep>(query_plan.getCurrentDataStream());
    query_plan.addStep(std::move(extremes_step));
}

void InterpreterSelectQuery::executeSubqueriesInSetsAndJoins(QueryPlan & query_plan)
{
    auto subqueries = prepared_sets->getSubqueries();

    if (!subqueries.empty())
    {
        auto step = std::make_unique<DelayedCreatingSetsStep>(
                query_plan.getCurrentDataStream(),
                std::move(subqueries),
                context);

        query_plan.addStep(std::move(step));
    }
}


void InterpreterSelectQuery::ignoreWithTotals()
{
    getSelectQuery().group_by_with_totals = false;
}

bool InterpreterSelectQuery::autoFinalOnQuery(ASTSelectQuery & query)
{
    // query.tables() is required because not all queries have tables in it, it could be a function.
    bool is_auto_final_setting_on = context->getSettingsRef()[Setting::final];
    bool is_final_supported = storage && storage->supportsFinal() && !storage->isRemote() && query.tables();
    bool is_query_already_final = query.final();

    return is_auto_final_setting_on && !is_query_already_final && is_final_supported;
}

void InterpreterSelectQuery::initSettings()
{
    auto & query = getSelectQuery();
    if (query.settings())
        InterpreterSetQuery(query.settings(), context).executeForCurrentContext(options.ignore_setting_constraints);

    const auto & client_info = context->getClientInfo();
    auto min_major = DBMS_MIN_MAJOR_VERSION_WITH_CURRENT_AGGREGATION_VARIANT_SELECTION_METHOD;
    auto min_minor = DBMS_MIN_MINOR_VERSION_WITH_CURRENT_AGGREGATION_VARIANT_SELECTION_METHOD;

    if (client_info.query_kind == ClientInfo::QueryKind::SECONDARY_QUERY &&
        std::forward_as_tuple(client_info.connection_client_version_major, client_info.connection_client_version_minor) < std::forward_as_tuple(min_major, min_minor))
    {
        /// Disable two-level aggregation due to version incompatibility.
        context->setSetting("group_by_two_level_threshold", Field(0));
        context->setSetting("group_by_two_level_threshold_bytes", Field(0));

    }
}

bool InterpreterSelectQuery::isQueryWithFinal(const SelectQueryInfo & info)
{
    bool result = info.query->as<ASTSelectQuery &>().final();
    if (info.table_expression_modifiers)
        result |= info.table_expression_modifiers->hasFinal();

    return result;
}

void registerInterpreterSelectQuery(InterpreterFactory & factory)
{
    auto create_fn = [] (const InterpreterFactory::Arguments & args)
    {
        return std::make_unique<InterpreterSelectQuery>(args.query, args.context, args.options);
    };
    factory.registerInterpreter("InterpreterSelectQuery", create_fn);
}

}<|MERGE_RESOLUTION|>--- conflicted
+++ resolved
@@ -1813,13 +1813,7 @@
                         auto sorting_step = std::make_unique<SortingStep>(
                             plan.getCurrentDataStream(),
                             std::move(order_descr),
-<<<<<<< HEAD
                             0 /* LIMIT */, sort_settings);
-=======
-                            0 /* LIMIT */,
-                            sort_settings,
-                            settings[Setting::optimize_sorting_by_input_stream_properties]);
->>>>>>> b12a3677
                         sorting_step->setStepDescription(fmt::format("Sort {} before JOIN", join_pos));
                         plan.addStep(std::move(sorting_step));
                     };
@@ -2169,16 +2163,9 @@
         settings[Setting::max_threads],
         settings[Setting::aggregation_memory_efficient_merge_threads],
         should_produce_results_in_order_of_bucket_number,
-<<<<<<< HEAD
-        settings.max_block_size,
-        settings.aggregation_in_order_max_block_bytes,
-        settings.enable_memory_bound_merging_of_aggregation_results);
-=======
         settings[Setting::max_block_size],
         settings[Setting::aggregation_in_order_max_block_bytes],
-        std::move(group_by_sort_description),
         settings[Setting::enable_memory_bound_merging_of_aggregation_results]);
->>>>>>> b12a3677
 
     query_plan.addStep(std::move(merging_aggregated));
 }
@@ -3049,12 +3036,7 @@
                 window.full_sort_description,
                 window.partition_by,
                 0 /* LIMIT */,
-<<<<<<< HEAD
                 sort_settings);
-=======
-                sort_settings,
-                settings[Setting::optimize_sorting_by_input_stream_properties]);
->>>>>>> b12a3677
             sorting_step->setStepDescription("Sorting for window '" + window.window_name + "'");
             query_plan.addStep(std::move(sorting_step));
         }
@@ -3111,12 +3093,7 @@
         query_plan.getCurrentDataStream(),
         output_order_descr,
         limit,
-<<<<<<< HEAD
         sort_settings);
-=======
-        sort_settings,
-        settings[Setting::optimize_sorting_by_input_stream_properties]);
->>>>>>> b12a3677
 
     sorting_step->setStepDescription("Sorting for ORDER BY");
     query_plan.addStep(std::move(sorting_step));
@@ -3171,12 +3148,7 @@
             limits,
             limit_for_distinct,
             columns,
-<<<<<<< HEAD
             pre_distinct);
-=======
-            pre_distinct,
-            settings[Setting::optimize_distinct_in_order]);
->>>>>>> b12a3677
 
         if (pre_distinct)
             distinct_step->setStepDescription("Preliminary DISTINCT");
