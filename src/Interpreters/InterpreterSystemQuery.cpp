#include <Interpreters/InterpreterSystemQuery.h>
#include <Common/DNSResolver.h>
#include <Common/ActionLock.h>
#include <Common/typeid_cast.h>
#include <Common/getNumberOfPhysicalCPUCores.h>
#include <Common/SymbolIndex.h>
#include <Common/ThreadPool.h>
#include <Common/escapeForFileName.h>
#include <Common/ShellCommand.h>
#include <Interpreters/Context.h>
#include <Interpreters/DatabaseCatalog.h>
#include <Interpreters/ExternalDictionariesLoader.h>
#include <Interpreters/ExternalModelsLoader.h>
#include <Interpreters/EmbeddedDictionaries.h>
#include <Interpreters/ActionLocksManager.h>
#include <Interpreters/InterpreterDropQuery.h>
#include <Interpreters/InterpreterCreateQuery.h>
#include <Interpreters/InterpreterRenameQuery.h>
#include <Interpreters/QueryLog.h>
#include <Interpreters/executeDDLQueryOnCluster.h>
#include <Interpreters/PartLog.h>
#include <Interpreters/QueryThreadLog.h>
#include <Interpreters/QueryViewsLog.h>
#include <Interpreters/TraceLog.h>
#include <Interpreters/TextLog.h>
#include <Interpreters/MetricLog.h>
#include <Interpreters/AsynchronousMetricLog.h>
#include <Interpreters/OpenTelemetrySpanLog.h>
#include <Interpreters/ZooKeeperLog.h>
#include <Interpreters/JIT/CompiledExpressionCache.h>
#include <Access/ContextAccess.h>
#include <Access/AllowedClientHosts.h>
#include <Databases/IDatabase.h>
#include <Disks/DiskRestartProxy.h>
#include <Storages/StorageDistributed.h>
#include <Storages/StorageReplicatedMergeTree.h>
#include <Storages/StorageFactory.h>
#include <Parsers/ASTSystemQuery.h>
#include <Parsers/ASTDropQuery.h>
#include <Parsers/ASTCreateQuery.h>
#include <csignal>
#include <algorithm>

#if !defined(ARCADIA_BUILD)
#    include "config_core.h"
#endif

namespace DB
{
namespace ErrorCodes
{
    extern const int LOGICAL_ERROR;
    extern const int BAD_ARGUMENTS;
    extern const int CANNOT_KILL;
    extern const int NOT_IMPLEMENTED;
    extern const int TIMEOUT_EXCEEDED;
    extern const int TABLE_WAS_NOT_DROPPED;
    extern const int NO_ZOOKEEPER;
}


namespace ActionLocks
{
    extern StorageActionBlockType PartsMerge;
    extern StorageActionBlockType PartsFetch;
    extern StorageActionBlockType PartsSend;
    extern StorageActionBlockType ReplicationQueue;
    extern StorageActionBlockType DistributedSend;
    extern StorageActionBlockType PartsTTLMerge;
    extern StorageActionBlockType PartsMove;
}


namespace
{

ExecutionStatus getOverallExecutionStatusOfCommands()
{
    return ExecutionStatus(0);
}

/// Consequently tries to execute all commands and generates final exception message for failed commands
template <typename Callable, typename ... Callables>
ExecutionStatus getOverallExecutionStatusOfCommands(Callable && command, Callables && ... commands)
{
    ExecutionStatus status_head(0);
    try
    {
        command();
    }
    catch (...)
    {
        status_head = ExecutionStatus::fromCurrentException();
    }

    ExecutionStatus status_tail = getOverallExecutionStatusOfCommands(std::forward<Callables>(commands)...);

    auto res_status = status_head.code != 0 ? status_head.code : status_tail.code;
    auto res_message = status_head.message + (status_tail.message.empty() ? "" : ("\n" + status_tail.message));

    return ExecutionStatus(res_status, res_message);
}

/// Consequently tries to execute all commands and throws exception with info about failed commands
template <typename ... Callables>
void executeCommandsAndThrowIfError(Callables && ... commands)
{
    auto status = getOverallExecutionStatusOfCommands(std::forward<Callables>(commands)...);
    if (status.code != 0)
        throw Exception(status.message, status.code);
}


AccessType getRequiredAccessType(StorageActionBlockType action_type)
{
    if (action_type == ActionLocks::PartsMerge)
        return AccessType::SYSTEM_MERGES;
    else if (action_type == ActionLocks::PartsFetch)
        return AccessType::SYSTEM_FETCHES;
    else if (action_type == ActionLocks::PartsSend)
        return AccessType::SYSTEM_REPLICATED_SENDS;
    else if (action_type == ActionLocks::ReplicationQueue)
        return AccessType::SYSTEM_REPLICATION_QUEUES;
    else if (action_type == ActionLocks::DistributedSend)
        return AccessType::SYSTEM_DISTRIBUTED_SENDS;
    else if (action_type == ActionLocks::PartsTTLMerge)
        return AccessType::SYSTEM_TTL_MERGES;
    else if (action_type == ActionLocks::PartsMove)
        return AccessType::SYSTEM_MOVES;
    else
        throw Exception("Unknown action type: " + std::to_string(action_type), ErrorCodes::LOGICAL_ERROR);
}

constexpr std::string_view table_is_not_replicated = "Table {} is not replicated";

}

/// Implements SYSTEM [START|STOP] <something action from ActionLocks>
void InterpreterSystemQuery::startStopAction(StorageActionBlockType action_type, bool start)
{
    auto manager = getContext()->getActionLocksManager();
    manager->cleanExpired();

    if (volume_ptr && action_type == ActionLocks::PartsMerge)
    {
        volume_ptr->setAvoidMergesUserOverride(!start);
    }
    else if (table_id)
    {
        auto table = DatabaseCatalog::instance().tryGetTable(table_id, getContext());
        if (table)
        {
            if (start)
            {
                manager->remove(table, action_type);
                table->onActionLockRemove(action_type);
            }
            else
                manager->add(table, action_type);
        }
    }
    else
    {
        auto access = getContext()->getAccess();
        for (auto & elem : DatabaseCatalog::instance().getDatabases())
        {
            for (auto iterator = elem.second->getTablesIterator(getContext()); iterator->isValid(); iterator->next())
            {
                StoragePtr table = iterator->table();
                if (!table)
                    continue;

                if (!access->isGranted(getRequiredAccessType(action_type), elem.first, iterator->name()))
                {
                    LOG_INFO(
                        log,
                        "Access {} denied, skipping {}.{}",
                        toString(getRequiredAccessType(action_type)),
                        elem.first,
                        iterator->name());
                    continue;
                }

                if (start)
                {
                    manager->remove(table, action_type);
                    table->onActionLockRemove(action_type);
                }
                else
                    manager->add(table, action_type);
            }
        }
    }
}


InterpreterSystemQuery::InterpreterSystemQuery(const ASTPtr & query_ptr_, ContextMutablePtr context_)
        : WithMutableContext(context_), query_ptr(query_ptr_->clone()), log(&Poco::Logger::get("InterpreterSystemQuery"))
{
}


BlockIO InterpreterSystemQuery::execute()
{
    auto & query = query_ptr->as<ASTSystemQuery &>();

    if (!query.cluster.empty())
        return executeDDLQueryOnCluster(query_ptr, getContext(), getRequiredAccessForDDLOnCluster());

    using Type = ASTSystemQuery::Type;

    /// Use global context with fresh system profile settings
    auto system_context = Context::createCopy(getContext()->getGlobalContext());
    system_context->setSetting("profile", getContext()->getSystemProfileName());

    /// Make canonical query for simpler processing
    if (query.type == Type::RELOAD_DICTIONARY)
    {
        if (!query.database.empty())
            query.table = query.database + "." + query.table;
    }
    else if (!query.table.empty())
    {
        table_id = getContext()->resolveStorageID(StorageID(query.database, query.table), Context::ResolveOrdinary);
    }


    volume_ptr = {};
    if (!query.storage_policy.empty() && !query.volume.empty())
        volume_ptr = getContext()->getStoragePolicy(query.storage_policy)->getVolumeByName(query.volume);

    switch (query.type)
    {
        case Type::SHUTDOWN:
        {
            getContext()->checkAccess(AccessType::SYSTEM_SHUTDOWN);
            if (kill(0, SIGTERM))
                throwFromErrno("System call kill(0, SIGTERM) failed", ErrorCodes::CANNOT_KILL);
            break;
        }
        case Type::KILL:
        {
            getContext()->checkAccess(AccessType::SYSTEM_SHUTDOWN);
            /// Exit with the same code as it is usually set by shell when process is terminated by SIGKILL.
            /// It's better than doing 'raise' or 'kill', because they have no effect for 'init' process (with pid = 0, usually in Docker).
            LOG_INFO(log, "Exit immediately as the SYSTEM KILL command has been issued.");
            _exit(128 + SIGKILL);
            // break; /// unreachable
        }
        case Type::SUSPEND:
        {
            auto command = fmt::format("kill -STOP {0} && sleep {1} && kill -CONT {0}", getpid(), query.seconds);
            LOG_DEBUG(log, "Will run {}", command);
            auto res = ShellCommand::execute(command);
            res->in.close();
            WriteBufferFromOwnString out;
            copyData(res->out, out);
            copyData(res->err, out);
            if (!out.str().empty())
                LOG_DEBUG(log, "The command returned output: {}", command, out.str());
            res->wait();
            break;
        }
        case Type::DROP_DNS_CACHE:
        {
            getContext()->checkAccess(AccessType::SYSTEM_DROP_DNS_CACHE);
            DNSResolver::instance().dropCache();
            /// Reinitialize clusters to update their resolved_addresses
            system_context->reloadClusterConfig();
            break;
        }
        case Type::DROP_MARK_CACHE:
            getContext()->checkAccess(AccessType::SYSTEM_DROP_MARK_CACHE);
            system_context->dropMarkCache();
            break;
        case Type::DROP_UNCOMPRESSED_CACHE:
            getContext()->checkAccess(AccessType::SYSTEM_DROP_UNCOMPRESSED_CACHE);
            system_context->dropUncompressedCache();
            break;
        case Type::DROP_MMAP_CACHE:
            getContext()->checkAccess(AccessType::SYSTEM_DROP_MMAP_CACHE);
            system_context->dropMMappedFileCache();
            break;
#if USE_EMBEDDED_COMPILER
        case Type::DROP_COMPILED_EXPRESSION_CACHE:
            getContext()->checkAccess(AccessType::SYSTEM_DROP_COMPILED_EXPRESSION_CACHE);
            if (auto * cache = CompiledExpressionCacheFactory::instance().tryGetCache())
                cache->reset();
            break;
#endif
        case Type::RELOAD_DICTIONARY:
        {
            getContext()->checkAccess(AccessType::SYSTEM_RELOAD_DICTIONARY);

            auto & external_dictionaries_loader = system_context->getExternalDictionariesLoader();
            external_dictionaries_loader.reloadDictionary(query.table, getContext());


            ExternalDictionariesLoader::resetAll();
            break;
        }
        case Type::RELOAD_DICTIONARIES:
        {
            getContext()->checkAccess(AccessType::SYSTEM_RELOAD_DICTIONARY);
            executeCommandsAndThrowIfError(
                [&] { system_context->getExternalDictionariesLoader().reloadAllTriedToLoad(); },
                [&] { system_context->getEmbeddedDictionaries().reload(); }
            );
            ExternalDictionariesLoader::resetAll();
            break;
        }
        case Type::RELOAD_MODEL:
        {
            getContext()->checkAccess(AccessType::SYSTEM_RELOAD_MODEL);

            auto & external_models_loader = system_context->getExternalModelsLoader();
            external_models_loader.reloadModel(query.target_model);
            break;
        }
        case Type::RELOAD_MODELS:
        {
            getContext()->checkAccess(AccessType::SYSTEM_RELOAD_MODEL);

            auto & external_models_loader = system_context->getExternalModelsLoader();
            external_models_loader.reloadAllTriedToLoad();
            break;
        }
        case Type::RELOAD_EMBEDDED_DICTIONARIES:
            getContext()->checkAccess(AccessType::SYSTEM_RELOAD_EMBEDDED_DICTIONARIES);
            system_context->getEmbeddedDictionaries().reload();
            break;
        case Type::RELOAD_CONFIG:
            getContext()->checkAccess(AccessType::SYSTEM_RELOAD_CONFIG);
            system_context->reloadConfig();
            break;
        case Type::RELOAD_SYMBOLS:
        {
#if defined(__ELF__) && !defined(__FreeBSD__)
            getContext()->checkAccess(AccessType::SYSTEM_RELOAD_SYMBOLS);
            (void)SymbolIndex::instance(true);
            break;
#else
            throw Exception("SYSTEM RELOAD SYMBOLS is not supported on current platform", ErrorCodes::NOT_IMPLEMENTED);
#endif
        }
        case Type::STOP_MERGES:
            startStopAction(ActionLocks::PartsMerge, false);
            break;
        case Type::START_MERGES:
            startStopAction(ActionLocks::PartsMerge, true);
            break;
        case Type::STOP_TTL_MERGES:
            startStopAction(ActionLocks::PartsTTLMerge, false);
            break;
        case Type::START_TTL_MERGES:
            startStopAction(ActionLocks::PartsTTLMerge, true);
            break;
        case Type::STOP_MOVES:
            startStopAction(ActionLocks::PartsMove, false);
            break;
        case Type::START_MOVES:
            startStopAction(ActionLocks::PartsMove, true);
            break;
        case Type::STOP_FETCHES:
            startStopAction(ActionLocks::PartsFetch, false);
            break;
        case Type::START_FETCHES:
            startStopAction(ActionLocks::PartsFetch, true);
            break;
        case Type::STOP_REPLICATED_SENDS:
            startStopAction(ActionLocks::PartsSend, false);
            break;
        case Type::START_REPLICATED_SENDS:
            startStopAction(ActionLocks::PartsSend, true);
            break;
        case Type::STOP_REPLICATION_QUEUES:
            startStopAction(ActionLocks::ReplicationQueue, false);
            break;
        case Type::START_REPLICATION_QUEUES:
            startStopAction(ActionLocks::ReplicationQueue, true);
            break;
        case Type::STOP_DISTRIBUTED_SENDS:
            startStopAction(ActionLocks::DistributedSend, false);
            break;
        case Type::START_DISTRIBUTED_SENDS:
            startStopAction(ActionLocks::DistributedSend, true);
            break;
        case Type::DROP_REPLICA:
            dropReplica(query);
            break;
        case Type::SYNC_REPLICA:
            syncReplica(query);
            break;
        case Type::FLUSH_DISTRIBUTED:
            flushDistributed(query);
            break;
        case Type::RESTART_REPLICAS:
            restartReplicas(system_context);
            break;
        case Type::RESTART_REPLICA:
            if (!tryRestartReplica(table_id, system_context))
                throw Exception(ErrorCodes::BAD_ARGUMENTS, table_is_not_replicated.data(), table_id.getNameForLogs());
            break;
        case Type::RESTORE_REPLICA:
            restoreReplica();
            break;
        case Type::RESTART_DISK:
            restartDisk(query.disk);
            break;
        case Type::FLUSH_LOGS:
        {
            getContext()->checkAccess(AccessType::SYSTEM_FLUSH_LOGS);
            executeCommandsAndThrowIfError(
                [&] { if (auto query_log = getContext()->getQueryLog()) query_log->flush(true); },
                [&] { if (auto part_log = getContext()->getPartLog("")) part_log->flush(true); },
                [&] { if (auto query_thread_log = getContext()->getQueryThreadLog()) query_thread_log->flush(true); },
                [&] { if (auto trace_log = getContext()->getTraceLog()) trace_log->flush(true); },
                [&] { if (auto text_log = getContext()->getTextLog()) text_log->flush(true); },
                [&] { if (auto metric_log = getContext()->getMetricLog()) metric_log->flush(true); },
                [&] { if (auto asynchronous_metric_log = getContext()->getAsynchronousMetricLog()) asynchronous_metric_log->flush(true); },
                [&] { if (auto opentelemetry_span_log = getContext()->getOpenTelemetrySpanLog()) opentelemetry_span_log->flush(true); },
<<<<<<< HEAD
                [&] () { if (auto query_views_log = getContext()->getQueryViewsLog()) query_views_log->flush(true); }
=======
                [&] { if (auto zookeeper_log = getContext()->getZooKeeperLog()) zookeeper_log->flush(true); }
>>>>>>> 1277db44
            );
            break;
        }
        case Type::STOP_LISTEN_QUERIES:
        case Type::START_LISTEN_QUERIES:
            throw Exception(String(ASTSystemQuery::typeToString(query.type)) + " is not supported yet", ErrorCodes::NOT_IMPLEMENTED);
        default:
            throw Exception("Unknown type of SYSTEM query", ErrorCodes::BAD_ARGUMENTS);
    }

    return BlockIO();
}

void InterpreterSystemQuery::restoreReplica()
{
    getContext()->checkAccess(AccessType::SYSTEM_RESTORE_REPLICA, table_id);

    const zkutil::ZooKeeperPtr& zookeeper = getContext()->getZooKeeper();

    if (zookeeper->expired())
        throw Exception(ErrorCodes::NO_ZOOKEEPER,
            "Cannot restore table metadata because ZooKeeper session has expired");

    const StoragePtr table_ptr = DatabaseCatalog::instance().getTable(table_id, getContext());

    auto * const table_replicated_ptr = dynamic_cast<StorageReplicatedMergeTree *>(table_ptr.get());

    if (table_replicated_ptr == nullptr)
        throw Exception(ErrorCodes::BAD_ARGUMENTS, table_is_not_replicated.data(), table_id.getNameForLogs());

    auto & table_replicated = *table_replicated_ptr;

    StorageReplicatedMergeTree::Status status;
    table_replicated.getStatus(status);

    if (!status.is_readonly)
        throw Exception(ErrorCodes::BAD_ARGUMENTS, "Replica must be readonly");

    const String replica_name = table_replicated.getReplicaName();
    const String& zk_root_path = status.zookeeper_path;

    if (String replica_path = zk_root_path + "replicas/" + replica_name; zookeeper->exists(replica_path))
        throw Exception(ErrorCodes::BAD_ARGUMENTS,
            "Replica path is present at {} -- nothing to restore. "
            "If you are sure that metadata it lost and replica path contain some garbage, "
            "then use SYSTEM DROP REPLICA query first.", replica_path);

    table_replicated.restoreMetadataInZooKeeper();
}

StoragePtr InterpreterSystemQuery::tryRestartReplica(const StorageID & replica, ContextMutablePtr system_context, bool need_ddl_guard)
{
    getContext()->checkAccess(AccessType::SYSTEM_RESTART_REPLICA, replica);

    auto table_ddl_guard = need_ddl_guard
        ? DatabaseCatalog::instance().getDDLGuard(replica.getDatabaseName(), replica.getTableName())
        : nullptr;

    auto [database, table] = DatabaseCatalog::instance().tryGetDatabaseAndTable(replica, getContext());
    ASTPtr create_ast;

    /// Detach actions
    if (!table || !dynamic_cast<const StorageReplicatedMergeTree *>(table.get()))
        return nullptr;

    table->flushAndShutdown();
    {
        /// If table was already dropped by anyone, an exception will be thrown
        auto table_lock = table->lockExclusively(getContext()->getCurrentQueryId(), getContext()->getSettingsRef().lock_acquire_timeout);
        create_ast = database->getCreateTableQuery(replica.table_name, getContext());

        database->detachTable(replica.table_name);
    }
    table.reset();

    /// Attach actions
    /// getCreateTableQuery must return canonical CREATE query representation, there are no need for AST postprocessing
    auto & create = create_ast->as<ASTCreateQuery &>();
    create.attach = true;

    auto columns = InterpreterCreateQuery::getColumnsDescription(*create.columns_list->columns, system_context, true);
    auto constraints = InterpreterCreateQuery::getConstraintsDescription(create.columns_list->constraints);
    auto data_path = database->getTableDataPath(create);

    table = StorageFactory::instance().get(create,
        data_path,
        system_context,
        system_context->getGlobalContext(),
        columns,
        constraints,
        false);

    database->attachTable(replica.table_name, table, data_path);

    table->startup();
    return table;
}

void InterpreterSystemQuery::restartReplicas(ContextMutablePtr system_context)
{
    std::vector<StorageID> replica_names;
    auto & catalog = DatabaseCatalog::instance();

    for (auto & elem : catalog.getDatabases())
        for (auto it = elem.second->getTablesIterator(getContext()); it->isValid(); it->next())
            if (dynamic_cast<const StorageReplicatedMergeTree *>(it->table().get()))
                replica_names.emplace_back(it->databaseName(), it->name());

    if (replica_names.empty())
        return;

    TableGuards guards;

    for (const auto & name : replica_names)
        guards.emplace(UniqueTableName{name.database_name, name.table_name}, nullptr);

    for (auto & guard : guards)
        guard.second = catalog.getDDLGuard(guard.first.database_name, guard.first.table_name);

    ThreadPool pool(std::min(size_t(getNumberOfPhysicalCPUCores()), replica_names.size()));

    for (auto & replica : replica_names)
    {
        LOG_TRACE(log, "Restarting replica on {}", replica.getNameForLogs());
        pool.scheduleOrThrowOnError([&]() { tryRestartReplica(replica, system_context, false); });
    }
    pool.wait();
}

void InterpreterSystemQuery::dropReplica(ASTSystemQuery & query)
{
    if (query.replica.empty())
        throw Exception("Replica name is empty", ErrorCodes::BAD_ARGUMENTS);

    if (!table_id.empty())
    {
        getContext()->checkAccess(AccessType::SYSTEM_DROP_REPLICA, table_id);
        StoragePtr table = DatabaseCatalog::instance().getTable(table_id, getContext());

        if (!dropReplicaImpl(query, table))
            throw Exception(ErrorCodes::BAD_ARGUMENTS, table_is_not_replicated.data(), table_id.getNameForLogs());
    }
    else if (!query.database.empty())
    {
        getContext()->checkAccess(AccessType::SYSTEM_DROP_REPLICA, query.database);
        DatabasePtr database = DatabaseCatalog::instance().getDatabase(query.database);
        for (auto iterator = database->getTablesIterator(getContext()); iterator->isValid(); iterator->next())
            dropReplicaImpl(query, iterator->table());
        LOG_TRACE(log, "Dropped replica {} from database {}", query.replica, backQuoteIfNeed(database->getDatabaseName()));
    }
    else if (query.is_drop_whole_replica)
    {
        getContext()->checkAccess(AccessType::SYSTEM_DROP_REPLICA);
        auto databases = DatabaseCatalog::instance().getDatabases();

        for (auto & elem : databases)
        {
            DatabasePtr & database = elem.second;
            for (auto iterator = database->getTablesIterator(getContext()); iterator->isValid(); iterator->next())
                dropReplicaImpl(query, iterator->table());
            LOG_TRACE(log, "Dropped replica {} from database {}", query.replica, backQuoteIfNeed(database->getDatabaseName()));
        }
    }
    else if (!query.replica_zk_path.empty())
    {
        getContext()->checkAccess(AccessType::SYSTEM_DROP_REPLICA);
        String remote_replica_path = fs::path(query.replica_zk_path)  / "replicas" / query.replica;

        /// This check is actually redundant, but it may prevent from some user mistakes
        for (auto & elem : DatabaseCatalog::instance().getDatabases())
        {
            DatabasePtr & database = elem.second;
            for (auto iterator = database->getTablesIterator(getContext()); iterator->isValid(); iterator->next())
            {
                if (auto * storage_replicated = dynamic_cast<StorageReplicatedMergeTree *>(iterator->table().get()))
                {
                    StorageReplicatedMergeTree::Status status;
                    storage_replicated->getStatus(status);
                    if (status.zookeeper_path == query.replica_zk_path)
                        throw Exception("There is a local table " + storage_replicated->getStorageID().getNameForLogs() +
                                        ", which has the same table path in ZooKeeper. Please check the path in query. "
                                        "If you want to drop replica of this table, use `DROP TABLE` "
                                        "or `SYSTEM DROP REPLICA 'name' FROM db.table`", ErrorCodes::TABLE_WAS_NOT_DROPPED);
                }
            }
        }

        auto zookeeper = getContext()->getZooKeeper();

        bool looks_like_table_path = zookeeper->exists(query.replica_zk_path + "/replicas") ||
                                     zookeeper->exists(query.replica_zk_path + "/dropped");
        if (!looks_like_table_path)
            throw Exception("Specified path " + query.replica_zk_path + " does not look like a table path",
                            ErrorCodes::TABLE_WAS_NOT_DROPPED);

        if (zookeeper->exists(remote_replica_path + "/is_active"))
            throw Exception("Can't remove replica: " + query.replica + ", because it's active",
                ErrorCodes::TABLE_WAS_NOT_DROPPED);

        StorageReplicatedMergeTree::dropReplica(zookeeper, query.replica_zk_path, query.replica, log);
        LOG_INFO(log, "Dropped replica {}", remote_replica_path);
    }
    else
        throw Exception("Invalid query", ErrorCodes::LOGICAL_ERROR);
}

bool InterpreterSystemQuery::dropReplicaImpl(ASTSystemQuery & query, const StoragePtr & table)
{
    auto * storage_replicated = dynamic_cast<StorageReplicatedMergeTree *>(table.get());
    if (!storage_replicated)
        return false;

    StorageReplicatedMergeTree::Status status;
    auto zookeeper = getContext()->getZooKeeper();
    storage_replicated->getStatus(status);

    /// Do not allow to drop local replicas and active remote replicas
    if (query.replica == status.replica_name)
        throw Exception("We can't drop local replica, please use `DROP TABLE` "
                        "if you want to clean the data and drop this replica", ErrorCodes::TABLE_WAS_NOT_DROPPED);

    /// NOTE it's not atomic: replica may become active after this check, but before dropReplica(...)
    /// However, the main usecase is to drop dead replica, which cannot become active.
    /// This check prevents only from accidental drop of some other replica.
    if (zookeeper->exists(status.zookeeper_path + "/replicas/" + query.replica + "/is_active"))
        throw Exception("Can't drop replica: " + query.replica + ", because it's active",
                        ErrorCodes::TABLE_WAS_NOT_DROPPED);

    storage_replicated->dropReplica(zookeeper, status.zookeeper_path, query.replica, log);
    LOG_TRACE(log, "Dropped replica {} of {}", query.replica, table->getStorageID().getNameForLogs());

    return true;
}

void InterpreterSystemQuery::syncReplica(ASTSystemQuery &)
{
    getContext()->checkAccess(AccessType::SYSTEM_SYNC_REPLICA, table_id);
    StoragePtr table = DatabaseCatalog::instance().getTable(table_id, getContext());

    if (auto * storage_replicated = dynamic_cast<StorageReplicatedMergeTree *>(table.get()))
    {
        LOG_TRACE(log, "Synchronizing entries in replica's queue with table's log and waiting for it to become empty");
        if (!storage_replicated->waitForShrinkingQueueSize(0, getContext()->getSettingsRef().receive_timeout.totalMilliseconds()))
        {
            LOG_ERROR(log, "SYNC REPLICA {}: Timed out!", table_id.getNameForLogs());
            throw Exception(
                    "SYNC REPLICA " + table_id.getNameForLogs() + ": command timed out. "
                    "See the 'receive_timeout' setting", ErrorCodes::TIMEOUT_EXCEEDED);
        }
        LOG_TRACE(log, "SYNC REPLICA {}: OK", table_id.getNameForLogs());
    }
    else
        throw Exception(ErrorCodes::BAD_ARGUMENTS, table_is_not_replicated.data(), table_id.getNameForLogs());
}

void InterpreterSystemQuery::flushDistributed(ASTSystemQuery &)
{
    getContext()->checkAccess(AccessType::SYSTEM_FLUSH_DISTRIBUTED, table_id);

    if (auto * storage_distributed = dynamic_cast<StorageDistributed *>(DatabaseCatalog::instance().getTable(table_id, getContext()).get()))
        storage_distributed->flushClusterNodesAllData(getContext());
    else
        throw Exception("Table " + table_id.getNameForLogs() + " is not distributed", ErrorCodes::BAD_ARGUMENTS);
}

void InterpreterSystemQuery::restartDisk(String & name)
{
    getContext()->checkAccess(AccessType::SYSTEM_RESTART_DISK);

    auto disk = getContext()->getDisk(name);

    if (DiskRestartProxy * restart_proxy = dynamic_cast<DiskRestartProxy*>(disk.get()))
        restart_proxy->restart();
    else
        throw Exception("Disk " + name + " doesn't have possibility to restart", ErrorCodes::BAD_ARGUMENTS);
}


AccessRightsElements InterpreterSystemQuery::getRequiredAccessForDDLOnCluster() const
{
    const auto & query = query_ptr->as<const ASTSystemQuery &>();
    using Type = ASTSystemQuery::Type;
    AccessRightsElements required_access;

    switch (query.type)
    {
        case Type::SHUTDOWN: [[fallthrough]];
        case Type::KILL: [[fallthrough]];
        case Type::SUSPEND:
        {
            required_access.emplace_back(AccessType::SYSTEM_SHUTDOWN);
            break;
        }
        case Type::DROP_DNS_CACHE: [[fallthrough]];
        case Type::DROP_MARK_CACHE: [[fallthrough]];
        case Type::DROP_MMAP_CACHE: [[fallthrough]];
#if USE_EMBEDDED_COMPILER
        case Type::DROP_COMPILED_EXPRESSION_CACHE: [[fallthrough]];
#endif
        case Type::DROP_UNCOMPRESSED_CACHE:
        {
            required_access.emplace_back(AccessType::SYSTEM_DROP_CACHE);
            break;
        }
        case Type::RELOAD_DICTIONARY: [[fallthrough]];
        case Type::RELOAD_DICTIONARIES: [[fallthrough]];
        case Type::RELOAD_EMBEDDED_DICTIONARIES:
        {
            required_access.emplace_back(AccessType::SYSTEM_RELOAD_DICTIONARY);
            break;
        }
        case Type::RELOAD_MODEL: [[fallthrough]];
        case Type::RELOAD_MODELS:
        {
            required_access.emplace_back(AccessType::SYSTEM_RELOAD_MODEL);
            break;
        }
        case Type::RELOAD_CONFIG:
        {
            required_access.emplace_back(AccessType::SYSTEM_RELOAD_CONFIG);
            break;
        }
        case Type::RELOAD_SYMBOLS:
        {
            required_access.emplace_back(AccessType::SYSTEM_RELOAD_SYMBOLS);
            break;
        }
        case Type::STOP_MERGES: [[fallthrough]];
        case Type::START_MERGES:
        {
            if (query.table.empty())
                required_access.emplace_back(AccessType::SYSTEM_MERGES);
            else
                required_access.emplace_back(AccessType::SYSTEM_MERGES, query.database, query.table);
            break;
        }
        case Type::STOP_TTL_MERGES: [[fallthrough]];
        case Type::START_TTL_MERGES:
        {
            if (query.table.empty())
                required_access.emplace_back(AccessType::SYSTEM_TTL_MERGES);
            else
                required_access.emplace_back(AccessType::SYSTEM_TTL_MERGES, query.database, query.table);
            break;
        }
        case Type::STOP_MOVES: [[fallthrough]];
        case Type::START_MOVES:
        {
            if (query.table.empty())
                required_access.emplace_back(AccessType::SYSTEM_MOVES);
            else
                required_access.emplace_back(AccessType::SYSTEM_MOVES, query.database, query.table);
            break;
        }
        case Type::STOP_FETCHES: [[fallthrough]];
        case Type::START_FETCHES:
        {
            if (query.table.empty())
                required_access.emplace_back(AccessType::SYSTEM_FETCHES);
            else
                required_access.emplace_back(AccessType::SYSTEM_FETCHES, query.database, query.table);
            break;
        }
        case Type::STOP_DISTRIBUTED_SENDS: [[fallthrough]];
        case Type::START_DISTRIBUTED_SENDS:
        {
            if (query.table.empty())
                required_access.emplace_back(AccessType::SYSTEM_DISTRIBUTED_SENDS);
            else
                required_access.emplace_back(AccessType::SYSTEM_DISTRIBUTED_SENDS, query.database, query.table);
            break;
        }
        case Type::STOP_REPLICATED_SENDS: [[fallthrough]];
        case Type::START_REPLICATED_SENDS:
        {
            if (query.table.empty())
                required_access.emplace_back(AccessType::SYSTEM_REPLICATED_SENDS);
            else
                required_access.emplace_back(AccessType::SYSTEM_REPLICATED_SENDS, query.database, query.table);
            break;
        }
        case Type::STOP_REPLICATION_QUEUES: [[fallthrough]];
        case Type::START_REPLICATION_QUEUES:
        {
            if (query.table.empty())
                required_access.emplace_back(AccessType::SYSTEM_REPLICATION_QUEUES);
            else
                required_access.emplace_back(AccessType::SYSTEM_REPLICATION_QUEUES, query.database, query.table);
            break;
        }
        case Type::DROP_REPLICA:
        {
            required_access.emplace_back(AccessType::SYSTEM_DROP_REPLICA, query.database, query.table);
            break;
        }
        case Type::RESTORE_REPLICA:
        {
            required_access.emplace_back(AccessType::SYSTEM_RESTORE_REPLICA, query.database, query.table);
            break;
        }
        case Type::SYNC_REPLICA:
        {
            required_access.emplace_back(AccessType::SYSTEM_SYNC_REPLICA, query.database, query.table);
            break;
        }
        case Type::RESTART_REPLICA:
        {
            required_access.emplace_back(AccessType::SYSTEM_RESTART_REPLICA, query.database, query.table);
            break;
        }
        case Type::RESTART_REPLICAS:
        {
            required_access.emplace_back(AccessType::SYSTEM_RESTART_REPLICA);
            break;
        }
        case Type::FLUSH_DISTRIBUTED:
        {
            required_access.emplace_back(AccessType::SYSTEM_FLUSH_DISTRIBUTED, query.database, query.table);
            break;
        }
        case Type::FLUSH_LOGS:
        {
            required_access.emplace_back(AccessType::SYSTEM_FLUSH_LOGS);
            break;
        }
        case Type::RESTART_DISK:
        {
            required_access.emplace_back(AccessType::SYSTEM_RESTART_DISK);
            break;
        }
        case Type::STOP_LISTEN_QUERIES: break;
        case Type::START_LISTEN_QUERIES: break;
        case Type::UNKNOWN: break;
        case Type::END: break;
    }
    return required_access;
}

void InterpreterSystemQuery::extendQueryLogElemImpl(QueryLogElement & elem, const ASTPtr & /*ast*/, ContextPtr) const
{
    elem.query_kind = "System";
}

}<|MERGE_RESOLUTION|>--- conflicted
+++ resolved
@@ -419,11 +419,8 @@
                 [&] { if (auto metric_log = getContext()->getMetricLog()) metric_log->flush(true); },
                 [&] { if (auto asynchronous_metric_log = getContext()->getAsynchronousMetricLog()) asynchronous_metric_log->flush(true); },
                 [&] { if (auto opentelemetry_span_log = getContext()->getOpenTelemetrySpanLog()) opentelemetry_span_log->flush(true); },
-<<<<<<< HEAD
-                [&] () { if (auto query_views_log = getContext()->getQueryViewsLog()) query_views_log->flush(true); }
-=======
+                [&] { if (auto query_views_log = getContext()->getQueryViewsLog()) query_views_log->flush(true); },
                 [&] { if (auto zookeeper_log = getContext()->getZooKeeperLog()) zookeeper_log->flush(true); }
->>>>>>> 1277db44
             );
             break;
         }
