#pragma once

#include <Core/QueryProcessingStage.h>
#include <Interpreters/Context_fwd.h>
#include <Parsers/IAST.h>

namespace DB
{

struct Settings;
struct DistributedSettings;
class Cluster;
using ClusterPtr = std::shared_ptr<Cluster>;
struct SelectQueryInfo;

class ColumnsDescription;
struct StorageSnapshot;

using StorageSnapshotPtr = std::shared_ptr<StorageSnapshot>;

class Pipe;
class QueryPlan;

class ExpressionActions;
using ExpressionActionsPtr = std::shared_ptr<ExpressionActions>;

struct StorageID;

struct StorageLimits;
using StorageLimitsList = std::list<StorageLimits>;

class IQueryTreeNode;
using QueryTreeNodePtr = std::shared_ptr<IQueryTreeNode>;

class PlannerContext;
using PlannerContextPtr = std::shared_ptr<PlannerContext>;

class IQueryPlanStep;
using QueryPlanStepPtr = std::unique_ptr<IQueryPlanStep>;

namespace ClusterProxy
{

class SelectStreamFactory;

/// Update settings for Distributed query.
///
/// - Removes different restrictions (like max_concurrent_queries_for_user, max_memory_usage_for_user, etc.)
///   (but only if cluster does not have secret, since if it has, the user is the same)
/// - Update some settings depends on force_optimize_skip_unused_shards and:
///   - force_optimize_skip_unused_shards_nesting
///   - optimize_skip_unused_shards_nesting
///
/// @return new Context with adjusted settings
ContextMutablePtr updateSettingsForCluster(const Cluster & cluster, ContextPtr context, const Settings & settings, const StorageID & main_table);

using AdditionalShardFilterGenerator = std::function<ASTPtr(uint64_t)>;
AdditionalShardFilterGenerator
getShardFilterGeneratorForCustomKey(const Cluster & cluster, ContextPtr context, const ColumnsDescription & columns);

/// Execute a distributed query, creating a query plan, from which the query pipeline can be built.
/// `stream_factory` object encapsulates the logic of creating plans for a different type of query
/// (currently SELECT, DESCRIBE).
void executeQuery(
    QueryPlan & query_plan,
    const Block & header,
    QueryProcessingStage::Enum processed_stage,
    const StorageID & main_table,
    const ASTPtr & table_func_ptr,
    SelectStreamFactory & stream_factory,
    LoggerPtr log,
    ContextPtr context,
    const SelectQueryInfo & query_info,
    const ExpressionActionsPtr & sharding_key_expr,
    const std::string & sharding_key_column_name,
    const DistributedSettings & distributed_settings,
    AdditionalShardFilterGenerator shard_filter_generator,
    bool is_remote_function);

void executeQueryWithParallelReplicas(
    QueryPlan & query_plan,
    const StorageID & storage_id,
    const Block & header,
    QueryProcessingStage::Enum processed_stage,
    const ASTPtr & query_ast,
    ContextPtr context,
    std::shared_ptr<const StorageLimitsList> storage_limits,
    QueryPlanStepPtr read_from_merge_tree = nullptr);

void executeQueryWithParallelReplicas(
    QueryPlan & query_plan,
    const StorageID & storage_id,
    QueryProcessingStage::Enum processed_stage,
    const ASTPtr & query_ast,
    ContextPtr context,
    std::shared_ptr<const StorageLimitsList> storage_limits);

void executeQueryWithParallelReplicas(
    QueryPlan & query_plan,
    const StorageID & storage_id,
    QueryProcessingStage::Enum processed_stage,
    const QueryTreeNodePtr & query_tree,
    const PlannerContextPtr & planner_context,
    ContextPtr context,
    std::shared_ptr<const StorageLimitsList> storage_limits,
    QueryPlanStepPtr read_from_merge_tree);
<<<<<<< HEAD
=======

void executeQueryWithParallelReplicasCustomKey(
    QueryPlan & query_plan,
    const StorageID & storage_id,
    const SelectQueryInfo & query_info,
    const ColumnsDescription & columns,
    const StorageSnapshotPtr & snapshot,
    QueryProcessingStage::Enum processed_stage,
    const Block & header,
    ContextPtr context);

void executeQueryWithParallelReplicasCustomKey(
    QueryPlan & query_plan,
    const StorageID & storage_id,
    const SelectQueryInfo & query_info,
    const ColumnsDescription & columns,
    const StorageSnapshotPtr & snapshot,
    QueryProcessingStage::Enum processed_stage,
    const QueryTreeNodePtr & query_tree,
    ContextPtr context);

void executeQueryWithParallelReplicasCustomKey(
    QueryPlan & query_plan,
    const StorageID & storage_id,
    SelectQueryInfo query_info,
    const ColumnsDescription & columns,
    const StorageSnapshotPtr & snapshot,
    QueryProcessingStage::Enum processed_stage,
    const ASTPtr & query_ast,
    ContextPtr context);
>>>>>>> 0056db42
}

}<|MERGE_RESOLUTION|>--- conflicted
+++ resolved
@@ -104,8 +104,6 @@
     ContextPtr context,
     std::shared_ptr<const StorageLimitsList> storage_limits,
     QueryPlanStepPtr read_from_merge_tree);
-<<<<<<< HEAD
-=======
 
 void executeQueryWithParallelReplicasCustomKey(
     QueryPlan & query_plan,
@@ -136,7 +134,6 @@
     QueryProcessingStage::Enum processed_stage,
     const ASTPtr & query_ast,
     ContextPtr context);
->>>>>>> 0056db42
 }
 
 }