--- conflicted
+++ resolved
@@ -233,11 +233,8 @@
     ConfigurationPtr clusters_config;                        /// Stores updated configs
     mutable std::mutex clusters_mutex;                       /// Guards clusters and clusters_config
 
-<<<<<<< HEAD
     std::shared_ptr<AsynchronousInsertQueue> async_insert_queue;
-=======
     std::map<String, UInt16> server_ports;
->>>>>>> eaa49f56
 
     bool shutdown_called = false;
 
