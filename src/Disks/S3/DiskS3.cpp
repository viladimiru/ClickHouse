#include "DiskS3.h"

#if USE_AWS_S3
#include "Disks/DiskFactory.h"

#include <bitset>
#include <random>
#include <utility>

#include <boost/algorithm/string.hpp>

#include <base/scope_guard_safe.h>
#include <base/unit.h>
#include <base/FnTraits.h>

#include <Common/checkStackSize.h>
#include <Common/createHardLink.h>
#include <Common/quoteString.h>
#include <Common/thread_local_rng.h>
#include <Common/getRandomASCIIString.h>
#include <Common/FileCacheFactory.h>
#include <Common/FileCache.h>

#include <Interpreters/Context.h>
#include <Interpreters/threadPoolCallbackRunner.h>
#include <IO/ReadBufferFromS3.h>
#include <IO/ReadBufferFromString.h>
#include <IO/ReadHelpers.h>
#include <IO/SeekAvoidingReadBuffer.h>
#include <IO/WriteBufferFromS3.h>
#include <IO/WriteHelpers.h>

#include <Disks/RemoteDisksCommon.h>
#include <Disks/IO/ReadBufferFromRemoteFSGather.h>
#include <Disks/IO/AsynchronousReadIndirectBufferFromRemoteFS.h>
#include <Disks/IO/ReadIndirectBufferFromRemoteFS.h>
#include <Disks/IO/WriteIndirectBufferFromRemoteFS.h>
#include <Disks/IO/ThreadPoolRemoteFSReader.h>

#include <aws/s3/model/CopyObjectRequest.h>
#include <aws/s3/model/DeleteObjectsRequest.h>
#include <aws/s3/model/GetObjectRequest.h>
#include <aws/s3/model/ListObjectsV2Request.h>
#include <aws/s3/model/HeadObjectRequest.h>
#include <aws/s3/model/CreateMultipartUploadRequest.h>
#include <aws/s3/model/CompleteMultipartUploadRequest.h>
#include <aws/s3/model/UploadPartCopyRequest.h>
#include <aws/s3/model/AbortMultipartUploadRequest.h>


namespace DB
{

namespace ErrorCodes
{
    extern const int S3_ERROR;
    extern const int FILE_ALREADY_EXISTS;
    extern const int UNKNOWN_FORMAT;
    extern const int BAD_ARGUMENTS;
    extern const int LOGICAL_ERROR;
}

template <typename Result, typename Error>
void throwIfError(Aws::Utils::Outcome<Result, Error> & response)
{
    if (!response.IsSuccess())
    {
        const auto & err = response.GetError();
        throw Exception(std::to_string(static_cast<int>(err.GetErrorType())) + ": " + err.GetMessage(), ErrorCodes::S3_ERROR);
    }
}

template <typename Result, typename Error>
void throwIfError(const Aws::Utils::Outcome<Result, Error> & response)
{
    if (!response.IsSuccess())
    {
        const auto & err = response.GetError();
        throw Exception(err.GetMessage(), static_cast<int>(err.GetErrorType()));
    }
}
template <typename Result, typename Error>
void logIfError(Aws::Utils::Outcome<Result, Error> & response, Fn<String()> auto && msg)
{
    try
    {
        throwIfError(response);
    }
    catch (...)
    {
        tryLogCurrentException(__PRETTY_FUNCTION__, msg());
    }
}

template <typename Result, typename Error>
void logIfError(const Aws::Utils::Outcome<Result, Error> & response, Fn<String()> auto && msg)
{
    try
    {
        throwIfError(response);
    }
    catch (...)
    {
        tryLogCurrentException(__PRETTY_FUNCTION__, msg());
    }
}

DiskS3::DiskS3(
    String name_,
    String bucket_,
    String s3_root_path_,
    String version_id_,
    DiskPtr metadata_disk_,
    FileCachePtr cache_,
    ContextPtr context_,
    SettingsPtr settings_,
    GetDiskSettings settings_getter_)
    : IDiskRemote(name_, s3_root_path_, metadata_disk_, std::move(cache_), "DiskS3", settings_->thread_pool_size)
    , bucket(std::move(bucket_))
    , version_id(std::move(version_id_))
    , current_settings(std::move(settings_))
    , settings_getter(settings_getter_)
    , context(context_)
{
}

void DiskS3::removeFromRemoteFS(const std::vector<String> & paths)
{
    auto settings = current_settings.get();

    size_t chunk_size_limit = settings->objects_chunk_size_to_delete;
    size_t current_position = 0;
    while (current_position < paths.size())
    {
        std::vector<Aws::S3::Model::ObjectIdentifier> current_chunk;
        String keys;
        for (; current_position < paths.size() && current_chunk.size() < chunk_size_limit; ++current_position)
        {
            Aws::S3::Model::ObjectIdentifier obj;
            obj.SetKey(paths[current_position]);
            current_chunk.push_back(obj);

            if (!keys.empty())
                keys += ", ";
            keys += paths[current_position];
        }

        LOG_TRACE(log, "Remove AWS keys {}", keys);
        Aws::S3::Model::Delete delkeys;
        delkeys.SetObjects(current_chunk);
        Aws::S3::Model::DeleteObjectsRequest request;
        request.SetBucket(bucket);
        request.SetDelete(delkeys);
        auto outcome = settings->client->DeleteObjects(request);
        logIfError(outcome, [&](){return "Can't remove AWS keys: " + keys;});
    }
}

void DiskS3::moveFile(const String & from_path, const String & to_path)
{
    auto settings = current_settings.get();

    moveFile(from_path, to_path, settings->send_metadata);
}

void DiskS3::moveFile(const String & from_path, const String & to_path, bool send_metadata)
{
    if (exists(to_path))
        throw Exception("File already exists: " + to_path, ErrorCodes::FILE_ALREADY_EXISTS);

    if (send_metadata)
    {
        auto revision = ++revision_counter;
        const ObjectMetadata object_metadata {
            {"from_path", from_path},
            {"to_path", to_path}
        };
        createFileOperationObject("rename", revision, object_metadata);
    }
    metadata_disk->moveFile(from_path, to_path);
}

std::unique_ptr<ReadBufferFromFileBase> DiskS3::readFile(const String & path, const ReadSettings & read_settings, std::optional<size_t>, std::optional<size_t>) const
{
    auto settings = current_settings.get();
    auto metadata = readMetadata(path);

    LOG_TEST(log, "Read from file by path: {}. Existing S3 objects: {}",
        backQuote(metadata_disk->getPath() + path), metadata.remote_fs_objects.size());

    ReadSettings disk_read_settings{read_settings};
    if (cache)
    {
        if (IFileCache::isReadOnly())
            disk_read_settings.read_from_filesystem_cache_if_exists_otherwise_bypass_cache = true;

        disk_read_settings.remote_fs_cache = cache;
    }

    auto s3_impl = std::make_unique<ReadBufferFromS3Gather>(
<<<<<<< HEAD
        path, settings->client, bucket, version_id, metadata,
=======
        settings->client, bucket, metadata.remote_fs_root_path, metadata.remote_fs_objects,
>>>>>>> 43de4827
        settings->s3_max_single_read_retries, disk_read_settings);

    if (read_settings.remote_fs_method == RemoteFSReadMethod::threadpool)
    {
        auto reader = getThreadPoolReader();
        return std::make_unique<AsynchronousReadIndirectBufferFromRemoteFS>(reader, disk_read_settings, std::move(s3_impl));
    }
    else
    {
        auto buf = std::make_unique<ReadIndirectBufferFromRemoteFS>(std::move(s3_impl));
        return std::make_unique<SeekAvoidingReadBuffer>(std::move(buf), settings->min_bytes_for_seek);
    }
}

std::unique_ptr<WriteBufferFromFileBase> DiskS3::writeFile(const String & path, size_t buf_size, WriteMode mode, const WriteSettings & write_settings)
{
    auto settings = current_settings.get();

    /// Path to store new S3 object.
    auto blob_name = getRandomASCIIString();

    std::optional<ObjectMetadata> object_metadata;
    if (settings->send_metadata)
    {
        auto revision = ++revision_counter;
        object_metadata = {
            {"path", path}
        };
        blob_name = "r" + revisionToString(revision) + "-file-" + blob_name;
    }

    LOG_TRACE(log, "{} to file by path: {}. S3 path: {}",
              mode == WriteMode::Rewrite ? "Write" : "Append", backQuote(metadata_disk->getPath() + path), remote_fs_root_path + blob_name);

    bool cache_on_write = cache
        && fs::path(path).extension() != ".tmp"
        && write_settings.enable_filesystem_cache_on_write_operations
        && FileCacheFactory::instance().getSettings(getCacheBasePath()).cache_on_write_operations;

    auto s3_buffer = std::make_unique<WriteBufferFromS3>(
        settings->client,
        bucket,
        fs::path(remote_fs_root_path) / blob_name,
        settings->s3_min_upload_part_size,
        settings->s3_upload_part_size_multiply_factor,
        settings->s3_upload_part_size_multiply_parts_count_threshold,
        settings->s3_max_single_part_upload_size,
        std::move(object_metadata),
        buf_size, threadPoolCallbackRunner(getThreadPoolWriter()), blob_name, cache_on_write ? cache : nullptr);

    auto create_metadata_callback = [this, path, blob_name, mode] (size_t count)
    {
        readOrCreateUpdateAndStoreMetadata(path, mode, false, [blob_name, count] (Metadata & metadata) { metadata.addObject(blob_name, count); return true; });
    };

    return std::make_unique<WriteIndirectBufferFromRemoteFS>(std::move(s3_buffer), std::move(create_metadata_callback), fs::path(remote_fs_root_path) / blob_name);
}

void DiskS3::createHardLink(const String & src_path, const String & dst_path)
{
    auto settings = current_settings.get();
    createHardLink(src_path, dst_path, settings->send_metadata);
}

void DiskS3::createHardLink(const String & src_path, const String & dst_path, bool send_metadata)
{
    /// We don't need to record hardlinks created to shadow folder.
    if (send_metadata && !dst_path.starts_with("shadow/"))
    {
        auto revision = ++revision_counter;
        const ObjectMetadata object_metadata {
            {"src_path", src_path},
            {"dst_path", dst_path}
        };
        createFileOperationObject("hardlink", revision, object_metadata);
    }

    IDiskRemote::createHardLink(src_path, dst_path);
}

void DiskS3::shutdown()
{
    auto settings = current_settings.get();
    /// This call stops any next retry attempts for ongoing S3 requests.
    /// If S3 request is failed and the method below is executed S3 client immediately returns the last failed S3 request outcome.
    /// If S3 is healthy nothing wrong will be happened and S3 requests will be processed in a regular way without errors.
    /// This should significantly speed up shutdown process if S3 is unhealthy.
    settings->client->DisableRequestProcessing();
}

void DiskS3::createFileOperationObject(const String & operation_name, UInt64 revision, const DiskS3::ObjectMetadata & metadata)
{
    auto settings = current_settings.get();
    const String key = "operations/r" + revisionToString(revision) + "-" + operation_name;
    WriteBufferFromS3 buffer(
        settings->client,
        bucket,
        remote_fs_root_path + key,
        settings->s3_min_upload_part_size,
        settings->s3_upload_part_size_multiply_factor,
        settings->s3_upload_part_size_multiply_parts_count_threshold,
        settings->s3_max_single_part_upload_size,
        metadata);

    buffer.write('0');
    buffer.finalize();
}

void DiskS3::startup()
{
    auto settings = current_settings.get();

    /// Need to be enabled if it was disabled during shutdown() call.
    settings->client->EnableRequestProcessing();

    if (!settings->send_metadata)
        return;

    LOG_INFO(log, "Starting up disk {}", name);

    restore();

    if (readSchemaVersion(bucket, remote_fs_root_path) < RESTORABLE_SCHEMA_VERSION)
        migrateToRestorableSchema();

    findLastRevision();

    LOG_INFO(log, "Disk {} started up", name);
}

void DiskS3::findLastRevision()
{
    /// Construct revision number from high to low bits.
    String revision;
    revision.reserve(64);
    for (int bit = 0; bit < 64; ++bit)
    {
        auto revision_prefix = revision + "1";

        LOG_TRACE(log, "Check object exists with revision prefix {}", revision_prefix);

        /// Check file or operation with such revision prefix exists.
        if (checkObjectExists(bucket, remote_fs_root_path + "r" + revision_prefix)
            || checkObjectExists(bucket, remote_fs_root_path + "operations/r" + revision_prefix))
            revision += "1";
        else
            revision += "0";
    }
    revision_counter = static_cast<UInt64>(std::bitset<64>(revision).to_ullong());
    LOG_INFO(log, "Found last revision number {} for disk {}", revision_counter, name);
}

int DiskS3::readSchemaVersion(const String & source_bucket, const String & source_path)
{
    int version = 0;
    if (!checkObjectExists(source_bucket, source_path + SCHEMA_VERSION_OBJECT))
        return version;

    auto settings = current_settings.get();
    ReadBufferFromS3 buffer(
        settings->client,
        source_bucket,
        source_path + SCHEMA_VERSION_OBJECT,
        "" /* version_id empty */,
        settings->s3_max_single_read_retries,
        context->getReadSettings());

    readIntText(version, buffer);

    return version;
}

void DiskS3::saveSchemaVersion(const int & version)
{
    auto settings = current_settings.get();

    WriteBufferFromS3 buffer(
        settings->client,
        bucket,
        remote_fs_root_path + SCHEMA_VERSION_OBJECT,
        settings->s3_min_upload_part_size,
        settings->s3_upload_part_size_multiply_factor,
        settings->s3_upload_part_size_multiply_parts_count_threshold,
        settings->s3_max_single_part_upload_size);

    writeIntText(version, buffer);
    buffer.finalize();
}

void DiskS3::updateObjectMetadata(const String & key, const ObjectMetadata & metadata)
{
    copyObjectImpl(bucket, key, bucket, key, std::nullopt, metadata);
}

void DiskS3::migrateFileToRestorableSchema(const String & path)
{
    LOG_TRACE(log, "Migrate file {} to restorable schema", metadata_disk->getPath() + path);

    auto meta = readMetadata(path);

    for (const auto & [key, _] : meta.remote_fs_objects)
    {
        ObjectMetadata metadata {
            {"path", path}
        };
        updateObjectMetadata(remote_fs_root_path + key, metadata);
    }
}

void DiskS3::migrateToRestorableSchemaRecursive(const String & path, Futures & results)
{
    checkStackSize(); /// This is needed to prevent stack overflow in case of cyclic symlinks.

    LOG_TRACE(log, "Migrate directory {} to restorable schema", metadata_disk->getPath() + path);

    bool dir_contains_only_files = true;
    for (auto it = iterateDirectory(path); it->isValid(); it->next())
        if (isDirectory(it->path()))
        {
            dir_contains_only_files = false;
            break;
        }

    /// The whole directory can be migrated asynchronously.
    if (dir_contains_only_files)
    {
        auto result = getExecutor().execute([this, path]
             {
                 for (auto it = iterateDirectory(path); it->isValid(); it->next())
                     migrateFileToRestorableSchema(it->path());
             });

        results.push_back(std::move(result));
    }
    else
    {
        for (auto it = iterateDirectory(path); it->isValid(); it->next())
            if (!isDirectory(it->path()))
            {
                auto source_path = it->path();
                auto result = getExecutor().execute([this, source_path]
                    {
                        migrateFileToRestorableSchema(source_path);
                    });

                results.push_back(std::move(result));
            }
            else
                migrateToRestorableSchemaRecursive(it->path(), results);
    }
}

void DiskS3::migrateToRestorableSchema()
{
    try
    {
        LOG_INFO(log, "Start migration to restorable schema for disk {}", name);

        Futures results;

        for (const auto & root : data_roots)
            if (exists(root))
                migrateToRestorableSchemaRecursive(root + '/', results);

        for (auto & result : results)
            result.wait();
        for (auto & result : results)
            result.get();

        saveSchemaVersion(RESTORABLE_SCHEMA_VERSION);
    }
    catch (const Exception &)
    {
        tryLogCurrentException(log, fmt::format("Failed to migrate to restorable schema for disk {}", name));

        throw;
    }
}

bool DiskS3::checkObjectExists(const String & source_bucket, const String & prefix) const
{
    auto settings = current_settings.get();
    Aws::S3::Model::ListObjectsV2Request request;
    request.SetBucket(source_bucket);
    request.SetPrefix(prefix);
    request.SetMaxKeys(1);

    auto outcome = settings->client->ListObjectsV2(request);
    throwIfError(outcome);

    return !outcome.GetResult().GetContents().empty();
}

bool DiskS3::checkUniqueId(const String & id) const
{
    auto settings = current_settings.get();
    /// Check that we have right s3 and have access rights
    /// Actually interprets id as s3 object name and checks if it exists
    Aws::S3::Model::ListObjectsV2Request request;
    request.SetBucket(bucket);
    request.SetPrefix(id);

    auto outcome = settings->client->ListObjectsV2(request);
    throwIfError(outcome);

    Aws::Vector<Aws::S3::Model::Object> object_list = outcome.GetResult().GetContents();

    for (const auto & object : object_list)
        if (object.GetKey() == id)
            return true;
    return false;
}

Aws::S3::Model::HeadObjectResult DiskS3::headObject(const String & source_bucket, const String & key) const
{
    auto settings = current_settings.get();
    Aws::S3::Model::HeadObjectRequest request;
    request.SetBucket(source_bucket);
    request.SetKey(key);

    auto outcome = settings->client->HeadObject(request);
    throwIfError(outcome);

    return outcome.GetResultWithOwnership();
}

void DiskS3::listObjects(const String & source_bucket, const String & source_path, std::function<bool(const Aws::S3::Model::ListObjectsV2Result &)> callback) const
{
    auto settings = current_settings.get();
    Aws::S3::Model::ListObjectsV2Request request;
    request.SetBucket(source_bucket);
    request.SetPrefix(source_path);
    request.SetMaxKeys(settings->list_object_keys_size);

    Aws::S3::Model::ListObjectsV2Outcome outcome;
    do
    {
        outcome = settings->client->ListObjectsV2(request);
        throwIfError(outcome);

        bool should_continue = callback(outcome.GetResult());

        if (!should_continue)
            break;

        request.SetContinuationToken(outcome.GetResult().GetNextContinuationToken());
    } while (outcome.GetResult().GetIsTruncated());
}

void DiskS3::copyObject(const String & src_bucket, const String & src_key, const String & dst_bucket, const String & dst_key,
    std::optional<Aws::S3::Model::HeadObjectResult> head) const
{
    if (head && (head->GetContentLength() >= static_cast<Int64>(5_GiB)))
        copyObjectMultipartImpl(src_bucket, src_key, dst_bucket, dst_key, head);
    else
        copyObjectImpl(src_bucket, src_key, dst_bucket, dst_key);
}

void DiskS3::copyObjectImpl(const String & src_bucket, const String & src_key, const String & dst_bucket, const String & dst_key,
    std::optional<Aws::S3::Model::HeadObjectResult> head,
    std::optional<std::reference_wrapper<const ObjectMetadata>> metadata) const
{
    auto settings = current_settings.get();
    Aws::S3::Model::CopyObjectRequest request;
    request.SetCopySource(src_bucket + "/" + src_key);
    request.SetBucket(dst_bucket);
    request.SetKey(dst_key);
    if (metadata)
    {
        request.SetMetadata(*metadata);
        request.SetMetadataDirective(Aws::S3::Model::MetadataDirective::REPLACE);
    }

    auto outcome = settings->client->CopyObject(request);

    if (!outcome.IsSuccess() && outcome.GetError().GetExceptionName() == "EntityTooLarge")
    { // Can't come here with MinIO, MinIO allows single part upload for large objects.
        copyObjectMultipartImpl(src_bucket, src_key, dst_bucket, dst_key, head, metadata);
        return;
    }

    throwIfError(outcome);
}

void DiskS3::copyObjectMultipartImpl(const String & src_bucket, const String & src_key, const String & dst_bucket, const String & dst_key,
    std::optional<Aws::S3::Model::HeadObjectResult> head,
    std::optional<std::reference_wrapper<const ObjectMetadata>> metadata) const
{
    LOG_TRACE(log, "Multipart copy upload has created. Src Bucket: {}, Src Key: {}, Dst Bucket: {}, Dst Key: {}, Metadata: {}",
        src_bucket, src_key, dst_bucket, dst_key, metadata ? "REPLACE" : "NOT_SET");

    auto settings = current_settings.get();

    if (!head)
        head = headObject(src_bucket, src_key);

    size_t size = head->GetContentLength();

    String multipart_upload_id;

    {
        Aws::S3::Model::CreateMultipartUploadRequest request;
        request.SetBucket(dst_bucket);
        request.SetKey(dst_key);
        if (metadata)
            request.SetMetadata(*metadata);

        auto outcome = settings->client->CreateMultipartUpload(request);

        throwIfError(outcome);

        multipart_upload_id = outcome.GetResult().GetUploadId();
    }

    std::vector<String> part_tags;

    size_t upload_part_size = settings->s3_min_upload_part_size;
    for (size_t position = 0, part_number = 1; position < size; ++part_number, position += upload_part_size)
    {
        Aws::S3::Model::UploadPartCopyRequest part_request;
        part_request.SetCopySource(src_bucket + "/" + src_key);
        part_request.SetBucket(dst_bucket);
        part_request.SetKey(dst_key);
        part_request.SetUploadId(multipart_upload_id);
        part_request.SetPartNumber(part_number);
        part_request.SetCopySourceRange(fmt::format("bytes={}-{}", position, std::min(size, position + upload_part_size) - 1));

        auto outcome = settings->client->UploadPartCopy(part_request);
        if (!outcome.IsSuccess())
        {
            Aws::S3::Model::AbortMultipartUploadRequest abort_request;
            abort_request.SetBucket(dst_bucket);
            abort_request.SetKey(dst_key);
            abort_request.SetUploadId(multipart_upload_id);
            settings->client->AbortMultipartUpload(abort_request);
            // In error case we throw exception later with first error from UploadPartCopy
        }
        throwIfError(outcome);

        auto etag = outcome.GetResult().GetCopyPartResult().GetETag();
        part_tags.push_back(etag);
    }

    {
        Aws::S3::Model::CompleteMultipartUploadRequest req;
        req.SetBucket(dst_bucket);
        req.SetKey(dst_key);
        req.SetUploadId(multipart_upload_id);

        Aws::S3::Model::CompletedMultipartUpload multipart_upload;
        for (size_t i = 0; i < part_tags.size(); ++i)
        {
            Aws::S3::Model::CompletedPart part;
            multipart_upload.AddParts(part.WithETag(part_tags[i]).WithPartNumber(i + 1));
        }

        req.SetMultipartUpload(multipart_upload);

        auto outcome = settings->client->CompleteMultipartUpload(req);

        throwIfError(outcome);

        LOG_TRACE(log, "Multipart copy upload has completed. Src Bucket: {}, Src Key: {}, Dst Bucket: {}, Dst Key: {}, "
            "Upload_id: {}, Parts: {}", src_bucket, src_key, dst_bucket, dst_key, multipart_upload_id, part_tags.size());
    }
}

struct DiskS3::RestoreInformation
{
    UInt64 revision = LATEST_REVISION;
    String source_bucket;
    String source_path;
    bool detached = false;
};

void DiskS3::readRestoreInformation(DiskS3::RestoreInformation & restore_information)
{
    const ReadSettings read_settings;
    auto buffer = metadata_disk->readFile(RESTORE_FILE_NAME, read_settings, 512);
    buffer->next();

    try
    {
        std::map<String, String> properties;

        while (buffer->hasPendingData())
        {
            String property;
            readText(property, *buffer);
            assertChar('\n', *buffer);

            auto pos = property.find('=');
            if (pos == String::npos || pos == 0 || pos == property.length())
                throw Exception(fmt::format("Invalid property {} in restore file", property), ErrorCodes::UNKNOWN_FORMAT);

            auto key = property.substr(0, pos);
            auto value = property.substr(pos + 1);

            auto it = properties.find(key);
            if (it != properties.end())
                throw Exception(fmt::format("Property key duplication {} in restore file", key), ErrorCodes::UNKNOWN_FORMAT);

            properties[key] = value;
        }

        for (const auto & [key, value] : properties)
        {
            ReadBufferFromString value_buffer (value);

            if (key == "revision")
                readIntText(restore_information.revision, value_buffer);
            else if (key == "source_bucket")
                readText(restore_information.source_bucket, value_buffer);
            else if (key == "source_path")
                readText(restore_information.source_path, value_buffer);
            else if (key == "detached")
                readBoolTextWord(restore_information.detached, value_buffer);
            else
                throw Exception(fmt::format("Unknown key {} in restore file", key), ErrorCodes::UNKNOWN_FORMAT);
        }
    }
    catch (const Exception &)
    {
        tryLogCurrentException(log, "Failed to read restore information");
        throw;
    }
}

void DiskS3::restore()
{
    if (!exists(RESTORE_FILE_NAME))
        return;

    try
    {
        RestoreInformation information;
        information.source_bucket = bucket;
        information.source_path = remote_fs_root_path;

        readRestoreInformation(information);
        if (information.revision == 0)
            information.revision = LATEST_REVISION;
        if (!information.source_path.ends_with('/'))
            information.source_path += '/';

        if (information.source_bucket == bucket)
        {
            /// In this case we need to additionally cleanup S3 from objects with later revision.
            /// Will be simply just restore to different path.
            if (information.source_path == remote_fs_root_path && information.revision != LATEST_REVISION)
                throw Exception("Restoring to the same bucket and path is allowed if revision is latest (0)", ErrorCodes::BAD_ARGUMENTS);

            /// This case complicates S3 cleanup in case of unsuccessful restore.
            if (information.source_path != remote_fs_root_path && remote_fs_root_path.starts_with(information.source_path))
                throw Exception("Restoring to the same bucket is allowed only if source path is not a sub-path of configured path in S3 disk", ErrorCodes::BAD_ARGUMENTS);
        }

        LOG_INFO(log, "Starting to restore disk {}. Revision: {}, Source bucket: {}, Source path: {}",
                 name, information.revision, information.source_bucket, information.source_path);

        if (readSchemaVersion(information.source_bucket, information.source_path) < RESTORABLE_SCHEMA_VERSION)
            throw Exception("Source bucket doesn't have restorable schema.", ErrorCodes::BAD_ARGUMENTS);

        LOG_INFO(log, "Removing old metadata...");

        bool cleanup_s3 = information.source_bucket != bucket || information.source_path != remote_fs_root_path;
        for (const auto & root : data_roots)
            if (exists(root))
                removeSharedRecursive(root + '/', !cleanup_s3);

        restoreFiles(information);
        restoreFileOperations(information);

        metadata_disk->removeFile(RESTORE_FILE_NAME);

        saveSchemaVersion(RESTORABLE_SCHEMA_VERSION);

        LOG_INFO(log, "Restore disk {} finished", name);
    }
    catch (const Exception &)
    {
        tryLogCurrentException(log, fmt::format("Failed to restore disk {}", name));

        throw;
    }
}

void DiskS3::restoreFiles(const RestoreInformation & restore_information)
{
    LOG_INFO(log, "Starting restore files for disk {}", name);

    std::vector<std::future<void>> results;
    auto restore_files = [this, &restore_information, &results](auto list_result)
    {
        std::vector<String> keys;
        for (const auto & row : list_result.GetContents())
        {
            const String & key = row.GetKey();

            /// Skip file operations objects. They will be processed separately.
            if (key.find("/operations/") != String::npos)
                continue;

            const auto [revision, _] = extractRevisionAndOperationFromKey(key);
            /// Filter early if it's possible to get revision from key.
            if (revision > restore_information.revision)
                continue;

            keys.push_back(key);
        }

        if (!keys.empty())
        {
            auto result = getExecutor().execute([this, &restore_information, keys]()
            {
                processRestoreFiles(restore_information.source_bucket, restore_information.source_path, keys);
            });

            results.push_back(std::move(result));
        }

        return true;
    };

    /// Execute.
    listObjects(restore_information.source_bucket, restore_information.source_path, restore_files);

    for (auto & result : results)
        result.wait();
    for (auto & result : results)
        result.get();

    LOG_INFO(log, "Files are restored for disk {}", name);
}

void DiskS3::processRestoreFiles(const String & source_bucket, const String & source_path, Strings keys)
{
    for (const auto & key : keys)
    {
        auto head_result = headObject(source_bucket, key);
        auto object_metadata = head_result.GetMetadata();

        /// Restore file if object has 'path' in metadata.
        auto path_entry = object_metadata.find("path");
        if (path_entry == object_metadata.end())
        {
            /// Such keys can remain after migration, we can skip them.
            LOG_WARNING(log, "Skip key {} because it doesn't have 'path' in metadata", key);
            continue;
        }

        const auto & path = path_entry->second;

        createDirectories(directoryPath(path));
        auto relative_key = shrinkKey(source_path, key);

        /// Copy object if we restore to different bucket / path.
        if (bucket != source_bucket || remote_fs_root_path != source_path)
            copyObject(source_bucket, key, bucket, remote_fs_root_path + relative_key, head_result);

        auto updater = [relative_key, head_result] (Metadata & metadata)
        {
            metadata.addObject(relative_key, head_result.GetContentLength());
            return true;
        };

        createUpdateAndStoreMetadata(path, false, updater);

        LOG_TRACE(log, "Restored file {}", path);
    }
}

void DiskS3::restoreFileOperations(const RestoreInformation & restore_information)
{
    auto settings = current_settings.get();

    LOG_INFO(log, "Starting restore file operations for disk {}", name);

    /// Enable recording file operations if we restore to different bucket / path.
    bool send_metadata = bucket != restore_information.source_bucket || remote_fs_root_path != restore_information.source_path;

    std::set<String> renames;
    auto restore_file_operations = [this, &restore_information, &renames, &send_metadata](auto list_result)
    {
        const String rename = "rename";
        const String hardlink = "hardlink";

        for (const auto & row : list_result.GetContents())
        {
            const String & key = row.GetKey();

            const auto [revision, operation] = extractRevisionAndOperationFromKey(key);
            if (revision == UNKNOWN_REVISION)
            {
                LOG_WARNING(log, "Skip key {} with unknown revision", key);
                continue;
            }

            /// S3 ensures that keys will be listed in ascending UTF-8 bytes order (revision order).
            /// We can stop processing if revision of the object is already more than required.
            if (revision > restore_information.revision)
                return false;

            /// Keep original revision if restore to different bucket / path.
            if (send_metadata)
                revision_counter = revision - 1;

            auto object_metadata = headObject(restore_information.source_bucket, key).GetMetadata();
            if (operation == rename)
            {
                auto from_path = object_metadata["from_path"];
                auto to_path = object_metadata["to_path"];
                if (exists(from_path))
                {
                    moveFile(from_path, to_path, send_metadata);
                    LOG_TRACE(log, "Revision {}. Restored rename {} -> {}", revision, from_path, to_path);

                    if (restore_information.detached && isDirectory(to_path))
                    {
                        /// Sometimes directory paths are passed without trailing '/'. We should keep them in one consistent way.
                        if (!from_path.ends_with('/'))
                            from_path += '/';
                        if (!to_path.ends_with('/'))
                            to_path += '/';

                        /// Always keep latest actual directory path to avoid 'detaching' not existing paths.
                        auto it = renames.find(from_path);
                        if (it != renames.end())
                            renames.erase(it);

                        renames.insert(to_path);
                    }
                }
            }
            else if (operation == hardlink)
            {
                auto src_path = object_metadata["src_path"];
                auto dst_path = object_metadata["dst_path"];
                if (exists(src_path))
                {
                    createDirectories(directoryPath(dst_path));
                    createHardLink(src_path, dst_path, send_metadata);
                    LOG_TRACE(log, "Revision {}. Restored hardlink {} -> {}", revision, src_path, dst_path);
                }
            }
        }

        return true;
    };

    /// Execute.
    listObjects(restore_information.source_bucket, restore_information.source_path + "operations/", restore_file_operations);

    if (restore_information.detached)
    {
        Strings not_finished_prefixes{"tmp_", "delete_tmp_", "attaching_", "deleting_"};

        for (const auto & path : renames)
        {
            /// Skip already detached parts.
            if (path.find("/detached/") != std::string::npos)
                continue;

            /// Skip not finished parts. They shouldn't be in 'detached' directory, because CH wouldn't be able to finish processing them.
            fs::path directory_path(path);
            auto directory_name = directory_path.parent_path().filename().string();

            auto predicate = [&directory_name](String & prefix) { return directory_name.starts_with(prefix); };
            if (std::any_of(not_finished_prefixes.begin(), not_finished_prefixes.end(), predicate))
                continue;

            auto detached_path = pathToDetached(path);

            LOG_TRACE(log, "Move directory to 'detached' {} -> {}", path, detached_path);

            fs::path from_path = fs::path(path);
            fs::path to_path = fs::path(detached_path);
            if (path.ends_with('/'))
                to_path /= from_path.parent_path().filename();
            else
                to_path /= from_path.filename();

            /// to_path may exist and non-empty in case for example abrupt restart, so remove it before rename
            if (metadata_disk->exists(to_path))
                metadata_disk->removeRecursive(to_path);

            createDirectories(directoryPath(to_path));
            metadata_disk->moveDirectory(from_path, to_path);
        }
    }

    LOG_INFO(log, "File operations restored for disk {}", name);
}

std::tuple<UInt64, String> DiskS3::extractRevisionAndOperationFromKey(const String & key)
{
    String revision_str;
    String operation;

    re2::RE2::FullMatch(key, key_regexp, &revision_str, &operation);

    return {(revision_str.empty() ? UNKNOWN_REVISION : static_cast<UInt64>(std::bitset<64>(revision_str).to_ullong())), operation};
}

String DiskS3::shrinkKey(const String & path, const String & key)
{
    if (!key.starts_with(path))
        throw Exception("The key " + key + " prefix mismatch with given " + path, ErrorCodes::LOGICAL_ERROR);

    return key.substr(path.length());
}

String DiskS3::revisionToString(UInt64 revision)
{
    return std::bitset<64>(revision).to_string();
}

String DiskS3::pathToDetached(const String & source_path)
{
    if (source_path.ends_with('/'))
        return fs::path(source_path).parent_path().parent_path() / "detached/";
    return fs::path(source_path).parent_path() / "detached/";
}

void DiskS3::onFreeze(const String & path)
{
    createDirectories(path);
    auto revision_file_buf = metadata_disk->writeFile(path + "revision.txt", 32);
    writeIntText(revision_counter.load(), *revision_file_buf);
    revision_file_buf->finalize();
}

void DiskS3::applyNewSettings(const Poco::Util::AbstractConfiguration & config, ContextPtr context_, const String &, const DisksMap &)
{
    auto new_settings = settings_getter(config, "storage_configuration.disks." + name, context_);

    current_settings.set(std::move(new_settings));

    if (AsyncExecutor * exec = dynamic_cast<AsyncExecutor*>(&getExecutor()))
        exec->setMaxThreads(current_settings.get()->thread_pool_size);
}

DiskS3Settings::DiskS3Settings(
    const std::shared_ptr<Aws::S3::S3Client> & client_,
    size_t s3_max_single_read_retries_,
    size_t s3_min_upload_part_size_,
    size_t s3_upload_part_size_multiply_factor_,
    size_t s3_upload_part_size_multiply_parts_count_threshold_,
    size_t s3_max_single_part_upload_size_,
    size_t min_bytes_for_seek_,
    bool send_metadata_,
    int thread_pool_size_,
    int list_object_keys_size_,
    int objects_chunk_size_to_delete_)
    : client(client_)
    , s3_max_single_read_retries(s3_max_single_read_retries_)
    , s3_min_upload_part_size(s3_min_upload_part_size_)
    , s3_upload_part_size_multiply_factor(s3_upload_part_size_multiply_factor_)
    , s3_upload_part_size_multiply_parts_count_threshold(s3_upload_part_size_multiply_parts_count_threshold_)
    , s3_max_single_part_upload_size(s3_max_single_part_upload_size_)
    , min_bytes_for_seek(min_bytes_for_seek_)
    , send_metadata(send_metadata_)
    , thread_pool_size(thread_pool_size_)
    , list_object_keys_size(list_object_keys_size_)
    , objects_chunk_size_to_delete(objects_chunk_size_to_delete_)
{
}

}

#endif<|MERGE_RESOLUTION|>--- conflicted
+++ resolved
@@ -198,11 +198,7 @@
     }
 
     auto s3_impl = std::make_unique<ReadBufferFromS3Gather>(
-<<<<<<< HEAD
-        path, settings->client, bucket, version_id, metadata,
-=======
-        settings->client, bucket, metadata.remote_fs_root_path, metadata.remote_fs_objects,
->>>>>>> 43de4827
+        settings->client, bucket, version_id, metadata.remote_fs_root_path, metadata.remote_fs_objects,
         settings->s3_max_single_read_retries, disk_read_settings);
 
     if (read_settings.remote_fs_method == RemoteFSReadMethod::threadpool)
