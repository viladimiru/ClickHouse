--- conflicted
+++ resolved
@@ -260,11 +260,8 @@
         /// True if data type names should be serialized in binary encoding.
         bool data_types_binary_encoding = false;
 
-<<<<<<< HEAD
-=======
         bool use_compact_variant_discriminators_serialization = false;
 
->>>>>>> 808d875a
         enum class DynamicStatisticsMode
         {
             NONE,   /// Don't write statistics.
