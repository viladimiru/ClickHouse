--- conflicted
+++ resolved
@@ -2,12 +2,9 @@
 
 #include <Common/COW.h>
 #include <Core/Types.h>
-<<<<<<< HEAD
 #include <base/demangle.h>
 #include <Common/typeid_cast.h>
-=======
 #include <Columns/IColumn.h>
->>>>>>> 71b47479
 
 #include <boost/noncopyable.hpp>
 #include <unordered_map>
@@ -17,7 +14,6 @@
 namespace DB
 {
 
-<<<<<<< HEAD
 namespace ErrorCodes
 {
     extern const int LOGICAL_ERROR;
@@ -25,8 +21,6 @@
 
 class IDataType;
 
-=======
->>>>>>> 71b47479
 class ReadBuffer;
 class WriteBuffer;
 class ProtobufReader;
@@ -43,7 +37,6 @@
 struct FormatSettings;
 struct NameAndTypePair;
 
-<<<<<<< HEAD
 /** Represents serialization of data type.
  *  Has methods to serialize/deserialize column in binary and several text formats.
  *  Every data type has default serialization, but can be serialized in different representations.
@@ -51,16 +44,12 @@
  *  Currently there is only one special serialization: Sparse.
  *  Each serialization has its own implementation of IColumn as its in-memory representation.
  */
-class ISerialization
-=======
 class ISerialization : private boost::noncopyable, public std::enable_shared_from_this<ISerialization>
->>>>>>> 71b47479
 {
 public:
     ISerialization() = default;
     virtual ~ISerialization() = default;
 
-<<<<<<< HEAD
     enum class Kind : UInt8
     {
         DEFAULT = 0,
@@ -68,12 +57,11 @@
     };
 
     virtual Kind getKind() const { return Kind::DEFAULT; }
+    SerializationPtr getPtr() const { return shared_from_this(); }
+
     static Kind getKind(const IColumn & column);
     static String kindToString(Kind kind);
     static Kind stringToKind(const String & str);
-=======
-    SerializationPtr getPtr() const { return shared_from_this(); }
->>>>>>> 71b47479
 
     /** Binary serialization for range of values in column - for writing to disk/network, etc.
       *
@@ -339,17 +327,14 @@
     static ColumnPtr getFromSubstreamsCache(SubstreamsCache * cache, const SubstreamPath & path);
 
     static bool isSpecialCompressionAllowed(const SubstreamPath & path);
-<<<<<<< HEAD
+
+    static size_t getArrayLevel(const SubstreamPath & path);
+    static bool hasSubcolumnForPath(const SubstreamPath & path, size_t prefix_len);
+    static SubstreamData createFromPath(const SubstreamPath & path, size_t prefix_len);
 
 protected:
     template <typename State, typename StatePtr>
     State * checkAndGetState(const StatePtr & state) const;
-=======
-    static size_t getArrayLevel(const SubstreamPath & path);
-
-    static bool hasSubcolumnForPath(const SubstreamPath & path, size_t prefix_len);
-    static SubstreamData createFromPath(const SubstreamPath & path, size_t prefix_len);
->>>>>>> 71b47479
 };
 
 using SerializationPtr = std::shared_ptr<const ISerialization>;
