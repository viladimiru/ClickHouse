---
slug: /en/sql-reference/functions/string-replace-functions
sidebar_position: 150
sidebar_label: Replacing in Strings
---

# Functions for Replacing in Strings

[General strings functions](string-functions.md) and [functions for searching in strings](string-search-functions.md) are described separately.

## replaceOne

Replaces the first occurrence of the substring `pattern` in `haystack` by the `replacement` string.

**Syntax**

```sql
replaceOne(haystack, pattern, replacement)
```

## replaceAll

Replaces all occurrences of the substring `pattern` in `haystack` by the `replacement` string.

**Syntax**

```sql
replaceAll(haystack, pattern, replacement)
```

Alias: `replace`.

## replaceRegexpOne

Replaces the first occurrence of the substring matching the regular expression `pattern` (in [re2 syntax](https://github.com/google/re2/wiki/Syntax)) in `haystack` by the `replacement` string.

`replacement` can contain substitutions `\0-\9`.
Substitutions `\1-\9` correspond to the 1st to 9th capturing group (submatch), substitution `\0` corresponds to the entire match.

To use a verbatim `\` character in the `pattern` or `replacement` strings, escape it using `\`.
Also keep in mind that string literals require extra escaping.

**Syntax**

```sql
replaceRegexpOne(haystack, pattern, replacement)
```

**Example**

Converting ISO dates to American format:

``` sql
SELECT DISTINCT
    EventDate,
    replaceRegexpOne(toString(EventDate), '(\\d{4})-(\\d{2})-(\\d{2})', '\\2/\\3/\\1') AS res
FROM test.hits
LIMIT 7
FORMAT TabSeparated
```

Result:

``` text
2014-03-17      03/17/2014
2014-03-18      03/18/2014
2014-03-19      03/19/2014
2014-03-20      03/20/2014
2014-03-21      03/21/2014
2014-03-22      03/22/2014
2014-03-23      03/23/2014
```

Copying a string ten times:

``` sql
SELECT replaceRegexpOne('Hello, World!', '.*', '\\0\\0\\0\\0\\0\\0\\0\\0\\0\\0') AS res
```

Result:

``` text
┌─res────────────────────────────────────────────────────────────────────────────────────────────────────────────────────────────────┐
│ Hello, World!Hello, World!Hello, World!Hello, World!Hello, World!Hello, World!Hello, World!Hello, World!Hello, World!Hello, World! │
└────────────────────────────────────────────────────────────────────────────────────────────────────────────────────────────────────┘
```

## replaceRegexpAll

Like `replaceRegexpOne` but replaces all occurrences of the pattern.

Alias: `REGEXP_REPLACE`.

**Example**

``` sql
SELECT replaceRegexpAll('Hello, World!', '.', '\\0\\0') AS res
```

Result:

``` text
┌─res────────────────────────┐
│ HHeelllloo,,  WWoorrlldd!! │
└────────────────────────────┘
```

As an exception, if a regular expression worked on an empty substring, the replacement is not made more than once, e.g.:

``` sql
SELECT replaceRegexpAll('Hello, World!', '^', 'here: ') AS res
```

Result:

``` text
┌─res─────────────────┐
│ here: Hello, World! │
└─────────────────────┘
```

## regexpQuoteMeta

Adds a backslash before these characters with special meaning in regular expressions: `\0`, `\\`, `|`, `(`, `)`, `^`, `$`, `.`, `[`, `]`, `?`, `*`, `+`, `{`, `:`, `-`.

This implementation slightly differs from re2::RE2::QuoteMeta. It escapes zero byte as `\0` instead of `\x00` and it escapes only required characters.
For more information, see [RE2](https://github.com/google/re2/blob/master/re2/re2.cc#L473)

**Syntax**

```sql
regexpQuoteMeta(s)
```

## format

Format the `pattern` string with the values (strings, integers, etc.) listed in the arguments, similar to formatting in Python. The pattern string can contain replacement fields surrounded by curly braces `{}`. Anything not contained in braces is considered literal text and copied verbatim into the output. Literal brace character can be escaped by two braces: `{{ '{{' }}` and `{{ '}}' }}`. Field names can be numbers (starting from zero) or empty (then they are implicitly given monotonically increasing numbers).

**Syntax**

```sql
format(pattern, s0, s1, ...)
```

**Example**

``` sql
SELECT format('{1} {0} {1}', 'World', 'Hello')
```

```result
┌─format('{1} {0} {1}', 'World', 'Hello')─┐
│ Hello World Hello                       │
└─────────────────────────────────────────┘
```

With implicit numbers:

``` sql
SELECT format('{} {}', 'Hello', 'World')
```

```result
┌─format('{} {}', 'Hello', 'World')─┐
│ Hello World                       │
└───────────────────────────────────┘
```

## translate

Replaces characters in the string `s` using a one-to-one character mapping defined by `from` and `to` strings. `from` and `to` must be constant ASCII strings of the same size. Non-ASCII characters in the original string are not modified.

**Syntax**

```sql
translate(s, from, to)
```

**Example**

``` sql
SELECT translate('Hello, World!', 'delor', 'DELOR') AS res
```

Result:

``` text
┌─res───────────┐
│ HELLO, WORLD! │
└───────────────┘
```

## translateUTF8

Like [translate](#translate) but assumes `s`, `from` and `to` are UTF-8 encoded strings.

**Syntax**

``` sql
translateUTF8(s, from, to)
```

**Parameters**

- `s`: A string type [String](../data-types/string.md).
- `from`: A string type [String](../data-types/string.md).
- `to`: A string type [String](../data-types/string.md).

**Returned value**

- A [String](../data-types/string.md) data type value.

**Examples**

Query:

``` sql
SELECT translateUTF8('Münchener Straße', 'üß', 'us') AS res;
```

``` response
┌─res──────────────┐
│ Munchener Strase │
└──────────────────┘
```

<<<<<<< HEAD
## overlay

Replace the string `s` with the string `replace` starting from the 1-based `position` for `length` bytes. If `length` is omitted or negative, then it defaults to the length of `replace`.

**Syntax**

```sql
overlay(s, replace, position[, length])
```

**Parameters**

- `s`: A string type [String](../data-types/string.md).
- `replace`: A string type [String](../data-types/string.md).
- `position`: An integer type [Int](../data-types/int.md).
- `length`: Optional. An integer type [Int](../data-types/int.md).

**Returned value**

- A [String](../data-types/string.md) data type value. If `position` is negative the position is counted starting from the back. `length` specifies the length of the snippet within input to be replaced.

**Example**

```sql
SELECT overlay('Spark SQL', 'CORE', 7) AS res;
```

Result:

```text
 ┌─res────────┐
 │ Spark CORE │
 └────────────┘
```

## overlayUTF8

Replace the string `s` with the string `replace` starting from the 1-based `position` for `length` UTF-8 characters. If `length` is omitted or negative, then it defaults to the length of `replace`.

Assumes that the string contains valid UTF-8 encoded text. If this assumption is violated, no exception is thrown and the result is undefined.

**Syntax**

```sql
overlayUTF8(s, replace, position[, length])
```

**Parameters**

- `s`: A string type [String](../data-types/string.md).
- `replace`: A string type [String](../data-types/string.md).
- `position`: An integer type [Int](../data-types/int.md).
- `length`: Optional. An integer type [Int](../data-types/int.md).

**Returned value**

- A [String](../data-types/string.md) data type value. If `position` is negative the position is counted starting from the back. `length` specifies the length of the snippet within input to be replaced.

**Example**

```sql
SELECT overlayUTF8('ClickHouse是一款OLAP数据库', '开源', 12, 2) AS res;
```

Result:

```text
┌─res────────────────────────┐
│ ClickHouse是开源OLAP数据库   │
└────────────────────────────┘
=======
## printf

The `printf` function formats the given string with the values (strings, integers, floating-points etc.) listed in the arguments, similar to printf function in C++. The format string can contain format specifiers starting with `%` character. Anything not contained in `%` and the following format specifier is considered literal text and copied verbatim into the output. Literal `%` character can be escaped by `%%`.

**Syntax**

``` sql
printf(format, arg1, arg2, ...)
```

**Example**

Query:

``` sql
select printf('%%%s %s %d', 'Hello', 'World', 2024);
```


``` response
┌─printf('%%%s %s %d', 'Hello', 'World', 2024)─┐
│ %Hello World 2024                            │
└──────────────────────────────────────────────┘
>>>>>>> 0b99c592
```<|MERGE_RESOLUTION|>--- conflicted
+++ resolved
@@ -224,7 +224,31 @@
 └──────────────────┘
 ```
 
-<<<<<<< HEAD
+## printf
+
+The `printf` function formats the given string with the values (strings, integers, floating-points etc.) listed in the arguments, similar to printf function in C++. The format string can contain format specifiers starting with `%` character. Anything not contained in `%` and the following format specifier is considered literal text and copied verbatim into the output. Literal `%` character can be escaped by `%%`.
+
+**Syntax**
+
+``` sql
+printf(format, arg1, arg2, ...)
+```
+
+**Example**
+
+Query:
+
+``` sql
+select printf('%%%s %s %d', 'Hello', 'World', 2024);
+```
+
+
+``` response
+┌─printf('%%%s %s %d', 'Hello', 'World', 2024)─┐
+│ %Hello World 2024                            │
+└──────────────────────────────────────────────┘
+```
+
 ## overlay
 
 Replace the string `s` with the string `replace` starting from the 1-based `position` for `length` bytes. If `length` is omitted or negative, then it defaults to the length of `replace`.
@@ -295,29 +319,4 @@
 ┌─res────────────────────────┐
 │ ClickHouse是开源OLAP数据库   │
 └────────────────────────────┘
-=======
-## printf
-
-The `printf` function formats the given string with the values (strings, integers, floating-points etc.) listed in the arguments, similar to printf function in C++. The format string can contain format specifiers starting with `%` character. Anything not contained in `%` and the following format specifier is considered literal text and copied verbatim into the output. Literal `%` character can be escaped by `%%`.
-
-**Syntax**
-
-``` sql
-printf(format, arg1, arg2, ...)
-```
-
-**Example**
-
-Query:
-
-``` sql
-select printf('%%%s %s %d', 'Hello', 'World', 2024);
-```
-
-
-``` response
-┌─printf('%%%s %s %d', 'Hello', 'World', 2024)─┐
-│ %Hello World 2024                            │
-└──────────────────────────────────────────────┘
->>>>>>> 0b99c592
 ```