--- conflicted
+++ resolved
@@ -4,11 +4,7 @@
 
 For information about creating reference lists, see the section “Dictionaries”.
 
-<<<<<<< HEAD
-## Multiple Geobases {#multiplegeobases}
-=======
 ## Multiple geobases {#multiple-geobases}
->>>>>>> 700c27a9
 
 ClickHouse supports working with multiple alternative geobases (regional hierarchies) simultaneously, in order to support various perspectives on which countries certain regions belong to.
 
@@ -104,7 +100,6 @@
 Converts a region to a continent. In every other way, this function is the same as ‘regionToCity’.
 Example: `regionToContinent(toUInt32(213)) = 10001` converts Moscow (213) to Eurasia (10001).
 
-<<<<<<< HEAD
 ### regionToTopContinent (#regiontotopcontinent)
 
 Finds the highest continent in the hierarchy for the region.
@@ -118,7 +113,7 @@
 **Parameters**
 
 - `id` —  Region ID from the Yandex geobase. [UInt32](../../data_types/int_uint.md).
-- `geobase` —  Dictionary key. See [Multiple Geobases](#multiplegeobases). [String](../../data_types/string.md). Optional.
+- `geobase` —  Dictionary key. See [Multiple Geobases](#multiple-geobases). [String](../../data_types/string.md). Optional.
 
 
 **Returned value**
@@ -129,10 +124,7 @@
 Type: `UInt32`.
 
 
-### regionToPopulation(id[, geobase])
-=======
 ### regionToPopulation(id\[, geobase\]) {#regiontopopulationid-geobase}
->>>>>>> 700c27a9
 
 Gets the population for a region.
 The population can be recorded in files with the geobase. See the section “External dictionaries”.
