---
sidebar_label: Core Settings
sidebar_position: 2
slug: /en/operations/settings/settings
toc_max_heading_level: 2
---import DeprecatedBadge from '@theme/badges/DeprecatedBadge';



# Core Settings

All below settings are also available in table [system.settings](/docs/en/operations/system-tables/settings).

## additional_table_filters

An additional filter expression that is applied after reading
from the specified table.

Default value: 0.

**Example**

``` sql
INSERT INTO table_1 VALUES (1, 'a'), (2, 'bb'), (3, 'ccc'), (4, 'dddd');
SELECT * FROM table_1;
```
```response
┌─x─┬─y────┐
│ 1 │ a    │
│ 2 │ bb   │
│ 3 │ ccc  │
│ 4 │ dddd │
└───┴──────┘
```
```sql
SELECT *
FROM table_1
SETTINGS additional_table_filters = {'table_1': 'x != 2'}
```
```response
┌─x─┬─y────┐
│ 1 │ a    │
│ 3 │ ccc  │
│ 4 │ dddd │
└───┴──────┘
```

## additional_result_filter

An additional filter expression to apply to the result of `SELECT` query.
This setting is not applied to any subquery.

Default value: `''`.

**Example**

``` sql
INSERT INTO table_1 VALUES (1, 'a'), (2, 'bb'), (3, 'ccc'), (4, 'dddd');
SElECT * FROM table_1;
```
```response
┌─x─┬─y────┐
│ 1 │ a    │
│ 2 │ bb   │
│ 3 │ ccc  │
│ 4 │ dddd │
└───┴──────┘
```
```sql
SELECT *
FROM table_1
SETTINGS additional_result_filter = 'x != 2'
```
```response
┌─x─┬─y────┐
│ 1 │ a    │
│ 3 │ ccc  │
│ 4 │ dddd │
└───┴──────┘
```

## allow_nondeterministic_mutations {#allow_nondeterministic_mutations}

User-level setting that allows mutations on replicated tables to make use of non-deterministic functions such as `dictGet`.

Given that, for example, dictionaries, can be out of sync across nodes, mutations that pull values from them are disallowed on replicated tables by default. Enabling this setting allows this behavior, making it the user's responsibility to ensure that the data used is in sync across all nodes.

Default value: 0.

**Example**

``` xml
<profiles>
    <default>
        <allow_nondeterministic_mutations>1</allow_nondeterministic_mutations>

        <!-- ... -->
    </default>

    <!-- ... -->

</profiles>
```

## mutations_execute_nondeterministic_on_initiator {#mutations_execute_nondeterministic_on_initiator}

If true constant nondeterministic functions (e.g. function `now()`) are executed on initiator and replaced to literals in `UPDATE` and `DELETE` queries. It helps to keep data in sync on replicas while executing mutations with constant nondeterministic functions. Default value: `false`.

## mutations_execute_subqueries_on_initiator {#mutations_execute_subqueries_on_initiator}

If true scalar subqueries are executed on initiator and replaced to literals in `UPDATE` and `DELETE` queries. Default value: `false`.

## mutations_max_literal_size_to_replace {#mutations_max_literal_size_to_replace}

The maximum size of serialized literal in bytes to replace in `UPDATE` and `DELETE` queries. Takes effect only if at least one the two settings above is enabled. Default value: 16384 (16 KiB).

## distributed_product_mode {#distributed-product-mode}

Changes the behaviour of [distributed subqueries](../../sql-reference/operators/in.md).

ClickHouse applies this setting when the query contains the product of distributed tables, i.e. when the query for a distributed table contains a non-GLOBAL subquery for the distributed table.

Restrictions:

- Only applied for IN and JOIN subqueries.
- Only if the FROM section uses a distributed table containing more than one shard.
- If the subquery concerns a distributed table containing more than one shard.
- Not used for a table-valued [remote](../../sql-reference/table-functions/remote.md) function.

Possible values:

- `deny` — Default value. Prohibits using these types of subqueries (returns the “Double-distributed in/JOIN subqueries is denied” exception).
- `local` — Replaces the database and table in the subquery with local ones for the destination server (shard), leaving the normal `IN`/`JOIN.`
- `global` — Replaces the `IN`/`JOIN` query with `GLOBAL IN`/`GLOBAL JOIN.`
- `allow` — Allows the use of these types of subqueries.

## prefer_global_in_and_join {#prefer-global-in-and-join}

Enables the replacement of `IN`/`JOIN` operators with `GLOBAL IN`/`GLOBAL JOIN`.

Possible values:

- 0 — Disabled. `IN`/`JOIN` operators are not replaced with `GLOBAL IN`/`GLOBAL JOIN`.
- 1 — Enabled. `IN`/`JOIN` operators are replaced with `GLOBAL IN`/`GLOBAL JOIN`.

Default value: `0`.

**Usage**

Although `SET distributed_product_mode=global` can change the queries behavior for the distributed tables, it's not suitable for local tables or tables from external resources. Here is when the `prefer_global_in_and_join` setting comes into play.

For example, we have query serving nodes that contain local tables, which are not suitable for distribution. We need to scatter their data on the fly during distributed processing with the `GLOBAL` keyword — `GLOBAL IN`/`GLOBAL JOIN`.

Another use case of `prefer_global_in_and_join` is accessing tables created by external engines. This setting helps to reduce the number of calls to external sources while joining such tables: only one call per query.

**See also:**

- [Distributed subqueries](../../sql-reference/operators/in.md/#select-distributed-subqueries) for more information on how to use `GLOBAL IN`/`GLOBAL JOIN`

## enable_optimize_predicate_expression {#enable-optimize-predicate-expression}

Turns on predicate pushdown in `SELECT` queries.

Predicate pushdown may significantly reduce network traffic for distributed queries.

Possible values:

- 0 — Disabled.
- 1 — Enabled.

Default value: 1.

Usage

Consider the following queries:

1.  `SELECT count() FROM test_table WHERE date = '2018-10-10'`
2.  `SELECT count() FROM (SELECT * FROM test_table) WHERE date = '2018-10-10'`

If `enable_optimize_predicate_expression = 1`, then the execution time of these queries is equal because ClickHouse applies `WHERE` to the subquery when processing it.

If `enable_optimize_predicate_expression = 0`, then the execution time of the second query is much longer because the `WHERE` clause applies to all the data after the subquery finishes.

## fallback_to_stale_replicas_for_distributed_queries {#fallback_to_stale_replicas_for_distributed_queries}

Forces a query to an out-of-date replica if updated data is not available. See [Replication](../../engines/table-engines/mergetree-family/replication.md).

ClickHouse selects the most relevant from the outdated replicas of the table.

Used when performing `SELECT` from a distributed table that points to replicated tables.

By default, 1 (enabled).

## force_index_by_date {#force_index_by_date}

Disables query execution if the index can’t be used by date.

Works with tables in the MergeTree family.

If `force_index_by_date=1`, ClickHouse checks whether the query has a date key condition that can be used for restricting data ranges. If there is no suitable condition, it throws an exception. However, it does not check whether the condition reduces the amount of data to read. For example, the condition `Date != ' 2000-01-01 '` is acceptable even when it matches all the data in the table (i.e., running the query requires a full scan). For more information about ranges of data in MergeTree tables, see [MergeTree](../../engines/table-engines/mergetree-family/mergetree.md).

## force_primary_key {#force-primary-key}

Disables query execution if indexing by the primary key is not possible.

Works with tables in the MergeTree family.

If `force_primary_key=1`, ClickHouse checks to see if the query has a primary key condition that can be used for restricting data ranges. If there is no suitable condition, it throws an exception. However, it does not check whether the condition reduces the amount of data to read. For more information about data ranges in MergeTree tables, see [MergeTree](../../engines/table-engines/mergetree-family/mergetree.md).

## use_skip_indexes {#use_skip_indexes}

Use data skipping indexes during query execution.

Possible values:

- 0 — Disabled.
- 1 — Enabled.

Default value: 1.

## force_data_skipping_indices {#force_data_skipping_indices}

Disables query execution if passed data skipping indices wasn't used.

Consider the following example:

```sql
CREATE TABLE data
(
    key Int,
    d1 Int,
    d1_null Nullable(Int),
    INDEX d1_idx d1 TYPE minmax GRANULARITY 1,
    INDEX d1_null_idx assumeNotNull(d1_null) TYPE minmax GRANULARITY 1
)
Engine=MergeTree()
ORDER BY key;

SELECT * FROM data_01515;
SELECT * FROM data_01515 SETTINGS force_data_skipping_indices=''; -- query will produce CANNOT_PARSE_TEXT error.
SELECT * FROM data_01515 SETTINGS force_data_skipping_indices='d1_idx'; -- query will produce INDEX_NOT_USED error.
SELECT * FROM data_01515 WHERE d1 = 0 SETTINGS force_data_skipping_indices='d1_idx'; -- Ok.
SELECT * FROM data_01515 WHERE d1 = 0 SETTINGS force_data_skipping_indices='`d1_idx`'; -- Ok (example of full featured parser).
SELECT * FROM data_01515 WHERE d1 = 0 SETTINGS force_data_skipping_indices='`d1_idx`, d1_null_idx'; -- query will produce INDEX_NOT_USED error, since d1_null_idx is not used.
SELECT * FROM data_01515 WHERE d1 = 0 AND assumeNotNull(d1_null) = 0 SETTINGS force_data_skipping_indices='`d1_idx`, d1_null_idx'; -- Ok.
```

## ignore_data_skipping_indices {#ignore_data_skipping_indices}

Ignores the skipping indexes specified if used by the query.

Consider the following example:

```sql
CREATE TABLE data
(
    key Int,
    x Int,
    y Int,
    INDEX x_idx x TYPE minmax GRANULARITY 1,
    INDEX y_idx y TYPE minmax GRANULARITY 1,
    INDEX xy_idx (x,y) TYPE minmax GRANULARITY 1
)
Engine=MergeTree()
ORDER BY key;

INSERT INTO data VALUES (1, 2, 3);

SELECT * FROM data;
SELECT * FROM data SETTINGS ignore_data_skipping_indices=''; -- query will produce CANNOT_PARSE_TEXT error.
SELECT * FROM data SETTINGS ignore_data_skipping_indices='x_idx'; -- Ok.
SELECT * FROM data SETTINGS ignore_data_skipping_indices='na_idx'; -- Ok.

SELECT * FROM data WHERE x = 1 AND y = 1 SETTINGS ignore_data_skipping_indices='xy_idx',force_data_skipping_indices='xy_idx' ; -- query will produce INDEX_NOT_USED error, since xy_idx is explictly ignored.
SELECT * FROM data WHERE x = 1 AND y = 2 SETTINGS ignore_data_skipping_indices='xy_idx';
```

The query without ignoring any indexes:
```sql
EXPLAIN indexes = 1 SELECT * FROM data WHERE x = 1 AND y = 2;

Expression ((Projection + Before ORDER BY))
  Filter (WHERE)
    ReadFromMergeTree (default.data)
    Indexes:
      PrimaryKey
        Condition: true
        Parts: 1/1
        Granules: 1/1
      Skip
        Name: x_idx
        Description: minmax GRANULARITY 1
        Parts: 0/1
        Granules: 0/1
      Skip
        Name: y_idx
        Description: minmax GRANULARITY 1
        Parts: 0/0
        Granules: 0/0
      Skip
        Name: xy_idx
        Description: minmax GRANULARITY 1
        Parts: 0/0
        Granules: 0/0
```

Ignoring the `xy_idx` index:
```sql
EXPLAIN indexes = 1 SELECT * FROM data WHERE x = 1 AND y = 2 SETTINGS ignore_data_skipping_indices='xy_idx';

Expression ((Projection + Before ORDER BY))
  Filter (WHERE)
    ReadFromMergeTree (default.data)
    Indexes:
      PrimaryKey
        Condition: true
        Parts: 1/1
        Granules: 1/1
      Skip
        Name: x_idx
        Description: minmax GRANULARITY 1
        Parts: 0/1
        Granules: 0/1
      Skip
        Name: y_idx
        Description: minmax GRANULARITY 1
        Parts: 0/0
        Granules: 0/0
```

Works with tables in the MergeTree family.

## convert_query_to_cnf {#convert_query_to_cnf}

When set to `true`, a `SELECT` query will be converted to conjuctive normal form (CNF). There are scenarios where rewriting a query in CNF may execute faster (view this [Github issue](https://github.com/ClickHouse/ClickHouse/issues/11749) for an explanation).

For example, notice how the following `SELECT` query is not modified (the default behavior):

```sql
EXPLAIN SYNTAX
SELECT *
FROM
(
    SELECT number AS x
    FROM numbers(20)
) AS a
WHERE ((x >= 1) AND (x <= 5)) OR ((x >= 10) AND (x <= 15))
SETTINGS convert_query_to_cnf = false;
```

The result is:

```response
┌─explain────────────────────────────────────────────────────────┐
│ SELECT x                                                       │
│ FROM                                                           │
│ (                                                              │
│     SELECT number AS x                                         │
│     FROM numbers(20)                                           │
│     WHERE ((x >= 1) AND (x <= 5)) OR ((x >= 10) AND (x <= 15)) │
│ ) AS a                                                         │
│ WHERE ((x >= 1) AND (x <= 5)) OR ((x >= 10) AND (x <= 15))     │
│ SETTINGS convert_query_to_cnf = 0                              │
└────────────────────────────────────────────────────────────────┘
```

Let's set `convert_query_to_cnf` to `true` and see what changes:

```sql
EXPLAIN SYNTAX
SELECT *
FROM
(
    SELECT number AS x
    FROM numbers(20)
) AS a
WHERE ((x >= 1) AND (x <= 5)) OR ((x >= 10) AND (x <= 15))
SETTINGS convert_query_to_cnf = true;
```

Notice the `WHERE` clause is rewritten in CNF, but the result set is the identical - the Boolean logic is unchanged:

```response
┌─explain───────────────────────────────────────────────────────────────────────────────────────────────────────────────┐
│ SELECT x                                                                                                              │
│ FROM                                                                                                                  │
│ (                                                                                                                     │
│     SELECT number AS x                                                                                                │
│     FROM numbers(20)                                                                                                  │
│     WHERE ((x <= 15) OR (x <= 5)) AND ((x <= 15) OR (x >= 1)) AND ((x >= 10) OR (x <= 5)) AND ((x >= 10) OR (x >= 1)) │
│ ) AS a                                                                                                                │
│ WHERE ((x >= 10) OR (x >= 1)) AND ((x >= 10) OR (x <= 5)) AND ((x <= 15) OR (x >= 1)) AND ((x <= 15) OR (x <= 5))     │
│ SETTINGS convert_query_to_cnf = 1                                                                                     │
└───────────────────────────────────────────────────────────────────────────────────────────────────────────────────────┘
```

Possible values: true, false

Default value: false


## fsync_metadata {#fsync-metadata}

Enables or disables [fsync](http://pubs.opengroup.org/onlinepubs/9699919799/functions/fsync.html) when writing `.sql` files. Enabled by default.

It makes sense to disable it if the server has millions of tiny tables that are constantly being created and destroyed.

## function_range_max_elements_in_block {#function_range_max_elements_in_block}

Sets the safety threshold for data volume generated by function [range](../../sql-reference/functions/array-functions.md/#range). Defines the maximum number of values generated by function per block of data (sum of array sizes for every row in a block).

Possible values:

- Positive integer.

Default value: `500,000,000`.

**See Also**

- [max_block_size](#setting-max_block_size)
- [min_insert_block_size_rows](#min-insert-block-size-rows)

## enable_http_compression {#enable_http_compression}

Enables or disables data compression in the response to an HTTP request.

For more information, read the [HTTP interface description](../../interfaces/http.md).

Possible values:

- 0 — Disabled.
- 1 — Enabled.

Default value: 0.

## http_zlib_compression_level {#http_zlib_compression_level}

Sets the level of data compression in the response to an HTTP request if [enable_http_compression = 1](#enable_http_compression).

Possible values: Numbers from 1 to 9.

Default value: 3.

## http_native_compression_disable_checksumming_on_decompress {#http_native_compression_disable_checksumming_on_decompress}

Enables or disables checksum verification when decompressing the HTTP POST data from the client. Used only for ClickHouse native compression format (not used with `gzip` or `deflate`).

For more information, read the [HTTP interface description](../../interfaces/http.md).

Possible values:

- 0 — Disabled.
- 1 — Enabled.

Default value: 0.

## http_max_uri_size {#http-max-uri-size}

Sets the maximum URI length of an HTTP request.

Possible values:

- Positive integer.

Default value: 1048576.

## http_make_head_request {#http-make-head-request}

The `http_make_head_request` setting allows the execution of a `HEAD` request while reading data from HTTP to retrieve information about the file to be read, such as its size. Since it's enabled by default, it may be desirable to disable this setting in cases where the server does not support `HEAD` requests.

Default value: `true`.

## table_function_remote_max_addresses {#table_function_remote_max_addresses}

Sets the maximum number of addresses generated from patterns for the [remote](../../sql-reference/table-functions/remote.md) function.

Possible values:

- Positive integer.

Default value: `1000`.

##  glob_expansion_max_elements  {#glob_expansion_max_elements}

Sets the maximum number of addresses generated from patterns for external storages and table functions (like [url](../../sql-reference/table-functions/url.md)) except the `remote` function.

Possible values:

- Positive integer.

Default value: `1000`.

## send_progress_in_http_headers {#send_progress_in_http_headers}

Enables or disables `X-ClickHouse-Progress` HTTP response headers in `clickhouse-server` responses.

For more information, read the [HTTP interface description](../../interfaces/http.md).

Possible values:

- 0 — Disabled.
- 1 — Enabled.

Default value: 0.

## max_http_get_redirects {#setting-max_http_get_redirects}

Limits the maximum number of HTTP GET redirect hops for [URL](../../engines/table-engines/special/url.md)-engine tables. The setting applies to both types of tables: those created by the [CREATE TABLE](../../sql-reference/statements/create/table.md) query and by the [url](../../sql-reference/table-functions/url.md) table function.

Possible values:

- Any positive integer number of hops.
- 0 — No hops allowed.

Default value: `0`.

Cloud default value: `10`.

## insert_null_as_default {#insert_null_as_default}

Enables or disables the insertion of [default values](../../sql-reference/statements/create/table.md/#create-default-values) instead of [NULL](../../sql-reference/syntax.md/#null-literal) into columns with not [nullable](../../sql-reference/data-types/nullable.md/#data_type-nullable) data type.
If column type is not nullable and this setting is disabled, then inserting `NULL` causes an exception. If column type is nullable, then `NULL` values are inserted as is, regardless of this setting.

This setting is applicable to [INSERT ... SELECT](../../sql-reference/statements/insert-into.md/#inserting-the-results-of-select) queries. Note that `SELECT` subqueries may be concatenated with `UNION ALL` clause.

Possible values:

- 0 — Inserting `NULL` into a not nullable column causes an exception.
- 1 — Default column value is inserted instead of `NULL`.

Default value: `1`.

## join_default_strictness {#join_default_strictness}

Sets default strictness for [JOIN clauses](../../sql-reference/statements/select/join.md/#select-join).

Possible values:

- `ALL` — If the right table has several matching rows, ClickHouse creates a [Cartesian product](https://en.wikipedia.org/wiki/Cartesian_product) from matching rows. This is the normal `JOIN` behaviour from standard SQL.
- `ANY` — If the right table has several matching rows, only the first one found is joined. If the right table has only one matching row, the results of `ANY` and `ALL` are the same.
- `ASOF` — For joining sequences with an uncertain match.
- `Empty string` — If `ALL` or `ANY` is not specified in the query, ClickHouse throws an exception.

Default value: `ALL`.

## join_algorithm {#join_algorithm}

Specifies which [JOIN](../../sql-reference/statements/select/join.md) algorithm is used.

Several algorithms can be specified, and an available one would be chosen for a particular query based on kind/strictness and table engine.

Possible values:

- default

 This is the equivalent of `hash` or `direct`, if possible (same as `direct,hash`)

- grace_hash

 [Grace hash join](https://en.wikipedia.org/wiki/Hash_join#Grace_hash_join) is used.  Grace hash provides an algorithm option that provides performant complex joins while limiting memory use.

 The first phase of a grace join reads the right table and splits it into N buckets depending on the hash value of key columns (initially, N is `grace_hash_join_initial_buckets`). This is done in a way to ensure that each bucket can be processed independently. Rows from the first bucket are added to an in-memory hash table while the others are saved to disk. If the hash table grows beyond the memory limit (e.g., as set by [`max_bytes_in_join`](/docs/en/operations/settings/query-complexity.md/#max_bytes_in_join)), the number of buckets is increased and the assigned bucket for each row. Any rows which don’t belong to the current bucket are flushed and reassigned.

 Supports `INNER/LEFT/RIGHT/FULL ALL/ANY JOIN`.

- hash

 [Hash join algorithm](https://en.wikipedia.org/wiki/Hash_join) is used. The most generic implementation that supports all combinations of kind and strictness and multiple join keys that are combined with `OR` in the `JOIN ON` section.

- parallel_hash

 A variation of `hash` join that splits the data into buckets and builds several hashtables instead of one concurrently to speed up this process.

 When using the `hash` algorithm, the right part of `JOIN` is uploaded into RAM.

- partial_merge

 A variation of the [sort-merge algorithm](https://en.wikipedia.org/wiki/Sort-merge_join), where only the right table is fully sorted.

 The `RIGHT JOIN` and `FULL JOIN` are supported only with `ALL` strictness (`SEMI`, `ANTI`, `ANY`, and `ASOF` are not supported).

 When using the `partial_merge` algorithm, ClickHouse sorts the data and dumps it to the disk. The `partial_merge` algorithm in ClickHouse differs slightly from the classic realization. First, ClickHouse sorts the right table by joining keys in blocks and creates a min-max index for sorted blocks. Then it sorts parts of the left table by the `join key` and joins them over the right table. The min-max index is also used to skip unneeded right table blocks.

- direct

 This algorithm can be applied when the storage for the right table supports key-value requests.

 The `direct` algorithm performs a lookup in the right table using rows from the left table as keys. It's supported only by special storage such as [Dictionary](../../engines/table-engines/special/dictionary.md/#dictionary) or [EmbeddedRocksDB](../../engines/table-engines/integrations/embedded-rocksdb.md) and only the `LEFT` and `INNER` JOINs.

- auto

 When set to `auto`, `hash` join is tried first, and the algorithm is switched on the fly to another algorithm if the memory limit is violated.

- full_sorting_merge

 [Sort-merge algorithm](https://en.wikipedia.org/wiki/Sort-merge_join) with full sorting joined tables before joining.

- prefer_partial_merge

 ClickHouse always tries to use `partial_merge` join if possible, otherwise, it uses `hash`. *Deprecated*, same as `partial_merge,hash`.


## join_any_take_last_row {#join_any_take_last_row}

Changes the behaviour of join operations with `ANY` strictness.

:::note
This setting applies only for `JOIN` operations with [Join](../../engines/table-engines/special/join.md) engine tables.
:::

Possible values:

- 0 — If the right table has more than one matching row, only the first one found is joined.
- 1 — If the right table has more than one matching row, only the last one found is joined.

Default value: 0.

See also:

- [JOIN clause](../../sql-reference/statements/select/join.md/#select-join)
- [Join table engine](../../engines/table-engines/special/join.md)
- [join_default_strictness](#join_default_strictness)

## join_use_nulls {#join_use_nulls}

Sets the type of [JOIN](../../sql-reference/statements/select/join.md) behaviour. When merging tables, empty cells may appear. ClickHouse fills them differently based on this setting.

Possible values:

- 0 — The empty cells are filled with the default value of the corresponding field type.
- 1 — `JOIN` behaves the same way as in standard SQL. The type of the corresponding field is converted to [Nullable](../../sql-reference/data-types/nullable.md/#data_type-nullable), and empty cells are filled with [NULL](../../sql-reference/syntax.md).

Default value: 0.

## group_by_use_nulls {#group_by_use_nulls}

Changes the way the [GROUP BY clause](/docs/en/sql-reference/statements/select/group-by.md) treats the types of aggregation keys.
When the `ROLLUP`, `CUBE`, or `GROUPING SETS` specifiers are used, some aggregation keys may not be used to produce some result rows.
Columns for these keys are filled with either default value or `NULL` in corresponding rows depending on this setting.

Possible values:

- 0 — The default value for the aggregation key type is used to produce missing values.
- 1 — ClickHouse executes `GROUP BY` the same way as the SQL standard says. The types of aggregation keys are converted to [Nullable](/docs/en/sql-reference/data-types/nullable.md/#data_type-nullable). Columns for corresponding aggregation keys are filled with [NULL](/docs/en/sql-reference/syntax.md) for rows that didn't use it.

Default value: 0.

See also:

- [GROUP BY clause](/docs/en/sql-reference/statements/select/group-by.md)

## partial_merge_join_optimizations {#partial_merge_join_optimizations}

Disables optimizations in partial merge join algorithm for [JOIN](../../sql-reference/statements/select/join.md) queries.

By default, this setting enables improvements that could lead to wrong results. If you see suspicious results in your queries, disable optimizations by this setting. Optimizations can be different in different versions of the ClickHouse server.

Possible values:

- 0 — Optimizations disabled.
- 1 — Optimizations enabled.

Default value: 1.

## partial_merge_join_rows_in_right_blocks {#partial_merge_join_rows_in_right_blocks}

Limits sizes of right-hand join data blocks in partial merge join algorithm for [JOIN](../../sql-reference/statements/select/join.md) queries.

ClickHouse server:

1.  Splits right-hand join data into blocks with up to the specified number of rows.
2.  Indexes each block with its minimum and maximum values.
3.  Unloads prepared blocks to disk if it is possible.

Possible values:

- Any positive integer. Recommended range of values: \[1000, 100000\].

Default value: 65536.

## join_on_disk_max_files_to_merge {#join_on_disk_max_files_to_merge}

Limits the number of files allowed for parallel sorting in MergeJoin operations when they are executed on disk.

The bigger the value of the setting, the more RAM is used and the less disk I/O is needed.

Possible values:

- Any positive integer, starting from 2.

Default value: 64.

## any_join_distinct_right_table_keys {#any_join_distinct_right_table_keys}

Enables legacy ClickHouse server behaviour in `ANY INNER|LEFT JOIN` operations.

:::note
Use this setting only for backward compatibility if your use cases depend on legacy `JOIN` behaviour.
:::

When the legacy behaviour is enabled:

- Results of `t1 ANY LEFT JOIN t2` and `t2 ANY RIGHT JOIN t1` operations are not equal because ClickHouse uses the logic with many-to-one left-to-right table keys mapping.
- Results of `ANY INNER JOIN` operations contain all rows from the left table like the `SEMI LEFT JOIN` operations do.

When the legacy behaviour is disabled:

- Results of `t1 ANY LEFT JOIN t2` and `t2 ANY RIGHT JOIN t1` operations are equal because ClickHouse uses the logic which provides one-to-many keys mapping in `ANY RIGHT JOIN` operations.
- Results of `ANY INNER JOIN` operations contain one row per key from both the left and right tables.

Possible values:

- 0 — Legacy behaviour is disabled.
- 1 — Legacy behaviour is enabled.

Default value: 0.

See also:

- [JOIN strictness](../../sql-reference/statements/select/join.md/#join-settings)

## max_rows_in_set_to_optimize_join

Maximal size of the set to filter joined tables by each other's row sets before joining.

Possible values:

- 0 — Disable.
- Any positive integer.

Default value: 100000.

## temporary_files_codec {#temporary_files_codec}

Sets compression codec for temporary files used in sorting and joining operations on disk.

Possible values:

- LZ4 — [LZ4](https://en.wikipedia.org/wiki/LZ4_(compression_algorithm)) compression is applied.
- NONE — No compression is applied.

Default value: LZ4.

## max_block_size {#setting-max_block_size}

In ClickHouse, data is processed by blocks, which are sets of column parts. The internal processing cycles for a single block are efficient but there are noticeable costs when processing each block.

The `max_block_size` setting indicates the recommended maximum number of rows to include in a single block when loading data from tables. Blocks the size of `max_block_size` are not always loaded from the table: if ClickHouse determines that less data needs to be retrieved, a smaller block is processed.

The block size should not be too small to avoid noticeable costs when processing each block. It should also not be too large to ensure that queries with a LIMIT clause execute quickly after processing the first block. When setting `max_block_size`, the goal should be to avoid consuming too much memory when extracting a large number of columns in multiple threads and to preserve at least some cache locality.

Default value: `65,409`

## preferred_block_size_bytes {#preferred-block-size-bytes}

Used for the same purpose as `max_block_size`, but it sets the recommended block size in bytes by adapting it to the number of rows in the block.
However, the block size cannot be more than `max_block_size` rows.
By default: 1,000,000. It only works when reading from MergeTree engines.

## max_concurrent_queries_for_user {#max-concurrent-queries-for-user}

The maximum number of simultaneously processed queries per user.

Possible values:

- Positive integer.
- 0 — No limit.

Default value: `0`.

**Example**

``` xml
<max_concurrent_queries_for_user>5</max_concurrent_queries_for_user>
```

## max_concurrent_queries_for_all_users {#max-concurrent-queries-for-all-users}

Throw exception if the value of this setting is less or equal than the current number of simultaneously processed queries.

Example: `max_concurrent_queries_for_all_users` can be set to 99 for all users and database administrator can set it to 100 for itself to run queries for investigation even when the server is overloaded.

Modifying the setting for one query or user does not affect other queries.

Possible values:

- Positive integer.
- 0 — No limit.

Default value: `0`.

**Example**

``` xml
<max_concurrent_queries_for_all_users>99</max_concurrent_queries_for_all_users>
```

**See Also**

- [max_concurrent_queries](/docs/en/operations/server-configuration-parameters/settings.md/#max_concurrent_queries)

## merge_tree_min_rows_for_concurrent_read {#setting-merge-tree-min-rows-for-concurrent-read}

If the number of rows to be read from a file of a [MergeTree](../../engines/table-engines/mergetree-family/mergetree.md) table exceeds `merge_tree_min_rows_for_concurrent_read` then ClickHouse tries to perform a concurrent reading from this file on several threads.

Possible values:

- Positive integer.

Default value: `163840`.

## merge_tree_min_rows_for_concurrent_read_for_remote_filesystem {#merge-tree-min-rows-for-concurrent-read-for-remote-filesystem}

The minimum number of lines to read from one file before the [MergeTree](../../engines/table-engines/mergetree-family/mergetree.md) engine can parallelize reading, when reading from remote filesystem.

Possible values:

- Positive integer.

Default value: `163840`.

## merge_tree_min_bytes_for_concurrent_read {#setting-merge-tree-min-bytes-for-concurrent-read}

If the number of bytes to read from one file of a [MergeTree](../../engines/table-engines/mergetree-family/mergetree.md)-engine table exceeds `merge_tree_min_bytes_for_concurrent_read`, then ClickHouse tries to concurrently read from this file in several threads.

Possible value:

- Positive integer.

Default value: `251658240`.

## merge_tree_min_bytes_for_concurrent_read_for_remote_filesystem {#merge-tree-min-bytes-for-concurrent-read-for-remote-filesystem}

The minimum number of bytes to read from one file before [MergeTree](../../engines/table-engines/mergetree-family/mergetree.md) engine can parallelize reading, when reading from remote filesystem.

Possible values:

- Positive integer.

Default value: `251658240`.

## merge_tree_min_rows_for_seek {#setting-merge-tree-min-rows-for-seek}

If the distance between two data blocks to be read in one file is less than `merge_tree_min_rows_for_seek` rows, then ClickHouse does not seek through the file but reads the data sequentially.

Possible values:

- Any positive integer.

Default value: 0.

## merge_tree_min_bytes_for_seek {#setting-merge-tree-min-bytes-for-seek}

If the distance between two data blocks to be read in one file is less than `merge_tree_min_bytes_for_seek` bytes, then ClickHouse sequentially reads a range of file that contains both blocks, thus avoiding extra seek.

Possible values:

- Any positive integer.

Default value: 0.

## merge_tree_coarse_index_granularity {#setting-merge-tree-coarse-index-granularity}

When searching for data, ClickHouse checks the data marks in the index file. If ClickHouse finds that required keys are in some range, it divides this range into `merge_tree_coarse_index_granularity` subranges and searches the required keys there recursively.

Possible values:

- Any positive even integer.

Default value: 8.

## merge_tree_max_rows_to_use_cache {#setting-merge-tree-max-rows-to-use-cache}

If ClickHouse should read more than `merge_tree_max_rows_to_use_cache` rows in one query, it does not use the cache of uncompressed blocks.

The cache of uncompressed blocks stores data extracted for queries. ClickHouse uses this cache to speed up responses to repeated small queries. This setting protects the cache from trashing by queries that read a large amount of data. The [uncompressed_cache_size](../../operations/server-configuration-parameters/settings.md/#server-settings-uncompressed_cache_size) server setting defines the size of the cache of uncompressed blocks.

Possible values:

- Any positive integer.

Default value: 128 ✕ 8192.

## merge_tree_max_bytes_to_use_cache {#setting-merge-tree-max-bytes-to-use-cache}

If ClickHouse should read more than `merge_tree_max_bytes_to_use_cache` bytes in one query, it does not use the cache of uncompressed blocks.

The cache of uncompressed blocks stores data extracted for queries. ClickHouse uses this cache to speed up responses to repeated small queries. This setting protects the cache from trashing by queries that read a large amount of data. The [uncompressed_cache_size](../../operations/server-configuration-parameters/settings.md/#server-settings-uncompressed_cache_size) server setting defines the size of the cache of uncompressed blocks.

Possible values:

- Any positive integer.

Default value: 2013265920.

## min_bytes_to_use_direct_io {#min-bytes-to-use-direct-io}

The minimum data volume required for using direct I/O access to the storage disk.

ClickHouse uses this setting when reading data from tables. If the total storage volume of all the data to be read exceeds `min_bytes_to_use_direct_io` bytes, then ClickHouse reads the data from the storage disk with the `O_DIRECT` option.

Possible values:

- 0 — Direct I/O is disabled.
- Positive integer.

Default value: 0.

## network_compression_method {#network_compression_method}

Sets the method of data compression that is used for communication between servers and between server and [clickhouse-client](../../interfaces/cli.md).

Possible values:

- `LZ4` — sets LZ4 compression method.
- `ZSTD` — sets ZSTD compression method.

Default value: `LZ4`.

**See Also**

- [network_zstd_compression_level](#network_zstd_compression_level)

## network_zstd_compression_level {#network_zstd_compression_level}

Adjusts the level of ZSTD compression. Used only when [network_compression_method](#network_compression_method) is set to `ZSTD`.

Possible values:

- Positive integer from 1 to 15.

Default value: `1`.

## log_queries {#log-queries}

Setting up query logging.

Queries sent to ClickHouse with this setup are logged according to the rules in the [query_log](../../operations/server-configuration-parameters/settings.md/#server_configuration_parameters-query-log) server configuration parameter.

Example:

``` text
log_queries=1
```

## log_queries_min_query_duration_ms {#log-queries-min-query-duration-ms}

If enabled (non-zero), queries faster than the value of this setting will not be logged (you can think about this as a `long_query_time` for [MySQL Slow Query Log](https://dev.mysql.com/doc/refman/5.7/en/slow-query-log.html)), and this basically means that you will not find them in the following tables:

- `system.query_log`
- `system.query_thread_log`

Only the queries with the following type will get to the log:

- `QUERY_FINISH`
- `EXCEPTION_WHILE_PROCESSING`

- Type: milliseconds
- Default value: 0 (any query)

## log_queries_min_type {#log-queries-min-type}

`query_log` minimal type to log.

Possible values:
- `QUERY_START` (`=1`)
- `QUERY_FINISH` (`=2`)
- `EXCEPTION_BEFORE_START` (`=3`)
- `EXCEPTION_WHILE_PROCESSING` (`=4`)

Default value: `QUERY_START`.

Can be used to limit which entities will go to `query_log`, say you are interested only in errors, then you can use `EXCEPTION_WHILE_PROCESSING`:

``` text
log_queries_min_type='EXCEPTION_WHILE_PROCESSING'
```

## log_query_threads {#log-query-threads}

Setting up query threads logging.

Query threads log into the [system.query_thread_log](../../operations/system-tables/query_thread_log.md) table. This setting has effect only when [log_queries](#log-queries) is true. Queries’ threads run by ClickHouse with this setup are logged according to the rules in the [query_thread_log](../../operations/server-configuration-parameters/settings.md/#server_configuration_parameters-query_thread_log) server configuration parameter.

Possible values:

- 0 — Disabled.
- 1 — Enabled.

Default value: `1`.

**Example**

``` text
log_query_threads=1
```

## log_query_views {#log-query-views}

Setting up query views logging.

When a query run by ClickHouse with this setting enabled has associated views (materialized or live views), they are logged in the [query_views_log](../../operations/server-configuration-parameters/settings.md/#server_configuration_parameters-query_views_log) server configuration parameter.

Example:

``` text
log_query_views=1
```

## log_formatted_queries {#log-formatted-queries}

Allows to log formatted queries to the [system.query_log](../../operations/system-tables/query_log.md) system table (populates `formatted_query` column in the [system.query_log](../../operations/system-tables/query_log.md)).

Possible values:

- 0 — Formatted queries are not logged in the system table.
- 1 — Formatted queries are logged in the system table.

Default value: `0`.

## log_comment {#log-comment}

Specifies the value for the `log_comment` field of the [system.query_log](../system-tables/query_log.md) table and comment text for the server log.

It can be used to improve the readability of server logs. Additionally, it helps to select queries related to the test from the `system.query_log` after running [clickhouse-test](../../development/tests.md).

Possible values:

- Any string no longer than [max_query_size](#max_query_size). If the max_query_size is exceeded, the server throws an exception.

Default value: empty string.

**Example**

Query:

``` sql
SET log_comment = 'log_comment test', log_queries = 1;
SELECT 1;
SYSTEM FLUSH LOGS;
SELECT type, query FROM system.query_log WHERE log_comment = 'log_comment test' AND event_date >= yesterday() ORDER BY event_time DESC LIMIT 2;
```

Result:

``` text
┌─type────────┬─query─────┐
│ QueryStart  │ SELECT 1; │
│ QueryFinish │ SELECT 1; │
└─────────────┴───────────┘
```

## log_processors_profiles {#log_processors_profiles}

Write time that processor spent during execution/waiting for data to `system.processors_profile_log` table.

See also:

- [`system.processors_profile_log`](../../operations/system-tables/processors_profile_log.md)
- [`EXPLAIN PIPELINE`](../../sql-reference/statements/explain.md#explain-pipeline)

## max_insert_block_size {#max_insert_block_size}

The size of blocks (in a count of rows) to form for insertion into a table.
This setting only applies in cases when the server forms the blocks.
For example, for an INSERT via the HTTP interface, the server parses the data format and forms blocks of the specified size.
But when using clickhouse-client, the client parses the data itself, and the ‘max_insert_block_size’ setting on the server does not affect the size of the inserted blocks.
The setting also does not have a purpose when using INSERT SELECT, since data is inserted using the same blocks that are formed after SELECT.

Default value: 1,048,576.

The default is slightly more than `max_block_size`. The reason for this is that certain table engines (`*MergeTree`) form a data part on the disk for each inserted block, which is a fairly large entity. Similarly, `*MergeTree` tables sort data during insertion, and a large enough block size allow sorting more data in RAM.

## min_insert_block_size_rows {#min-insert-block-size-rows}

Sets the minimum number of rows in the block that can be inserted into a table by an `INSERT` query. Smaller-sized blocks are squashed into bigger ones.

Possible values:

- Positive integer.
- 0 — Squashing disabled.

Default value: 1048576.

## min_insert_block_size_bytes {#min-insert-block-size-bytes}

Sets the minimum number of bytes in the block which can be inserted into a table by an `INSERT` query. Smaller-sized blocks are squashed into bigger ones.

Possible values:

- Positive integer.
- 0 — Squashing disabled.

Default value: 268435456.

## max_replica_delay_for_distributed_queries {#max_replica_delay_for_distributed_queries}

Disables lagging replicas for distributed queries. See [Replication](../../engines/table-engines/mergetree-family/replication.md).

Sets the time in seconds. If a replica's lag is greater than or equal to the set value, this replica is not used.

Possible values:

- Positive integer.
- 0 — Replica lags are not checked.

To prevent the use of any replica with a non-zero lag, set this parameter to 1.

Default value: 300.

Used when performing `SELECT` from a distributed table that points to replicated tables.

## max_threads {#max_threads}

The maximum number of query processing threads, excluding threads for retrieving data from remote servers (see the ‘max_distributed_connections’ parameter).

This parameter applies to threads that perform the same stages of the query processing pipeline in parallel.
For example, when reading from a table, if it is possible to evaluate expressions with functions, filter with WHERE and pre-aggregate for GROUP BY in parallel using at least ‘max_threads’ number of threads, then ‘max_threads’ are used.

Default value: the number of physical CPU cores.

For queries that are completed quickly because of a LIMIT, you can set a lower ‘max_threads’. For example, if the necessary number of entries are located in every block and max_threads = 8, then 8 blocks are retrieved, although it would have been enough to read just one.

The smaller the `max_threads` value, the less memory is consumed.

## max_insert_threads {#max-insert-threads}

The maximum number of threads to execute the `INSERT SELECT` query.

Possible values:

- 0 (or 1) — `INSERT SELECT` no parallel execution.
- Positive integer. Bigger than 1.

Default value: `0`.

Cloud default value: from `2` to `4`, depending on the service size.

Parallel `INSERT SELECT` has effect only if the `SELECT` part is executed in parallel, see [max_threads](#max_threads) setting.
Higher values will lead to higher memory usage.

## max_compress_block_size {#max-compress-block-size}

The maximum size of blocks of uncompressed data before compressing for writing to a table. By default, 1,048,576 (1 MiB). Specifying a smaller block size generally leads to slightly reduced compression ratio, the compression and decompression speed increases slightly due to cache locality, and memory consumption is reduced.

:::note
This is an expert-level setting, and you shouldn't change it if you're just getting started with ClickHouse.
:::

Don’t confuse blocks for compression (a chunk of memory consisting of bytes) with blocks for query processing (a set of rows from a table).

## min_compress_block_size {#min-compress-block-size}

For [MergeTree](../../engines/table-engines/mergetree-family/mergetree.md) tables. In order to reduce latency when processing queries, a block is compressed when writing the next mark if its size is at least `min_compress_block_size`. By default, 65,536.

The actual size of the block, if the uncompressed data is less than `max_compress_block_size`, is no less than this value and no less than the volume of data for one mark.

Let’s look at an example. Assume that `index_granularity` was set to 8192 during table creation.

We are writing a UInt32-type column (4 bytes per value). When writing 8192 rows, the total will be 32 KB of data. Since min_compress_block_size = 65,536, a compressed block will be formed for every two marks.

We are writing a URL column with the String type (average size of 60 bytes per value). When writing 8192 rows, the average will be slightly less than 500 KB of data. Since this is more than 65,536, a compressed block will be formed for each mark. In this case, when reading data from the disk in the range of a single mark, extra data won’t be decompressed.

:::note
This is an expert-level setting, and you shouldn't change it if you're just getting started with ClickHouse.
:::

## max_query_size {#max_query_size}

The maximum number of bytes of a query string parsed by the SQL parser.
Data in the VALUES clause of INSERT queries is processed by a separate stream parser (that consumes O(1) RAM) and not affected by this restriction.

Default value: 262144 (= 256 KiB).

:::note
`max_query_size` cannot be set within an SQL query (e.g., `SELECT now() SETTINGS max_query_size=10000`) because ClickHouse needs to allocate a buffer to parse the query, and this buffer size is determined by the `max_query_size` setting, which must be configured before the query is executed.
:::

## max_parser_depth {#max_parser_depth}

Limits maximum recursion depth in the recursive descent parser. Allows controlling the stack size.

Possible values:

- Positive integer.
- 0 — Recursion depth is unlimited.

Default value: 1000.

## interactive_delay {#interactive-delay}

The interval in microseconds for checking whether request execution has been canceled and sending the progress.

Default value: 100,000 (checks for cancelling and sends the progress ten times per second).

## idle_connection_timeout {#idle_connection_timeout}

Timeout to close idle TCP connections after specified number of seconds.

Possible values:

- Positive integer (0 - close immediately, after 0 seconds).

Default value: 3600.

## connect_timeout, receive_timeout, send_timeout {#connect-timeout-receive-timeout-send-timeout}

Timeouts in seconds on the socket used for communicating with the client.

Default value: 10, 300, 300.

## handshake_timeout_ms {#handshake-timeout-ms}

Timeout in milliseconds for receiving Hello packet from replicas during handshake.

Default value: 10000.

## cancel_http_readonly_queries_on_client_close {#cancel-http-readonly-queries-on-client-close}

Cancels HTTP read-only queries (e.g. SELECT) when a client closes the connection without waiting for the response.

Default value: `0`.

Cloud default value: `1`.

## poll_interval {#poll-interval}

Lock in a wait loop for the specified number of seconds.

Default value: 10.

## max_distributed_connections {#max-distributed-connections}

The maximum number of simultaneous connections with remote servers for distributed processing of a single query to a single Distributed table. We recommend setting a value no less than the number of servers in the cluster.

Default value: 1024.

The following parameters are only used when creating Distributed tables (and when launching a server), so there is no reason to change them at runtime.

## distributed_connections_pool_size {#distributed-connections-pool-size}

The maximum number of simultaneous connections with remote servers for distributed processing of all queries to a single Distributed table. We recommend setting a value no less than the number of servers in the cluster.

Default value: 1024.

## max_distributed_depth {#max-distributed-depth}

Limits the maximum depth of recursive queries for [Distributed](../../engines/table-engines/special/distributed.md) tables.

If the value is exceeded, the server throws an exception.

Possible values:

- Positive integer.
- 0 — Unlimited depth.

Default value: `5`.

## max_replicated_fetches_network_bandwidth_for_server {#max_replicated_fetches_network_bandwidth_for_server}

Limits the maximum speed of data exchange over the network in bytes per second for [replicated](../../engines/table-engines/mergetree-family/replication.md) fetches for the server. Only has meaning at server startup. You can also limit the speed for a particular table with [max_replicated_fetches_network_bandwidth](../../operations/settings/merge-tree-settings.md/#max_replicated_fetches_network_bandwidth) setting.

The setting isn't followed perfectly accurately.

Possible values:

- Positive integer.
- 0 — Unlimited.

Default value: `0`.

**Usage**

Could be used for throttling speed when replicating the data to add or replace new nodes.

:::note
60000000 bytes/s approximately corresponds to 457 Mbps (60000000 / 1024 / 1024 * 8).
:::

## max_replicated_sends_network_bandwidth_for_server {#max_replicated_sends_network_bandwidth_for_server}

Limits the maximum speed of data exchange over the network in bytes per second for [replicated](../../engines/table-engines/mergetree-family/replication.md) sends for the server. Only has meaning at server startup.  You can also limit the speed for a particular table with [max_replicated_sends_network_bandwidth](../../operations/settings/merge-tree-settings.md/#max_replicated_sends_network_bandwidth) setting.

The setting isn't followed perfectly accurately.

Possible values:

- Positive integer.
- 0 — Unlimited.

Default value: `0`.

**Usage**

Could be used for throttling speed when replicating the data to add or replace new nodes.

:::note
60000000 bytes/s approximately corresponds to 457 Mbps (60000000 / 1024 / 1024 * 8).
:::

## connect_timeout_with_failover_ms {#connect-timeout-with-failover-ms}

The timeout in milliseconds for connecting to a remote server for a Distributed table engine, if the ‘shard’ and ‘replica’ sections are used in the cluster definition.
If unsuccessful, several attempts are made to connect to various replicas.

Default value: 1000.

## connect_timeout_with_failover_secure_ms

Connection timeout for selecting first healthy replica (for secure connections)

Default value: 1000.

## connection_pool_max_wait_ms {#connection-pool-max-wait-ms}

The wait time in milliseconds for a connection when the connection pool is full.

Possible values:

- Positive integer.
- 0 — Infinite timeout.

Default value: 0.

## connections_with_failover_max_tries {#connections-with-failover-max-tries}

The maximum number of connection attempts with each replica for the Distributed table engine.

Default value: 3.

## extremes {#extremes}

Whether to count extreme values (the minimums and maximums in columns of a query result). Accepts 0 or 1. By default, 0 (disabled).
For more information, see the section “Extreme values”.

## kafka_max_wait_ms {#kafka-max-wait-ms}

The wait time in milliseconds for reading messages from [Kafka](../../engines/table-engines/integrations/kafka.md/#kafka) before retry.

Possible values:

- Positive integer.
- 0 — Infinite timeout.

Default value: 5000.

See also:

- [Apache Kafka](https://kafka.apache.org/)

## kafka_disable_num_consumers_limit {#kafka-disable-num-consumers-limit}

Disable limit on kafka_num_consumers that depends on the number of available CPU cores.

Default value: false.

## postgresql_connection_pool_size {#postgresql-connection-pool-size}

Connection pool size for PostgreSQL table engine and database engine.

Default value: 16

## postgresql_connection_attempt_timeout {#postgresql-connection-attempt-timeout}

Connection timeout in seconds of a single attempt to connect PostgreSQL end-point.
The value is passed as a `connect_timeout` parameter of the connection URL.

Default value: `2`.

## postgresql_connection_pool_wait_timeout {#postgresql-connection-pool-wait-timeout}

Connection pool push/pop timeout on empty pool for PostgreSQL table engine and database engine. By default it will block on empty pool.

Default value: 5000

## postgresql_connection_pool_retries {#postgresql-connection-pool-retries}

The maximum number of retries to establish a connection with the PostgreSQL end-point.

Default value: `2`.

## postgresql_connection_pool_auto_close_connection {#postgresql-connection-pool-auto-close-connection}

Close connection before returning connection to the pool.

Default value: true.

## odbc_bridge_connection_pool_size {#odbc-bridge-connection-pool-size}

Connection pool size for each connection settings string in ODBC bridge.

Default value: 16

## odbc_bridge_use_connection_pooling {#odbc-bridge-use-connection-pooling}

Use connection pooling in ODBC bridge. If set to false, a new connection is created every time.

Default value: true

## use_uncompressed_cache {#setting-use_uncompressed_cache}

Whether to use a cache of uncompressed blocks. Accepts 0 or 1. By default, 0 (disabled).
Using the uncompressed cache (only for tables in the MergeTree family) can significantly reduce latency and increase throughput when working with a large number of short queries. Enable this setting for users who send frequent short requests. Also pay attention to the [uncompressed_cache_size](../../operations/server-configuration-parameters/settings.md/#server-settings-uncompressed_cache_size) configuration parameter (only set in the config file) – the size of uncompressed cache blocks. By default, it is 8 GiB. The uncompressed cache is filled in as needed and the least-used data is automatically deleted.

For queries that read at least a somewhat large volume of data (one million rows or more), the uncompressed cache is disabled automatically to save space for truly small queries. This means that you can keep the ‘use_uncompressed_cache’ setting always set to 1.

## replace_running_query {#replace-running-query}

When using the HTTP interface, the ‘query_id’ parameter can be passed. This is any string that serves as the query identifier.
If a query from the same user with the same ‘query_id’ already exists at this time, the behaviour depends on the ‘replace_running_query’ parameter.

`0` (default) – Throw an exception (do not allow the query to run if a query with the same ‘query_id’ is already running).

`1` – Cancel the old query and start running the new one.

Set this parameter to 1 for implementing suggestions for segmentation conditions. After entering the next character, if the old query hasn’t finished yet, it should be cancelled.

## replace_running_query_max_wait_ms {#replace-running-query-max-wait-ms}

The wait time for running the query with the same `query_id` to finish, when the [replace_running_query](#replace-running-query) setting is active.

Possible values:

- Positive integer.
- 0 — Throwing an exception that does not allow to run a new query if the server already executes a query with the same `query_id`.

Default value: 5000.

## stream_flush_interval_ms {#stream-flush-interval-ms}

Works for tables with streaming in the case of a timeout, or when a thread generates [max_insert_block_size](#max_insert_block_size) rows.

The default value is 7500.

The smaller the value, the more often data is flushed into the table. Setting the value too low leads to poor performance.

## stream_poll_timeout_ms {#stream_poll_timeout_ms}

Timeout for polling data from/to streaming storages.

Default value: 500.

## load_balancing {#load_balancing}

Specifies the algorithm of replicas selection that is used for distributed query processing.

ClickHouse supports the following algorithms of choosing replicas:

- [Random](#load_balancing-random) (by default)
- [Nearest hostname](#load_balancing-nearest_hostname)
- [Hostname levenshtein distance](#load_balancing-hostname_levenshtein_distance)
- [In order](#load_balancing-in_order)
- [First or random](#load_balancing-first_or_random)
- [Round robin](#load_balancing-round_robin)

See also:

- [distributed_replica_max_ignored_errors](#distributed_replica_max_ignored_errors)

### Random (by Default) {#load_balancing-random}

``` sql
load_balancing = random
```

The number of errors is counted for each replica. The query is sent to the replica with the fewest errors, and if there are several of these, to anyone of them.
Disadvantages: Server proximity is not accounted for; if the replicas have different data, you will also get different data.

### Nearest Hostname {#load_balancing-nearest_hostname}

``` sql
load_balancing = nearest_hostname
```

The number of errors is counted for each replica. Every 5 minutes, the number of errors is integrally divided by 2. Thus, the number of errors is calculated for a recent time with exponential smoothing. If there is one replica with a minimal number of errors (i.e. errors occurred recently on the other replicas), the query is sent to it. If there are multiple replicas with the same minimal number of errors, the query is sent to the replica with a hostname that is most similar to the server’s hostname in the config file (for the number of different characters in identical positions, up to the minimum length of both hostnames).

For instance, example01-01-1 and example01-01-2 are different in one position, while example01-01-1 and example01-02-2 differ in two places.
This method might seem primitive, but it does not require external data about network topology, and it does not compare IP addresses, which would be complicated for our IPv6 addresses.

Thus, if there are equivalent replicas, the closest one by name is preferred.
We can also assume that when sending a query to the same server, in the absence of failures, a distributed query will also go to the same servers. So even if different data is placed on the replicas, the query will return mostly the same results.

### Hostname levenshtein distance {#load_balancing-hostname_levenshtein_distance}

``` sql
load_balancing = hostname_levenshtein_distance
```

Just like `nearest_hostname`, but it compares hostname in a [levenshtein distance](https://en.wikipedia.org/wiki/Levenshtein_distance) manner. For example:

``` text
example-clickhouse-0-0 ample-clickhouse-0-0
1

example-clickhouse-0-0 example-clickhouse-1-10
2

example-clickhouse-0-0 example-clickhouse-12-0
3
```

### In Order {#load_balancing-in_order}

``` sql
load_balancing = in_order
```

Replicas with the same number of errors are accessed in the same order as they are specified in the configuration.
This method is appropriate when you know exactly which replica is preferable.

### First or Random {#load_balancing-first_or_random}

``` sql
load_balancing = first_or_random
```

This algorithm chooses the first replica in the set or a random replica if the first is unavailable. It’s effective in cross-replication topology setups, but useless in other configurations.

The `first_or_random` algorithm solves the problem of the `in_order` algorithm. With `in_order`, if one replica goes down, the next one gets a double load while the remaining replicas handle the usual amount of traffic. When using the `first_or_random` algorithm, the load is evenly distributed among replicas that are still available.

It's possible to explicitly define what the first replica is by using the setting `load_balancing_first_offset`. This gives more control to rebalance query workloads among replicas.

### Round Robin {#load_balancing-round_robin}

``` sql
load_balancing = round_robin
```

This algorithm uses a round-robin policy across replicas with the same number of errors (only the queries with `round_robin` policy is accounted).

## prefer_localhost_replica {#prefer-localhost-replica}

Enables/disables preferable using the localhost replica when processing distributed queries.

Possible values:

- 1 — ClickHouse always sends a query to the localhost replica if it exists.
- 0 — ClickHouse uses the balancing strategy specified by the [load_balancing](#load_balancing) setting.

Default value: 1.

:::note
Disable this setting if you use [max_parallel_replicas](#max_parallel_replicas) without [parallel_replicas_custom_key](#parallel_replicas_custom_key).
If [parallel_replicas_custom_key](#parallel_replicas_custom_key) is set, disable this setting only if it's used on a cluster with multiple shards containing multiple replicas.
If it's used on a cluster with a single shard and multiple replicas, disabling this setting will have negative effects.
:::

## totals_mode {#totals-mode}

How to calculate TOTALS when HAVING is present, as well as when max_rows_to_group_by and group_by_overflow_mode = ‘any’ are present.
See the section “WITH TOTALS modifier”.

## totals_auto_threshold {#totals-auto-threshold}

The threshold for `totals_mode = 'auto'`.
See the section “WITH TOTALS modifier”.

## max_parallel_replicas {#max_parallel_replicas}

The maximum number of replicas for each shard when executing a query.

Possible values:

- Positive integer.

Default value: `1`.

**Additional Info**

This options will produce different results depending on the settings used.

:::note
This setting will produce incorrect results when joins or subqueries are involved, and all tables don't meet certain requirements. See [Distributed Subqueries and max_parallel_replicas](../../sql-reference/operators/in.md/#max_parallel_replica-subqueries) for more details.
:::

### Parallel processing using `SAMPLE` key

A query may be processed faster if it is executed on several servers in parallel. But the query performance may degrade in the following cases:

- The position of the sampling key in the partitioning key does not allow efficient range scans.
- Adding a sampling key to the table makes filtering by other columns less efficient.
- The sampling key is an expression that is expensive to calculate.
- The cluster latency distribution has a long tail, so that querying more servers increases the query overall latency.

### Parallel processing using [parallel_replicas_custom_key](#parallel_replicas_custom_key)

This setting is useful for any replicated table.

## parallel_replicas_custom_key {#parallel_replicas_custom_key}

An arbitrary integer expression that can be used to split work between replicas for a specific table.
The value can be any integer expression.
A query may be processed faster if it is executed on several servers in parallel but it depends on the used [parallel_replicas_custom_key](#parallel_replicas_custom_key)
and [parallel_replicas_custom_key_filter_type](#parallel_replicas_custom_key_filter_type).

Simple expressions using primary keys are preferred.

If the setting is used on a cluster that consists of a single shard with multiple replicas, those replicas will be converted into virtual shards.
Otherwise, it will behave same as for `SAMPLE` key, it will use multiple replicas of each shard.

## parallel_replicas_custom_key_filter_type {#parallel_replicas_custom_key_filter_type}

How to use `parallel_replicas_custom_key` expression for splitting work between replicas.

Possible values:

- `default` — Use the default implementation using modulo operation on the `parallel_replicas_custom_key`.
- `range` — Split the entire value space of the expression in the ranges. This type of filtering is useful if values of `parallel_replicas_custom_key` are uniformly spread across the entire integer space, e.g. hash values.

Default value: `default`.

## parallel_replicas_custom_key_range_lower {#parallel_replicas_custom_key_range_lower}

Allows the filter type `range` to split the work evenly between replicas based on the custom range `[parallel_replicas_custom_key_range_lower, INT_MAX]`.

When used in conjuction with [parallel_replicas_custom_key_range_upper](#parallel_replicas_custom_key_range_upper), it lets the filter evenly split the work over replicas for the range `[parallel_replicas_custom_key_range_lower, parallel_replicas_custom_key_range_upper]`.

Note: This setting will not cause any additional data to be filtered during query processing, rather it changes the points at which the range filter breaks up the range `[0, INT_MAX]` for parallel processing.

## parallel_replicas_custom_key_range_upper {#parallel_replicas_custom_key_range_upper}

Allows the filter type `range` to split the work evenly between replicas based on the custom range `[0, parallel_replicas_custom_key_range_upper]`. A value of 0 disables the upper bound, setting it the max value of the custom key expression.

When used in conjuction with [parallel_replicas_custom_key_range_lower](#parallel_replicas_custom_key_range_lower), it lets the filter evenly split the work over replicas for the range `[parallel_replicas_custom_key_range_lower, parallel_replicas_custom_key_range_upper]`.

Note: This setting will not cause any additional data to be filtered during query processing, rather it changes the points at which the range filter breaks up the range `[0, INT_MAX]` for parallel processing.

## allow_experimental_parallel_reading_from_replicas

Enables or disables sending SELECT queries to all replicas of a table (up to `max_parallel_replicas`). Reading is parallelized and coordinated dynamically. It will work for any kind of MergeTree table.

Possible values:

- 0 - Disabled.
- 1 - Enabled, silently disabled in case of failure.
- 2 - Enabled, throws an exception in case of failure.

Default value: `0`.

## compile_expressions {#compile-expressions}

Enables or disables compilation of frequently used simple functions and operators to native code with LLVM at runtime.

Possible values:

- 0 — Disabled.
- 1 — Enabled.

Default value: `1`.

## min_count_to_compile_expression {#min-count-to-compile-expression}

Minimum count of executing same expression before it is get compiled.

Default value: `3`.

## compile_aggregate_expressions {#compile_aggregate_expressions}

Enables or disables JIT-compilation of aggregate functions to native code. Enabling this setting can improve the performance.

Possible values:

- 0 — Aggregation is done without JIT compilation.
- 1 — Aggregation is done using JIT compilation.

Default value: `1`.

**See Also**

- [min_count_to_compile_aggregate_expression](#min_count_to_compile_aggregate_expression)

## min_count_to_compile_aggregate_expression {#min_count_to_compile_aggregate_expression}

The minimum number of identical aggregate expressions to start JIT-compilation. Works only if the [compile_aggregate_expressions](#compile_aggregate_expressions) setting is enabled.

Possible values:

- Positive integer.
- 0 — Identical aggregate expressions are always JIT-compiled.

Default value: `3`.

## use_query_cache {#use-query-cache}

If turned on, `SELECT` queries may utilize the [query cache](../query-cache.md). Parameters [enable_reads_from_query_cache](#enable-reads-from-query-cache)
and [enable_writes_to_query_cache](#enable-writes-to-query-cache) control in more detail how the cache is used.

Possible values:

- 0 - Disabled
- 1 - Enabled

Default value: `0`.

## enable_reads_from_query_cache {#enable-reads-from-query-cache}

If turned on, results of `SELECT` queries are retrieved from the [query cache](../query-cache.md).

Possible values:

- 0 - Disabled
- 1 - Enabled

Default value: `1`.

## enable_writes_to_query_cache {#enable-writes-to-query-cache}

If turned on, results of `SELECT` queries are stored in the [query cache](../query-cache.md).

Possible values:

- 0 - Disabled
- 1 - Enabled

Default value: `1`.

## query_cache_nondeterministic_function_handling {#query-cache-nondeterministic-function-handling}

Controls how the [query cache](../query-cache.md) handles `SELECT` queries with non-deterministic functions like `rand()` or `now()`.

Possible values:

- `'throw'` - Throw an exception and don't cache the query result.
- `'save'` - Cache the query result.
- `'ignore'` - Don't cache the query result and don't throw an exception.

Default value: `throw`.

## query_cache_system_table_handling {#query-cache-system-table-handling}

Controls how the [query cache](../query-cache.md) handles `SELECT` queries against system tables, i.e. tables in databases `system.*` and `information_schema.*`.

Possible values:

- `'throw'` - Throw an exception and don't cache the query result.
- `'save'` - Cache the query result.
- `'ignore'` - Don't cache the query result and don't throw an exception.

Default value: `throw`.

## query_cache_min_query_runs {#query-cache-min-query-runs}

Minimum number of times a `SELECT` query must run before its result is stored in the [query cache](../query-cache.md).

Possible values:

- Positive integer >= 0.

Default value: `0`

## query_cache_min_query_duration {#query-cache-min-query-duration}

Minimum duration in milliseconds a query needs to run for its result to be stored in the [query cache](../query-cache.md).

Possible values:

- Positive integer >= 0.

Default value: `0`

## query_cache_compress_entries {#query-cache-compress-entries}

Compress entries in the [query cache](../query-cache.md). Lessens the memory consumption of the query cache at the cost of slower inserts into / reads from it.

Possible values:

- 0 - Disabled
- 1 - Enabled

Default value: `1`

## query_cache_squash_partial_results {#query-cache-squash-partial-results}

Squash partial result blocks to blocks of size [max_block_size](#setting-max_block_size). Reduces performance of inserts into the [query cache](../query-cache.md) but improves the compressability of cache entries (see [query_cache_compress-entries](#query-cache-compress-entries)).

Possible values:

- 0 - Disabled
- 1 - Enabled

Default value: `1`

## query_cache_ttl {#query-cache-ttl}

After this time in seconds entries in the [query cache](../query-cache.md) become stale.

Possible values:

- Positive integer >= 0.

Default value: `60`

## query_cache_share_between_users {#query-cache-share-between-users}

If turned on, the result of `SELECT` queries cached in the [query cache](../query-cache.md) can be read by other users.
It is not recommended to enable this setting due to security reasons.

Possible values:

- 0 - Disabled
- 1 - Enabled

Default value: `0`.

## query_cache_max_size_in_bytes {#query-cache-max-size-in-bytes}

The maximum amount of memory (in bytes) the current user may allocate in the [query cache](../query-cache.md). 0 means unlimited.

Possible values:

- Positive integer >= 0.

Default value: 0 (no restriction).

## query_cache_max_entries {#query-cache-max-entries}

The maximum number of query results the current user may store in the [query cache](../query-cache.md). 0 means unlimited.

Possible values:

- Positive integer >= 0.

Default value: 0 (no restriction).

## insert_quorum {#insert_quorum}

:::note
This setting is not applicable to SharedMergeTree, see [SharedMergeTree consistency](/docs/en/cloud/reference/shared-merge-tree/#consistency) for more information.
:::

Enables the quorum writes.

- If `insert_quorum < 2`, the quorum writes are disabled.
- If `insert_quorum >= 2`, the quorum writes are enabled.
- If `insert_quorum = 'auto'`, use majority number (`number_of_replicas / 2 + 1`) as quorum number.

Default value: 0 - disabled.

Quorum writes

`INSERT` succeeds only when ClickHouse manages to correctly write data to the `insert_quorum` of replicas during the `insert_quorum_timeout`. If for any reason the number of replicas with successful writes does not reach the `insert_quorum`, the write is considered failed and ClickHouse will delete the inserted block from all the replicas where data has already been written.

When `insert_quorum_parallel` is disabled, all replicas in the quorum are consistent, i.e. they contain data from all previous `INSERT` queries (the `INSERT` sequence is linearized). When reading data written using `insert_quorum` and `insert_quorum_parallel` is disabled, you can turn on sequential consistency for `SELECT` queries using [select_sequential_consistency](#select_sequential_consistency).

ClickHouse generates an exception:

- If the number of available replicas at the time of the query is less than the `insert_quorum`.
- When `insert_quorum_parallel` is disabled and an attempt to write data is made when the previous block has not yet been inserted in `insert_quorum` of replicas. This situation may occur if the user tries to perform another `INSERT` query to the same table before the previous one with `insert_quorum` is completed.

See also:

- [insert_quorum_timeout](#insert_quorum_timeout)
- [insert_quorum_parallel](#insert_quorum_parallel)
- [select_sequential_consistency](#select_sequential_consistency)

## insert_quorum_timeout {#insert_quorum_timeout}

Write to a quorum timeout in milliseconds. If the timeout has passed and no write has taken place yet, ClickHouse will generate an exception and the client must repeat the query to write the same block to the same or any other replica.

Default value: 600 000 milliseconds (ten minutes).

See also:

- [insert_quorum](#insert_quorum)
- [insert_quorum_parallel](#insert_quorum_parallel)
- [select_sequential_consistency](#select_sequential_consistency)

## insert_quorum_parallel {#insert_quorum_parallel}

:::note
This setting is not applicable to SharedMergeTree, see [SharedMergeTree consistency](/docs/en/cloud/reference/shared-merge-tree/#consistency) for more information.
:::

Enables or disables parallelism for quorum `INSERT` queries. If enabled, additional `INSERT` queries can be sent while previous queries have not yet finished. If disabled, additional writes to the same table will be rejected.

Possible values:

- 0 — Disabled.
- 1 — Enabled.

Default value: 1.

See also:

- [insert_quorum](#insert_quorum)
- [insert_quorum_timeout](#insert_quorum_timeout)
- [select_sequential_consistency](#select_sequential_consistency)

## select_sequential_consistency {#select_sequential_consistency}

:::note
This setting differ in behavior between SharedMergeTree and ReplicatedMergeTree, see [SharedMergeTree consistency](/docs/en/cloud/reference/shared-merge-tree/#consistency) for more information about the behavior of `select_sequential_consistency` in SharedMergeTree.
:::

Enables or disables sequential consistency for `SELECT` queries. Requires `insert_quorum_parallel` to be disabled (enabled by default).

Possible values:

- 0 — Disabled.
- 1 — Enabled.

Default value: 0.

Usage

When sequential consistency is enabled, ClickHouse allows the client to execute the `SELECT` query only for those replicas that contain data from all previous `INSERT` queries executed with `insert_quorum`. If the client refers to a partial replica, ClickHouse will generate an exception. The SELECT query will not include data that has not yet been written to the quorum of replicas.

When `insert_quorum_parallel` is enabled (the default), then `select_sequential_consistency` does not work. This is because parallel `INSERT` queries can be written to different sets of quorum replicas so there is no guarantee a single replica will have received all writes.

See also:

- [insert_quorum](#insert_quorum)
- [insert_quorum_timeout](#insert_quorum_timeout)
- [insert_quorum_parallel](#insert_quorum_parallel)

## insert_deduplicate {#insert-deduplicate}

Enables or disables block deduplication of `INSERT` (for Replicated\* tables).

Possible values:

- 0 — Disabled.
- 1 — Enabled.

Default value: 1.

By default, blocks inserted into replicated tables by the `INSERT` statement are deduplicated (see [Data Replication](../../engines/table-engines/mergetree-family/replication.md)).
For the replicated tables by default the only 100 of the most recent blocks for each partition are deduplicated (see [replicated_deduplication_window](merge-tree-settings.md/#replicated-deduplication-window), [replicated_deduplication_window_seconds](merge-tree-settings.md/#replicated-deduplication-window-seconds)).
For not replicated tables see [non_replicated_deduplication_window](merge-tree-settings.md/#non-replicated-deduplication-window).

## Asynchronous Insert settings

### async_insert {#async-insert}

Enables or disables asynchronous inserts. Note that deduplication is disabled by default, see [async_insert_deduplicate](#async-insert-deduplicate).

If enabled, the data is combined into batches before the insertion into tables, so it is possible to do small and frequent insertions into ClickHouse (up to 15000 queries per second) without buffer tables.

The data is inserted either after the [async_insert_max_data_size](#async-insert-max-data-size) is exceeded or after [async_insert_busy_timeout_ms](#async-insert-busy-timeout-ms) milliseconds since the first `INSERT` query. If the [async_insert_stale_timeout_ms](#async-insert-stale-timeout-ms) is set to a non-zero value, the data is inserted after `async_insert_stale_timeout_ms` milliseconds since the last query. Also the buffer will be flushed to disk if at least [async_insert_max_query_number](#async-insert-max-query-number) async insert queries per block were received. This last setting takes effect only if [async_insert_deduplicate](#async-insert-deduplicate) is enabled.

If [wait_for_async_insert](#wait-for-async-insert) is enabled, every client will wait for the data to be processed and flushed to the table. Otherwise, the query would be processed almost instantly, even if the data is not inserted.

Possible values:

- 0 — Insertions are made synchronously, one after another.
- 1 — Multiple asynchronous insertions enabled.

Default value: `0`.

### async_insert_threads {#async-insert-threads}

The maximum number of threads for background data parsing and insertion.

Possible values:

- Positive integer.
- 0 — Asynchronous insertions are disabled.

Default value: `16`.

### wait_for_async_insert {#wait-for-async-insert}

Enables or disables waiting for processing of asynchronous insertion. If enabled, server will return `OK` only after the data is inserted. Otherwise, it will return `OK` as soon it has received the data, but it might still fail to parse or insert it later (You can check in system.asynchronous_insert_log)

If you want to use asynchronous inserts, we need to also enable [`async_insert`](#async-insert).

Possible values:

- 0 — Server returns `OK` even if the data is not yet inserted.
- 1 — Server returns `OK` only after the data is inserted.

Default value: `1`.

### wait_for_async_insert_timeout {#wait-for-async-insert-timeout}

The timeout in seconds for waiting for processing of asynchronous insertion.

Possible values:

- Positive integer.
- 0 — Disabled.

Default value: [lock_acquire_timeout](#lock_acquire_timeout).

### async_insert_max_data_size {#async-insert-max-data-size}

The maximum size of the unparsed data in bytes collected per query before being inserted.

Possible values:

- Positive integer.
- 0 — Asynchronous insertions are disabled.

Default value: `10485760`.

### async_insert_max_query_number {#async-insert-max-query-number}

The maximum number of insert queries per block before being inserted. This setting takes effect only if [async_insert_deduplicate](#async-insert-deduplicate) is enabled.

Possible values:

- Positive integer.
- 0 — Asynchronous insertions are disabled.

Default value: `450`.

### async_insert_busy_timeout_max_ms {#async-insert-busy-timeout-max-ms}

The maximum timeout in milliseconds since the first `INSERT` query before inserting collected data.

Possible values:

- Positive integer.
- 0 — Timeout disabled.

Default value: `200`.

Cloud default value: `1000`.

### async_insert_poll_timeout_ms {#async-insert-poll-timeout-ms}

Timeout in milliseconds for polling data from asynchronous insert queue.

Possible values:

- Positive integer.

Default value: `10`.

### async_insert_use_adaptive_busy_timeout {#allow-experimental-async-insert-adaptive-busy-timeout}

Use adaptive asynchronous insert timeout.

Possible values:

- 0 - Disabled.
- 1 - Enabled.

Default value: `0`.

### async_insert_busy_timeout_min_ms {#async-insert-busy-timeout-min-ms}

If adaptive asynchronous insert timeout is allowed through [async_insert_use_adaptive_busy_timeout](#allow-experimental-async-insert-adaptive-busy-timeout), the setting specifies the minimum value of the asynchronous insert timeout in milliseconds. It also serves as the initial value, which may be increased later by the adaptive algorithm, up to the [async_insert_busy_timeout_ms](#async_insert_busy_timeout_ms).

Possible values:

- Positive integer.

Default value: `50`.

### async_insert_busy_timeout_ms {#async-insert-busy-timeout-ms}

Alias for [`async_insert_busy_timeout_max_ms`](#async_insert_busy_timeout_max_ms).

### async_insert_busy_timeout_increase_rate {#async-insert-busy-timeout-increase-rate}

If adaptive asynchronous insert timeout is allowed through [async_insert_use_adaptive_busy_timeout](#allow-experimental-async-insert-adaptive-busy-timeout), the setting specifies the exponential growth rate at which the adaptive asynchronous insert timeout increases.

Possible values:

- A positive floating-point number.

Default value: `0.2`.

### async_insert_busy_timeout_decrease_rate {#async-insert-busy-timeout-decrease-rate}

If adaptive asynchronous insert timeout is allowed through [async_insert_use_adaptive_busy_timeout](#allow-experimental-async-insert-adaptive-busy-timeout), the setting specifies the exponential growth rate at which the adaptive asynchronous insert timeout decreases.

Possible values:

- A positive floating-point number.

Default value: `0.2`.

### async_insert_stale_timeout_ms {#async-insert-stale-timeout-ms}

The maximum timeout in milliseconds since the last `INSERT` query before dumping collected data. If enabled, the settings prolongs the [async_insert_busy_timeout_ms](#async-insert-busy-timeout-ms) with every `INSERT` query as long as [async_insert_max_data_size](#async-insert-max-data-size) is not exceeded.

Possible values:

- Positive integer.
- 0 — Timeout disabled.

Default value: `0`.

### async_insert_deduplicate {#async-insert-deduplicate}

Enables or disables insert deduplication of `ASYNC INSERT` (for Replicated\* tables).

Possible values:

- 0 — Disabled.
- 1 — Enabled.

Default value: 0.

By default, async inserts are inserted into replicated tables by the `INSERT` statement enabling [async_insert](#async-insert) are deduplicated (see [Data Replication](../../engines/table-engines/mergetree-family/replication.md)).
For the replicated tables, by default, only 10000 of the most recent inserts for each partition are deduplicated (see [replicated_deduplication_window_for_async_inserts](merge-tree-settings.md/#replicated-deduplication-window-async-inserts), [replicated_deduplication_window_seconds_for_async_inserts](merge-tree-settings.md/#replicated-deduplication-window-seconds-async-inserts)).
We recommend enabling the [async_block_ids_cache](merge-tree-settings.md/#use-async-block-ids-cache) to increase the efficiency of deduplication.
This function does not work for non-replicated tables.

## deduplicate_blocks_in_dependent_materialized_views {#deduplicate-blocks-in-dependent-materialized-views}

Enables or disables the deduplication check for materialized views that receive data from Replicated\* tables.

Possible values:

      0 — Disabled.
      1 — Enabled.

Default value: 0.

Usage

By default, deduplication is not performed for materialized views but is done upstream, in the source table.
If an INSERTed block is skipped due to deduplication in the source table, there will be no insertion into attached materialized views. This behaviour exists to enable the insertion of highly aggregated data into materialized views, for cases where inserted blocks are the same after materialized view aggregation but derived from different INSERTs into the source table.
At the same time, this behaviour “breaks” `INSERT` idempotency. If an `INSERT` into the main table was successful and `INSERT` into a materialized view failed (e.g. because of communication failure with ClickHouse Keeper) a client will get an error and can retry the operation. However, the materialized view won’t receive the second insert because it will be discarded by deduplication in the main (source) table. The setting `deduplicate_blocks_in_dependent_materialized_views` allows for changing this behaviour. On retry, a materialized view will receive the repeat insert and will perform a deduplication check by itself,
ignoring check result for the source table, and will insert rows lost because of the first failure.

## insert_deduplication_token {#insert_deduplication_token}

The setting allows a user to provide own deduplication semantic in MergeTree/ReplicatedMergeTree
For example, by providing a unique value for the setting in each INSERT statement,
user can avoid the same inserted data being deduplicated.

Possible values:

- Any string

Default value: empty string (disabled)

`insert_deduplication_token` is used for deduplication _only_ when not empty.

For the replicated tables by default the only 100 of the most recent inserts for each partition are deduplicated (see [replicated_deduplication_window](merge-tree-settings.md/#replicated-deduplication-window), [replicated_deduplication_window_seconds](merge-tree-settings.md/#replicated-deduplication-window-seconds)).
For not replicated tables see [non_replicated_deduplication_window](merge-tree-settings.md/#non-replicated-deduplication-window).

:::note
`insert_deduplication_token` works on a partition level (the same as `insert_deduplication` checksum). Multiple partitions can have the same `insert_deduplication_token`.
:::

Example:

```sql
CREATE TABLE test_table
( A Int64 )
ENGINE = MergeTree
ORDER BY A
SETTINGS non_replicated_deduplication_window = 100;

INSERT INTO test_table SETTINGS insert_deduplication_token = 'test' VALUES (1);

-- the next insert won't be deduplicated because insert_deduplication_token is different
INSERT INTO test_table SETTINGS insert_deduplication_token = 'test1' VALUES (1);

-- the next insert will be deduplicated because insert_deduplication_token
-- is the same as one of the previous
INSERT INTO test_table SETTINGS insert_deduplication_token = 'test' VALUES (2);

SELECT * FROM test_table

┌─A─┐
│ 1 │
└───┘
┌─A─┐
│ 1 │
└───┘
```

## update_insert_deduplication_token_in_dependent_materialized_views {#update-insert-deduplication-token-in-dependent-materialized-views}

Allows to update `insert_deduplication_token` with view identifier during insert in dependent materialized views, if setting `deduplicate_blocks_in_dependent_materialized_views` is enabled and `insert_deduplication_token` is set.

Possible values:

      0 — Disabled.
      1 — Enabled.

Default value: 0.

Usage:

If setting `deduplicate_blocks_in_dependent_materialized_views` is enabled, `insert_deduplication_token` is passed to dependent materialized views. But in complex INSERT flows it is possible that we want to avoid deduplication for dependent materialized views.

Example:
```
landing -┬--> mv_1_1 ---> ds_1_1 ---> mv_2_1 --┬-> ds_2_1 ---> mv_3_1 ---> ds_3_1
         |                                     |
         └--> mv_1_2 ---> ds_1_2 ---> mv_2_2 --┘
```

In this example we want to avoid deduplication for two different blocks generated from `mv_2_1` and `mv_2_2` that will be inserted into `ds_2_1`. Without `update_insert_deduplication_token_in_dependent_materialized_views` setting enabled, those two different blocks will be deduplicated, because different blocks from `mv_2_1` and `mv_2_2` will have the same `insert_deduplication_token`.

If setting `update_insert_deduplication_token_in_dependent_materialized_views` is enabled, during each insert into dependent materialized views `insert_deduplication_token` is updated with table identifier, so block from `mv_2_1` and block from `mv_2_2` will have different `insert_deduplication_token` and will not be deduplicated.

## insert_keeper_max_retries

The setting sets the maximum number of retries for ClickHouse Keeper (or ZooKeeper) requests during insert into replicated MergeTree. Only Keeper requests which failed due to network error, Keeper session timeout, or request timeout are considered for retries.

Possible values:

- Positive integer.
- 0 — Retries are disabled

Default value: 20

Cloud default value: `20`.

Keeper request retries are done after some timeout. The timeout is controlled by the following settings: `insert_keeper_retry_initial_backoff_ms`, `insert_keeper_retry_max_backoff_ms`.
The first retry is done after `insert_keeper_retry_initial_backoff_ms` timeout. The consequent timeouts will be calculated as follows:
```
timeout = min(insert_keeper_retry_max_backoff_ms, latest_timeout * 2)
```

For example, if `insert_keeper_retry_initial_backoff_ms=100`, `insert_keeper_retry_max_backoff_ms=10000` and `insert_keeper_max_retries=8` then timeouts will be `100, 200, 400, 800, 1600, 3200, 6400, 10000`.

Apart from fault tolerance, the retries aim to provide a better user experience - they allow to avoid returning an error during INSERT execution if Keeper is restarted, for example, due to an upgrade.

## insert_keeper_retry_initial_backoff_ms {#insert_keeper_retry_initial_backoff_ms}

Initial timeout(in milliseconds) to retry a failed Keeper request during INSERT query execution

Possible values:

- Positive integer.
- 0 — No timeout

Default value: 100

## insert_keeper_retry_max_backoff_ms {#insert_keeper_retry_max_backoff_ms}

Maximum timeout (in milliseconds) to retry a failed Keeper request during INSERT query execution

Possible values:

- Positive integer.
- 0 — Maximum timeout is not limited

Default value: 10000

## max_network_bytes {#max-network-bytes}

Limits the data volume (in bytes) that is received or transmitted over the network when executing a query. This setting applies to every individual query.

Possible values:

- Positive integer.
- 0 — Data volume control is disabled.

Default value: 0.

## max_network_bandwidth {#max-network-bandwidth}

Limits the speed of the data exchange over the network in bytes per second. This setting applies to every query.

Possible values:

- Positive integer.
- 0 — Bandwidth control is disabled.

Default value: 0.

## max_network_bandwidth_for_user {#max-network-bandwidth-for-user}

Limits the speed of the data exchange over the network in bytes per second. This setting applies to all concurrently running queries performed by a single user.

Possible values:

- Positive integer.
- 0 — Control of the data speed is disabled.

Default value: 0.

## max_network_bandwidth_for_all_users {#max-network-bandwidth-for-all-users}

Limits the speed that data is exchanged at over the network in bytes per second. This setting applies to all concurrently running queries on the server.

Possible values:

- Positive integer.
- 0 — Control of the data speed is disabled.

Default value: 0.

## count_distinct_implementation {#count_distinct_implementation}

Specifies which of the `uniq*` functions should be used to perform the [COUNT(DISTINCT ...)](../../sql-reference/aggregate-functions/reference/count.md/#agg_function-count) construction.

Possible values:

- [uniq](../../sql-reference/aggregate-functions/reference/uniq.md/#agg_function-uniq)
- [uniqCombined](../../sql-reference/aggregate-functions/reference/uniqcombined.md/#agg_function-uniqcombined)
- [uniqCombined64](../../sql-reference/aggregate-functions/reference/uniqcombined64.md/#agg_function-uniqcombined64)
- [uniqHLL12](../../sql-reference/aggregate-functions/reference/uniqhll12.md/#agg_function-uniqhll12)
- [uniqExact](../../sql-reference/aggregate-functions/reference/uniqexact.md/#agg_function-uniqexact)

Default value: `uniqExact`.

## skip_unavailable_shards {#skip_unavailable_shards}

Enables or disables silently skipping of unavailable shards.

Shard is considered unavailable if all its replicas are unavailable. A replica is unavailable in the following cases:

- ClickHouse can’t connect to replica for any reason.

    When connecting to a replica, ClickHouse performs several attempts. If all these attempts fail, the replica is considered unavailable.

- Replica can’t be resolved through DNS.

    If replica’s hostname can’t be resolved through DNS, it can indicate the following situations:

    - Replica’s host has no DNS record. It can occur in systems with dynamic DNS, for example, [Kubernetes](https://kubernetes.io), where nodes can be unresolvable during downtime, and this is not an error.

    - Configuration error. ClickHouse configuration file contains a wrong hostname.

Possible values:

- 1 — skipping enabled.

    If a shard is unavailable, ClickHouse returns a result based on partial data and does not report node availability issues.

- 0 — skipping disabled.

    If a shard is unavailable, ClickHouse throws an exception.

Default value: 0.

## distributed_group_by_no_merge {#distributed-group-by-no-merge}

Do not merge aggregation states from different servers for distributed query processing, you can use this in case it is for certain that there are different keys on different shards

Possible values:

- `0` — Disabled (final query processing is done on the initiator node).
- `1` - Do not merge aggregation states from different servers for distributed query processing (query completely processed on the shard, initiator only proxy the data), can be used in case it is for certain that there are different keys on different shards.
- `2` - Same as `1` but applies `ORDER BY` and `LIMIT` (it is not possible when the query processed completely on the remote node, like for `distributed_group_by_no_merge=1`) on the initiator (can be used for queries with `ORDER BY` and/or `LIMIT`).

Default value: `0`

**Example**

```sql
SELECT *
FROM remote('127.0.0.{2,3}', system.one)
GROUP BY dummy
LIMIT 1
SETTINGS distributed_group_by_no_merge = 1
FORMAT PrettyCompactMonoBlock

┌─dummy─┐
│     0 │
│     0 │
└───────┘
```

```sql
SELECT *
FROM remote('127.0.0.{2,3}', system.one)
GROUP BY dummy
LIMIT 1
SETTINGS distributed_group_by_no_merge = 2
FORMAT PrettyCompactMonoBlock

┌─dummy─┐
│     0 │
└───────┘
```

## distributed_push_down_limit {#distributed-push-down-limit}

Enables or disables [LIMIT](#limit) applying on each shard separately.

This will allow to avoid:
- Sending extra rows over network;
- Processing rows behind the limit on the initiator.

Starting from 21.9 version you cannot get inaccurate results anymore, since `distributed_push_down_limit` changes query execution only if at least one of the conditions met:
- [distributed_group_by_no_merge](#distributed-group-by-no-merge) > 0.
- Query **does not have** `GROUP BY`/`DISTINCT`/`LIMIT BY`, but it has `ORDER BY`/`LIMIT`.
- Query **has** `GROUP BY`/`DISTINCT`/`LIMIT BY` with `ORDER BY`/`LIMIT` and:
    - [optimize_skip_unused_shards](#optimize-skip-unused-shards) is enabled.
    - [optimize_distributed_group_by_sharding_key](#optimize-distributed-group-by-sharding-key) is enabled.

Possible values:

- 0 — Disabled.
- 1 — Enabled.

Default value: `1`.

See also:

- [distributed_group_by_no_merge](#distributed-group-by-no-merge)
- [optimize_skip_unused_shards](#optimize-skip-unused-shards)
- [optimize_distributed_group_by_sharding_key](#optimize-distributed-group-by-sharding-key)

## optimize_skip_unused_shards_limit {#optimize-skip-unused-shards-limit}

Limit for number of sharding key values, turns off `optimize_skip_unused_shards` if the limit is reached.

Too many values may require significant amount for processing, while the benefit is doubtful, since if you have huge number of values in `IN (...)`, then most likely the query will be sent to all shards anyway.

Default value: 1000

## optimize_skip_unused_shards {#optimize-skip-unused-shards}

Enables or disables skipping of unused shards for [SELECT](../../sql-reference/statements/select/index.md) queries that have sharding key condition in `WHERE/PREWHERE` (assuming that the data is distributed by sharding key, otherwise a query yields incorrect result).

Possible values:

- 0 — Disabled.
- 1 — Enabled.

Default value: 0

## optimize_skip_unused_shards_rewrite_in {#optimize-skip-unused-shards-rewrite-in}

Rewrite IN in query for remote shards to exclude values that does not belong to the shard (requires optimize_skip_unused_shards).

Possible values:

- 0 — Disabled.
- 1 — Enabled.

Default value: 1 (since it requires `optimize_skip_unused_shards` anyway, which `0` by default)

## allow_nondeterministic_optimize_skip_unused_shards {#allow-nondeterministic-optimize-skip-unused-shards}

Allow nondeterministic (like `rand` or `dictGet`, since later has some caveats with updates) functions in sharding key.

Possible values:

- 0 — Disallowed.
- 1 — Allowed.

Default value: 0

## optimize_skip_unused_shards_nesting {#optimize-skip-unused-shards-nesting}

Controls [`optimize_skip_unused_shards`](#optimize-skip-unused-shards) (hence still requires [`optimize_skip_unused_shards`](#optimize-skip-unused-shards)) depends on the nesting level of the distributed query (case when you have `Distributed` table that look into another `Distributed` table).

Possible values:

- 0 — Disabled, `optimize_skip_unused_shards` works always.
- 1 — Enables `optimize_skip_unused_shards` only for the first level.
- 2 — Enables `optimize_skip_unused_shards` up to the second level.

Default value: 0

## force_optimize_skip_unused_shards {#force-optimize-skip-unused-shards}

Enables or disables query execution if [optimize_skip_unused_shards](#optimize-skip-unused-shards) is enabled and skipping of unused shards is not possible. If the skipping is not possible and the setting is enabled, an exception will be thrown.

Possible values:

- 0 — Disabled. ClickHouse does not throw an exception.
- 1 — Enabled. Query execution is disabled only if the table has a sharding key.
- 2 — Enabled. Query execution is disabled regardless of whether a sharding key is defined for the table.

Default value: 0

## force_optimize_skip_unused_shards_nesting {#force_optimize_skip_unused_shards_nesting}

Controls [`force_optimize_skip_unused_shards`](#force-optimize-skip-unused-shards) (hence still requires [`force_optimize_skip_unused_shards`](#force-optimize-skip-unused-shards)) depends on the nesting level of the distributed query (case when you have `Distributed` table that look into another `Distributed` table).

Possible values:

- 0 - Disabled, `force_optimize_skip_unused_shards` works always.
- 1 — Enables `force_optimize_skip_unused_shards` only for the first level.
- 2 — Enables `force_optimize_skip_unused_shards` up to the second level.

Default value: 0

## optimize_distributed_group_by_sharding_key {#optimize-distributed-group-by-sharding-key}

Optimize `GROUP BY sharding_key` queries, by avoiding costly aggregation on the initiator server (which will reduce memory usage for the query on the initiator server).

The following types of queries are supported (and all combinations of them):

- `SELECT DISTINCT [..., ]sharding_key[, ...] FROM dist`
- `SELECT ... FROM dist GROUP BY sharding_key[, ...]`
- `SELECT ... FROM dist GROUP BY sharding_key[, ...] ORDER BY x`
- `SELECT ... FROM dist GROUP BY sharding_key[, ...] LIMIT 1`
- `SELECT ... FROM dist GROUP BY sharding_key[, ...] LIMIT 1 BY x`

The following types of queries are not supported (support for some of them may be added later):

- `SELECT ... GROUP BY sharding_key[, ...] WITH TOTALS`
- `SELECT ... GROUP BY sharding_key[, ...] WITH ROLLUP`
- `SELECT ... GROUP BY sharding_key[, ...] WITH CUBE`
- `SELECT ... GROUP BY sharding_key[, ...] SETTINGS extremes=1`

Possible values:

- 0 — Disabled.
- 1 — Enabled.

Default value: 0

See also:

- [distributed_group_by_no_merge](#distributed-group-by-no-merge)
- [distributed_push_down_limit](#distributed-push-down-limit)
- [optimize_skip_unused_shards](#optimize-skip-unused-shards)

:::note
Right now it requires `optimize_skip_unused_shards` (the reason behind this is that one day it may be enabled by default, and it will work correctly only if data was inserted via Distributed table, i.e. data is distributed according to sharding_key).
:::

## optimize_throw_if_noop {#setting-optimize_throw_if_noop}

Enables or disables throwing an exception if an [OPTIMIZE](../../sql-reference/statements/optimize.md) query didn’t perform a merge.

By default, `OPTIMIZE` returns successfully even if it didn’t do anything. This setting lets you differentiate these situations and get the reason in an exception message.

Possible values:

- 1 — Throwing an exception is enabled.
- 0 — Throwing an exception is disabled.

Default value: 0.

## optimize_skip_merged_partitions {#optimize-skip-merged-partitions}

Enables or disables optimization for [OPTIMIZE TABLE ... FINAL](../../sql-reference/statements/optimize.md) query if there is only one part with level > 0 and it doesn't have expired TTL.

- `OPTIMIZE TABLE ... FINAL SETTINGS optimize_skip_merged_partitions=1`

By default, `OPTIMIZE TABLE ... FINAL` query rewrites the one part even if there is only a single part.

Possible values:

- 1 - Enable optimization.
- 0 - Disable optimization.

Default value: 0.

## optimize_functions_to_subcolumns {#optimize-functions-to-subcolumns}

Enables or disables optimization by transforming some functions to reading subcolumns. This reduces the amount of data to read.

These functions can be transformed:

- [length](../../sql-reference/functions/array-functions.md/#array_functions-length) to read the [size0](../../sql-reference/data-types/array.md/#array-size) subcolumn.
- [empty](../../sql-reference/functions/array-functions.md/#function-empty) to read the [size0](../../sql-reference/data-types/array.md/#array-size) subcolumn.
- [notEmpty](../../sql-reference/functions/array-functions.md/#function-notempty) to read the [size0](../../sql-reference/data-types/array.md/#array-size) subcolumn.
- [isNull](../../sql-reference/operators/index.md#operator-is-null) to read the [null](../../sql-reference/data-types/nullable.md/#finding-null) subcolumn.
- [isNotNull](../../sql-reference/operators/index.md#is-not-null) to read the [null](../../sql-reference/data-types/nullable.md/#finding-null) subcolumn.
- [count](../../sql-reference/aggregate-functions/reference/count.md) to read the [null](../../sql-reference/data-types/nullable.md/#finding-null) subcolumn.
- [mapKeys](../../sql-reference/functions/tuple-map-functions.md/#mapkeys) to read the [keys](../../sql-reference/data-types/map.md/#map-subcolumns) subcolumn.
- [mapValues](../../sql-reference/functions/tuple-map-functions.md/#mapvalues) to read the [values](../../sql-reference/data-types/map.md/#map-subcolumns) subcolumn.

Possible values:

- 0 — Optimization disabled.
- 1 — Optimization enabled.

Default value: `1`.

## optimize_trivial_count_query {#optimize-trivial-count-query}

Enables or disables the optimization to trivial query `SELECT count() FROM table` using metadata from MergeTree. If you need to use row-level security, disable this setting.

Possible values:

   - 0 — Optimization disabled.
   - 1 — Optimization enabled.

Default value: `1`.

See also:

- [optimize_functions_to_subcolumns](#optimize-functions-to-subcolumns)

## optimize_trivial_approximate_count_query {#optimize_trivial_approximate_count_query}

Use an approximate value for trivial count optimization of storages that support such estimation, for example, EmbeddedRocksDB.

Possible values:

   - 0 — Optimization disabled.
   - 1 — Optimization enabled.

Default value: `0`.

## optimize_count_from_files {#optimize_count_from_files}

Enables or disables the optimization of counting number of rows from files in different input formats. It applies to table functions/engines `file`/`s3`/`url`/`hdfs`/`azureBlobStorage`.

Possible values:

- 0 — Optimization disabled.
- 1 — Optimization enabled.

Default value: `1`.

## use_cache_for_count_from_files {#use_cache_for_count_from_files}

Enables caching of rows number during count from files in table functions `file`/`s3`/`url`/`hdfs`/`azureBlobStorage`.

Enabled by default.

## distributed_replica_error_half_life {#distributed_replica_error_half_life}

- Type: seconds
- Default value: 60 seconds

Controls how fast errors in distributed tables are zeroed. If a replica is unavailable for some time, accumulates 5 errors, and distributed_replica_error_half_life is set to 1 second, then the replica is considered normal 3 seconds after the last error.

See also:

- [load_balancing](#load_balancing-round_robin)
- [Table engine Distributed](../../engines/table-engines/special/distributed.md)
- [distributed_replica_error_cap](#distributed_replica_error_cap)
- [distributed_replica_max_ignored_errors](#distributed_replica_max_ignored_errors)

## distributed_replica_error_cap {#distributed_replica_error_cap}

- Type: unsigned int
- Default value: 1000

The error count of each replica is capped at this value, preventing a single replica from accumulating too many errors.

See also:

- [load_balancing](#load_balancing-round_robin)
- [Table engine Distributed](../../engines/table-engines/special/distributed.md)
- [distributed_replica_error_half_life](#distributed_replica_error_half_life)
- [distributed_replica_max_ignored_errors](#distributed_replica_max_ignored_errors)

## distributed_replica_max_ignored_errors {#distributed_replica_max_ignored_errors}

- Type: unsigned int
- Default value: 0

The number of errors that will be ignored while choosing replicas (according to `load_balancing` algorithm).

See also:

- [load_balancing](#load_balancing-round_robin)
- [Table engine Distributed](../../engines/table-engines/special/distributed.md)
- [distributed_replica_error_cap](#distributed_replica_error_cap)
- [distributed_replica_error_half_life](#distributed_replica_error_half_life)

## distributed_background_insert_sleep_time_ms {#distributed_background_insert_sleep_time_ms}

Base interval for the [Distributed](../../engines/table-engines/special/distributed.md) table engine to send data. The actual interval grows exponentially in the event of errors.

Possible values:

- A positive integer number of milliseconds.

Default value: 100 milliseconds.

## distributed_background_insert_max_sleep_time_ms {#distributed_background_insert_max_sleep_time_ms}

Maximum interval for the [Distributed](../../engines/table-engines/special/distributed.md) table engine to send data. Limits exponential growth of the interval set in the [distributed_background_insert_sleep_time_ms](#distributed_background_insert_sleep_time_ms) setting.

Possible values:

- A positive integer number of milliseconds.

Default value: 30000 milliseconds (30 seconds).

## distributed_background_insert_batch {#distributed_background_insert_batch}

Enables/disables inserted data sending in batches.

When batch sending is enabled, the [Distributed](../../engines/table-engines/special/distributed.md) table engine tries to send multiple files of inserted data in one operation instead of sending them separately. Batch sending improves cluster performance by better-utilizing server and network resources.

Possible values:

- 1 — Enabled.
- 0 — Disabled.

Default value: 0.

## distributed_background_insert_split_batch_on_failure {#distributed_background_insert_split_batch_on_failure}

Enables/disables splitting batches on failures.

Sometimes sending particular batch to the remote shard may fail, because of some complex pipeline after (i.e. `MATERIALIZED VIEW` with `GROUP BY`) due to `Memory limit exceeded` or similar errors. In this case, retrying will not help (and this will stuck distributed sends for the table) but sending files from that batch one by one may succeed INSERT.

So installing this setting to `1` will disable batching for such batches (i.e. temporary disables `distributed_background_insert_batch` for failed batches).

Possible values:

- 1 — Enabled.
- 0 — Disabled.

Default value: 0.

:::note
This setting also affects broken batches (that may appears because of abnormal server (machine) termination and no `fsync_after_insert`/`fsync_directories` for [Distributed](../../engines/table-engines/special/distributed.md) table engine).
:::

:::note
You should not rely on automatic batch splitting, since this may hurt performance.
:::

## os_thread_priority {#setting-os-thread-priority}

Sets the priority ([nice](https://en.wikipedia.org/wiki/Nice_(Unix))) for threads that execute queries. The OS scheduler considers this priority when choosing the next thread to run on each available CPU core.

:::note
To use this setting, you need to set the `CAP_SYS_NICE` capability. The `clickhouse-server` package sets it up during installation. Some virtual environments do not allow you to set the `CAP_SYS_NICE` capability. In this case, `clickhouse-server` shows a message about it at the start.
:::

Possible values:

- You can set values in the range `[-20, 19]`.

Lower values mean higher priority. Threads with low `nice` priority values are executed more frequently than threads with high values. High values are preferable for long-running non-interactive queries because it allows them to quickly give up resources in favour of short interactive queries when they arrive.

Default value: 0.

## query_profiler_real_time_period_ns {#query_profiler_real_time_period_ns}

Sets the period for a real clock timer of the [query profiler](../../operations/optimizing-performance/sampling-query-profiler.md). Real clock timer counts wall-clock time.

Possible values:

- Positive integer number, in nanoseconds.

    Recommended values:

            - 10000000 (100 times a second) nanoseconds and less for single queries.
            - 1000000000 (once a second) for cluster-wide profiling.

- 0 for turning off the timer.

Type: [UInt64](../../sql-reference/data-types/int-uint.md).

Default value: 1000000000 nanoseconds (once a second).

**Temporarily disabled in ClickHouse Cloud.**

See also:

- System table [trace_log](../../operations/system-tables/trace_log.md/#system_tables-trace_log)

## query_profiler_cpu_time_period_ns {#query_profiler_cpu_time_period_ns}

Sets the period for a CPU clock timer of the [query profiler](../../operations/optimizing-performance/sampling-query-profiler.md). This timer counts only CPU time.

Possible values:

- A positive integer number of nanoseconds.

    Recommended values:

            - 10000000 (100 times a second) nanoseconds and more for single queries.
            - 1000000000 (once a second) for cluster-wide profiling.

- 0 for turning off the timer.

Type: [UInt64](../../sql-reference/data-types/int-uint.md).

Default value: 1000000000 nanoseconds.

**Temporarily disabled in ClickHouse Cloud.**

See also:

- System table [trace_log](../../operations/system-tables/trace_log.md/#system_tables-trace_log)

## memory_profiler_step {#memory_profiler_step}

Sets the step of memory profiler. Whenever query memory usage becomes larger than every next step in number of bytes the memory profiler will collect the allocating stacktrace and will write it into [trace_log](../../operations/system-tables/trace_log.md#system_tables-trace_log).

Possible values:

- A positive integer number of bytes.

- 0 for turning off the memory profiler.

Default value: 4,194,304 bytes (4 MiB).

## memory_profiler_sample_probability {#memory_profiler_sample_probability}

Sets the probability of collecting stacktraces at random allocations and deallocations and writing them into [trace_log](../../operations/system-tables/trace_log.md#system_tables-trace_log).

Possible values:

- A positive floating-point number in the range [0..1].

- 0.0 for turning off the memory sampling.

Default value: 0.0.

## trace_profile_events {#trace_profile_events}

Enables or disables collecting stacktraces on each update of profile events along with the name of profile event and the value of increment and sending them into [trace_log](../../operations/system-tables/trace_log.md#system_tables-trace_log).

Possible values:

- 1 — Tracing of profile events enabled.
- 0 — Tracing of profile events disabled.

Default value: 0.

## allow_introspection_functions {#allow_introspection_functions}

Enables or disables [introspection functions](../../sql-reference/functions/introspection.md) for query profiling.

Possible values:

- 1 — Introspection functions enabled.
- 0 — Introspection functions disabled.

Default value: 0.

**See Also**

- [Sampling Query Profiler](../../operations/optimizing-performance/sampling-query-profiler.md)
- System table [trace_log](../../operations/system-tables/trace_log.md/#system_tables-trace_log)

## input_format_parallel_parsing {#input-format-parallel-parsing}

Enables or disables order-preserving parallel parsing of data formats. Supported only for [TSV](../../interfaces/formats.md/#tabseparated), [TSKV](../../interfaces/formats.md/#tskv), [CSV](../../interfaces/formats.md/#csv) and [JSONEachRow](../../interfaces/formats.md/#jsoneachrow) formats.

Possible values:

- 1 — Enabled.
- 0 — Disabled.

Default value: `1`.

## output_format_parallel_formatting {#output-format-parallel-formatting}

Enables or disables parallel formatting of data formats. Supported only for [TSV](../../interfaces/formats.md/#tabseparated), [TSKV](../../interfaces/formats.md/#tskv), [CSV](../../interfaces/formats.md/#csv) and [JSONEachRow](../../interfaces/formats.md/#jsoneachrow) formats.

Possible values:

- 1 — Enabled.
- 0 — Disabled.

Default value: `1`.

## min_chunk_bytes_for_parallel_parsing {#min-chunk-bytes-for-parallel-parsing}

- Type: unsigned int
- Default value: 1 MiB

The minimum chunk size in bytes, which each thread will parse in parallel.

## merge_selecting_sleep_ms {#merge_selecting_sleep_ms}

Sleep time for merge selecting when no part is selected. A lower setting triggers selecting tasks in `background_schedule_pool` frequently, which results in a large number of requests to ClickHouse Keeper in large-scale clusters.

Possible values:

- Any positive integer.

Default value: `5000`.

## parallel_distributed_insert_select {#parallel_distributed_insert_select}

Enables parallel distributed `INSERT ... SELECT` query.

If we execute `INSERT INTO distributed_table_a SELECT ... FROM distributed_table_b` queries and both tables use the same cluster, and both tables are either [replicated](../../engines/table-engines/mergetree-family/replication.md) or non-replicated, then this query is processed locally on every shard.

Possible values:

- 0 — Disabled.
- 1 — `SELECT` will be executed on each shard from the underlying table of the distributed engine.
- 2 — `SELECT` and `INSERT` will be executed on each shard from/to the underlying table of the distributed engine.

Default value: 0.

## distributed_insert_skip_read_only_replicas {#distributed_insert_skip_read_only_replicas}

Enables skipping read-only replicas for INSERT queries into Distributed.

Possible values:

- 0 — INSERT was as usual, if it will go to read-only replica it will fail
- 1 — Initiator will skip read-only replicas before sending data to shards.

Default value: `0`

## distributed_foreground_insert {#distributed_foreground_insert}

Enables or disables synchronous data insertion into a [Distributed](../../engines/table-engines/special/distributed.md/#distributed) table.

By default, when inserting data into a `Distributed` table, the ClickHouse server sends data to cluster nodes in background mode. When `distributed_foreground_insert=1`, the data is processed synchronously, and the `INSERT` operation succeeds only after all the data is saved on all shards (at least one replica for each shard if `internal_replication` is true).

Possible values:

- 0 — Data is inserted in background mode.
- 1 — Data is inserted in synchronous mode.

Default value: `0`.

Cloud default value: `1`.

**See Also**

- [Distributed Table Engine](../../engines/table-engines/special/distributed.md/#distributed)
- [Managing Distributed Tables](../../sql-reference/statements/system.md/#query-language-system-distributed)

## insert_distributed_sync {#insert_distributed_sync}

Alias for [`distributed_foreground_insert`](#distributed_foreground_insert).

## insert_shard_id {#insert_shard_id}

If not `0`, specifies the shard of [Distributed](../../engines/table-engines/special/distributed.md/#distributed) table into which the data will be inserted synchronously.

If `insert_shard_id` value is incorrect, the server will throw an exception.

To get the number of shards on `requested_cluster`, you can check server config or use this query:

``` sql
SELECT uniq(shard_num) FROM system.clusters WHERE cluster = 'requested_cluster';
```

Possible values:

- 0 — Disabled.
- Any number from `1` to `shards_num` of corresponding [Distributed](../../engines/table-engines/special/distributed.md/#distributed) table.

Default value: `0`.

**Example**

Query:

```sql
CREATE TABLE x AS system.numbers ENGINE = MergeTree ORDER BY number;
CREATE TABLE x_dist AS x ENGINE = Distributed('test_cluster_two_shards_localhost', currentDatabase(), x);
INSERT INTO x_dist SELECT * FROM numbers(5) SETTINGS insert_shard_id = 1;
SELECT * FROM x_dist ORDER BY number ASC;
```

Result:

``` text
┌─number─┐
│      0 │
│      0 │
│      1 │
│      1 │
│      2 │
│      2 │
│      3 │
│      3 │
│      4 │
│      4 │
└────────┘
```

## use_compact_format_in_distributed_parts_names {#use_compact_format_in_distributed_parts_names}

Uses compact format for storing blocks for background (`distributed_foreground_insert`) INSERT into tables with `Distributed` engine.

Possible values:

- 0 — Uses `user[:password]@host:port#default_database` directory format.
- 1 — Uses `[shard{shard_index}[_replica{replica_index}]]` directory format.

Default value: `1`.

:::note
- with `use_compact_format_in_distributed_parts_names=0` changes from cluster definition will not be applied for background INSERT.
- with `use_compact_format_in_distributed_parts_names=1` changing the order of the nodes in the cluster definition, will change the `shard_index`/`replica_index` so be aware.
:::

## background_buffer_flush_schedule_pool_size {#background_buffer_flush_schedule_pool_size}

That setting was moved to the [server configuration parameters](../../operations/server-configuration-parameters/settings.md/#background_buffer_flush_schedule_pool_size).

## background_move_pool_size {#background_move_pool_size}

That setting was moved to the [server configuration parameters](../../operations/server-configuration-parameters/settings.md/#background_move_pool_size).

## background_schedule_pool_size {#background_schedule_pool_size}

That setting was moved to the [server configuration parameters](../../operations/server-configuration-parameters/settings.md/#background_schedule_pool_size).

## background_fetches_pool_size {#background_fetches_pool_size}

That setting was moved to the [server configuration parameters](../../operations/server-configuration-parameters/settings.md/#background_fetches_pool_size).

## always_fetch_merged_part {#always_fetch_merged_part}

Prohibits data parts merging in [Replicated\*MergeTree](../../engines/table-engines/mergetree-family/replication.md)-engine tables.

When merging is prohibited, the replica never merges parts and always downloads merged parts from other replicas. If there is no required data yet, the replica waits for it. CPU and disk load on the replica server decreases, but the network load on the cluster increases. This setting can be useful on servers with relatively weak CPUs or slow disks, such as servers for backups storage.

Possible values:

- 0 — `Replicated*MergeTree`-engine tables merge data parts at the replica.
- 1 — `Replicated*MergeTree`-engine tables do not merge data parts at the replica. The tables download merged data parts from other replicas.

Default value: 0.

**See Also**

- [Data Replication](../../engines/table-engines/mergetree-family/replication.md)

## background_distributed_schedule_pool_size {#background_distributed_schedule_pool_size}

That setting was moved to the [server configuration parameters](../../operations/server-configuration-parameters/settings.md/#background_distributed_schedule_pool_size).

## background_message_broker_schedule_pool_size {#background_message_broker_schedule_pool_size}

That setting was moved to the [server configuration parameters](../../operations/server-configuration-parameters/settings.md/#background_message_broker_schedule_pool_size).

## validate_polygons {#validate_polygons}

Enables or disables throwing an exception in the [pointInPolygon](../../sql-reference/functions/geo/index.md#pointinpolygon) function, if the polygon is self-intersecting or self-tangent.

Possible values:

- 0 — Throwing an exception is disabled. `pointInPolygon` accepts invalid polygons and returns possibly incorrect results for them.
- 1 — Throwing an exception is enabled.

Default value: 1.

## transform_null_in {#transform_null_in}

Enables equality of [NULL](../../sql-reference/syntax.md/#null-literal) values for [IN](../../sql-reference/operators/in.md) operator.

By default, `NULL` values can’t be compared because `NULL` means undefined value. Thus, comparison `expr = NULL` must always return `false`. With this setting `NULL = NULL` returns `true` for `IN` operator.

Possible values:

- 0 — Comparison of `NULL` values in `IN` operator returns `false`.
- 1 — Comparison of `NULL` values in `IN` operator returns `true`.

Default value: 0.

**Example**

Consider the `null_in` table:

``` text
┌──idx─┬─────i─┐
│    1 │     1 │
│    2 │  NULL │
│    3 │     3 │
└──────┴───────┘
```

Query:

``` sql
SELECT idx, i FROM null_in WHERE i IN (1, NULL) SETTINGS transform_null_in = 0;
```

Result:

``` text
┌──idx─┬────i─┐
│    1 │    1 │
└──────┴──────┘
```

Query:

``` sql
SELECT idx, i FROM null_in WHERE i IN (1, NULL) SETTINGS transform_null_in = 1;
```

Result:

``` text
┌──idx─┬─────i─┐
│    1 │     1 │
│    2 │  NULL │
└──────┴───────┘
```

**See Also**

- [NULL Processing in IN Operators](../../sql-reference/operators/in.md/#in-null-processing)

## low_cardinality_max_dictionary_size {#low_cardinality_max_dictionary_size}

Sets a maximum size in rows of a shared global dictionary for the [LowCardinality](../../sql-reference/data-types/lowcardinality.md) data type that can be written to a storage file system. This setting prevents issues with RAM in case of unlimited dictionary growth. All the data that can’t be encoded due to maximum dictionary size limitation ClickHouse writes in an ordinary method.

Possible values:

- Any positive integer.

Default value: 8192.

## low_cardinality_use_single_dictionary_for_part {#low_cardinality_use_single_dictionary_for_part}

Turns on or turns off using of single dictionary for the data part.

By default, the ClickHouse server monitors the size of dictionaries and if a dictionary overflows then the server starts to write the next one. To prohibit creating several dictionaries set `low_cardinality_use_single_dictionary_for_part = 1`.

Possible values:

- 1 — Creating several dictionaries for the data part is prohibited.
- 0 — Creating several dictionaries for the data part is not prohibited.

Default value: 0.

## low_cardinality_allow_in_native_format {#low_cardinality_allow_in_native_format}

Allows or restricts using the [LowCardinality](../../sql-reference/data-types/lowcardinality.md) data type with the [Native](../../interfaces/formats.md/#native) format.

If usage of `LowCardinality` is restricted, ClickHouse server converts `LowCardinality`-columns to ordinary ones for `SELECT` queries, and convert ordinary columns to `LowCardinality`-columns for `INSERT` queries.

This setting is required mainly for third-party clients which do not support `LowCardinality` data type.

Possible values:

- 1 — Usage of `LowCardinality` is not restricted.
- 0 — Usage of `LowCardinality` is restricted.

Default value: 1.

## allow_suspicious_low_cardinality_types {#allow_suspicious_low_cardinality_types}

Allows or restricts using [LowCardinality](../../sql-reference/data-types/lowcardinality.md) with data types with fixed size of 8 bytes or less: numeric data types and `FixedString(8_bytes_or_less)`.

For small fixed values using of `LowCardinality` is usually inefficient, because ClickHouse stores a numeric index for each row. As a result:

- Disk space usage can rise.
- RAM consumption can be higher, depending on a dictionary size.
- Some functions can work slower due to extra coding/encoding operations.

Merge times in [MergeTree](../../engines/table-engines/mergetree-family/mergetree.md)-engine tables can grow due to all the reasons described above.

Possible values:

- 1 — Usage of `LowCardinality` is not restricted.
- 0 — Usage of `LowCardinality` is restricted.

Default value: 0.

## min_insert_block_size_rows_for_materialized_views {#min-insert-block-size-rows-for-materialized-views}

Sets the minimum number of rows in the block which can be inserted into a table by an `INSERT` query. Smaller-sized blocks are squashed into bigger ones. This setting is applied only for blocks inserted into [materialized view](../../sql-reference/statements/create/view.md). By adjusting this setting, you control blocks squashing while pushing to materialized view and avoid excessive memory usage.

Possible values:

- Any positive integer.
- 0 — Squashing disabled.

Default value: 1048576.

**See Also**

- [min_insert_block_size_rows](#min-insert-block-size-rows)

## min_insert_block_size_bytes_for_materialized_views {#min-insert-block-size-bytes-for-materialized-views}

Sets the minimum number of bytes in the block which can be inserted into a table by an `INSERT` query. Smaller-sized blocks are squashed into bigger ones. This setting is applied only for blocks inserted into [materialized view](../../sql-reference/statements/create/view.md). By adjusting this setting, you control blocks squashing while pushing to materialized view and avoid excessive memory usage.

Possible values:

- Any positive integer.
- 0 — Squashing disabled.

Default value: 268435456.

**See also**

- [min_insert_block_size_bytes](#min-insert-block-size-bytes)

## optimize_read_in_order {#optimize_read_in_order}

Enables [ORDER BY](../../sql-reference/statements/select/order-by.md/#optimize_read_in_order) optimization in [SELECT](../../sql-reference/statements/select/index.md) queries for reading data from [MergeTree](../../engines/table-engines/mergetree-family/mergetree.md) tables.

Possible values:

- 0 — `ORDER BY` optimization is disabled.
- 1 — `ORDER BY` optimization is enabled.

Default value: `1`.

**See Also**

- [ORDER BY Clause](../../sql-reference/statements/select/order-by.md/#optimize_read_in_order)

## optimize_aggregation_in_order {#optimize_aggregation_in_order}

Enables [GROUP BY](../../sql-reference/statements/select/group-by.md) optimization in [SELECT](../../sql-reference/statements/select/index.md) queries for aggregating data in corresponding order in [MergeTree](../../engines/table-engines/mergetree-family/mergetree.md) tables.

Possible values:

- 0 — `GROUP BY` optimization is disabled.
- 1 — `GROUP BY` optimization is enabled.

Default value: `0`.

**See Also**

- [GROUP BY optimization](../../sql-reference/statements/select/group-by.md/#aggregation-in-order)

## mutations_sync {#mutations_sync}

Allows to execute `ALTER TABLE ... UPDATE|DELETE|MATERIALIZE INDEX|MATERIALIZE PROJECTION|MATERIALIZE COLUMN` queries ([mutations](../../sql-reference/statements/alter/index.md#mutations)) synchronously.

Possible values:

- 0 - Mutations execute asynchronously.
- 1 - The query waits for all mutations to complete on the current server.
- 2 - The query waits for all mutations to complete on all replicas (if they exist).

Default value: `0`.

## lightweight_deletes_sync {#lightweight_deletes_sync}

The same as 'mutation_sync', but controls only execution of lightweight deletes.

Possible values:

- 0 - Mutations execute asynchronously.
- 1 - The query waits for the lightweight deletes to complete on the current server.
- 2 - The query waits for the lightweight deletes to complete on all replicas (if they exist).

Default value: `2`.

**See Also**

- [Synchronicity of ALTER Queries](../../sql-reference/statements/alter/index.md#synchronicity-of-alter-queries)
- [Mutations](../../sql-reference/statements/alter/index.md#mutations)

## ttl_only_drop_parts {#ttl_only_drop_parts}

Enables or disables complete dropping of data parts where all rows are expired in [MergeTree](../../engines/table-engines/mergetree-family/mergetree.md) tables.

When `ttl_only_drop_parts` is disabled (by default), the ClickHouse server only deletes expired rows according to their TTL.

When `ttl_only_drop_parts` is enabled, the ClickHouse server drops a whole part when all rows in it are expired.

Dropping whole parts instead of partial cleaning TTL-d rows allows having shorter `merge_with_ttl_timeout` times and lower impact on system performance.

Possible values:

- 0 — The complete dropping of data parts is disabled.
- 1 — The complete dropping of data parts is enabled.

Default value: `0`.

**See Also**

- [CREATE TABLE query clauses and settings](../../engines/table-engines/mergetree-family/mergetree.md/#mergetree-query-clauses) (`merge_with_ttl_timeout` setting)
- [Table TTL](../../engines/table-engines/mergetree-family/mergetree.md/#mergetree-table-ttl)

## lock_acquire_timeout {#lock_acquire_timeout}

Defines how many seconds a locking request waits before failing.

Locking timeout is used to protect from deadlocks while executing read/write operations with tables. When the timeout expires and the locking request fails, the ClickHouse server throws an exception "Locking attempt timed out! Possible deadlock avoided. Client should retry." with error code `DEADLOCK_AVOIDED`.

Possible values:

- Positive integer (in seconds).
- 0 — No locking timeout.

Default value: `120` seconds.

## cast_keep_nullable {#cast_keep_nullable}

Enables or disables keeping of the `Nullable` data type in [CAST](../../sql-reference/functions/type-conversion-functions.md/#castx-t) operations.

When the setting is enabled and the argument of `CAST` function is `Nullable`, the result is also transformed to `Nullable` type. When the setting is disabled, the result always has the destination type exactly.

Possible values:

- 0 — The `CAST` result has exactly the destination type specified.
- 1 — If the argument type is `Nullable`, the `CAST` result is transformed to `Nullable(DestinationDataType)`.

Default value: `0`.

**Examples**

The following query results in the destination data type exactly:

```sql
SET cast_keep_nullable = 0;
SELECT CAST(toNullable(toInt32(0)) AS Int32) as x, toTypeName(x);
```

Result:

```text
┌─x─┬─toTypeName(CAST(toNullable(toInt32(0)), 'Int32'))─┐
│ 0 │ Int32                                             │
└───┴───────────────────────────────────────────────────┘
```

The following query results in the `Nullable` modification on the destination data type:

```sql
SET cast_keep_nullable = 1;
SELECT CAST(toNullable(toInt32(0)) AS Int32) as x, toTypeName(x);
```

Result:

```text
┌─x─┬─toTypeName(CAST(toNullable(toInt32(0)), 'Int32'))─┐
│ 0 │ Nullable(Int32)                                   │
└───┴───────────────────────────────────────────────────┘
```

**See Also**

- [CAST](../../sql-reference/functions/type-conversion-functions.md/#type_conversion_function-cast) function

## system_events_show_zero_values {#system_events_show_zero_values}

Allows to select zero-valued events from [`system.events`](../../operations/system-tables/events.md).

Some monitoring systems require passing all the metrics values to them for each checkpoint, even if the metric value is zero.

Possible values:

- 0 — Disabled.
- 1 — Enabled.

Default value: `0`.

**Examples**

Query

```sql
SELECT * FROM system.events WHERE event='QueryMemoryLimitExceeded';
```

Result

```text
Ok.
```

Query
```sql
SET system_events_show_zero_values = 1;
SELECT * FROM system.events WHERE event='QueryMemoryLimitExceeded';
```

Result

```text
┌─event────────────────────┬─value─┬─description───────────────────────────────────────────┐
│ QueryMemoryLimitExceeded │     0 │ Number of times when memory limit exceeded for query. │
└──────────────────────────┴───────┴───────────────────────────────────────────────────────┘
```

## allow_nullable_key {#allow-nullable-key}

Allows using of the [Nullable](../../sql-reference/data-types/nullable.md/#data_type-nullable)-typed values in a sorting and a primary key for [MergeTree](../../engines/table-engines/mergetree-family/mergetree.md/#table_engines-mergetree) tables.

Possible values:

- 1 — `Nullable`-type expressions are allowed in keys.
- 0 — `Nullable`-type expressions are not allowed in keys.

Default value: `0`.

:::note
Nullable primary key usually indicates bad design. It is forbidden in almost all main stream DBMS. The feature is mainly for [AggregatingMergeTree](../../engines/table-engines/mergetree-family/aggregatingmergetree.md) and is not heavily tested. Use with care.
:::

:::note
Do not enable this feature in version `<= 21.8`. It's not properly implemented and may lead to server crash.
:::

## aggregate_functions_null_for_empty {#aggregate_functions_null_for_empty}

Enables or disables rewriting all aggregate functions in a query, adding [-OrNull](../../sql-reference/aggregate-functions/combinators.md/#agg-functions-combinator-ornull) suffix to them. Enable it for SQL standard compatibility.
It is implemented via query rewrite (similar to [count_distinct_implementation](#count_distinct_implementation) setting) to get consistent results for distributed queries.

Possible values:

- 0 — Disabled.
- 1 — Enabled.

Default value: 0.

**Example**

Consider the following query with aggregate functions:
```sql
SELECT SUM(-1), MAX(0) FROM system.one WHERE 0;
```

With `aggregate_functions_null_for_empty = 0` it would produce:
```text
┌─SUM(-1)─┬─MAX(0)─┐
│       0 │      0 │
└─────────┴────────┘
```

With `aggregate_functions_null_for_empty = 1` the result would be:
```text
┌─SUMOrNull(-1)─┬─MAXOrNull(0)─┐
│          NULL │         NULL │
└───────────────┴──────────────┘
```

## union_default_mode {#union-default-mode}

Sets a mode for combining `SELECT` query results. The setting is only used when shared with [UNION](../../sql-reference/statements/select/union.md) without explicitly specifying the `UNION ALL` or `UNION DISTINCT`.

Possible values:

- `'DISTINCT'` — ClickHouse outputs rows as a result of combining queries removing duplicate rows.
- `'ALL'` — ClickHouse outputs all rows as a result of combining queries including duplicate rows.
- `''` — ClickHouse generates an exception when used with `UNION`.

Default value: `''`.

See examples in [UNION](../../sql-reference/statements/select/union.md).

## default_table_engine {#default_table_engine}

Default table engine to use when `ENGINE` is not set in a `CREATE` statement.

Possible values:

- a string representing any valid table engine name

Default value: `MergeTree`.

Cloud default value: `SharedMergeTree`.

**Example**

Query:

```sql
SET default_table_engine = 'Log';

SELECT name, value, changed FROM system.settings WHERE name = 'default_table_engine';
```

Result:

```response
┌─name─────────────────┬─value─┬─changed─┐
│ default_table_engine │ Log   │       1 │
└──────────────────────┴───────┴─────────┘
```

In this example, any new table that does not specify an `Engine` will use the `Log` table engine:

Query:

```sql
CREATE TABLE my_table (
    x UInt32,
    y UInt32
);

SHOW CREATE TABLE my_table;
```

Result:

```response
┌─statement────────────────────────────────────────────────────────────────┐
│ CREATE TABLE default.my_table
(
    `x` UInt32,
    `y` UInt32
)
ENGINE = Log
└──────────────────────────────────────────────────────────────────────────┘
```

## default_temporary_table_engine {#default_temporary_table_engine}

Same as [default_table_engine](#default_table_engine) but for temporary tables.

Default value: `Memory`.

In this example, any new temporary table that does not specify an `Engine` will use the `Log` table engine:

Query:

```sql
SET default_temporary_table_engine = 'Log';

CREATE TEMPORARY TABLE my_table (
    x UInt32,
    y UInt32
);

SHOW CREATE TEMPORARY TABLE my_table;
```

Result:

```response
┌─statement────────────────────────────────────────────────────────────────┐
│ CREATE TEMPORARY TABLE default.my_table
(
    `x` UInt32,
    `y` UInt32
)
ENGINE = Log
└──────────────────────────────────────────────────────────────────────────┘
```

## data_type_default_nullable {#data_type_default_nullable}

Allows data types without explicit modifiers [NULL or NOT NULL](../../sql-reference/statements/create/table.md/#null-modifiers) in column definition will be [Nullable](../../sql-reference/data-types/nullable.md/#data_type-nullable).

Possible values:

- 1 — The data types in column definitions are set to `Nullable` by default.
- 0 — The data types in column definitions are set to not `Nullable` by default.

Default value: `0`.

## mysql_map_string_to_text_in_show_columns {#mysql_map_string_to_text_in_show_columns}

When enabled, [String](../../sql-reference/data-types/string.md) ClickHouse data type will be displayed as `TEXT` in [SHOW COLUMNS](../../sql-reference/statements/show.md#show_columns).

Has an effect only when the connection is made through the MySQL wire protocol.

- 0 - Use `BLOB`.
- 1 - Use `TEXT`.

Default value: `1`.

## mysql_map_fixed_string_to_text_in_show_columns {#mysql_map_fixed_string_to_text_in_show_columns}

When enabled, [FixedString](../../sql-reference/data-types/fixedstring.md) ClickHouse data type will be displayed as `TEXT` in [SHOW COLUMNS](../../sql-reference/statements/show.md#show_columns).

Has an effect only when the connection is made through the MySQL wire protocol.

- 0 - Use `BLOB`.
- 1 - Use `TEXT`.

Default value: `1`.

## execute_merges_on_single_replica_time_threshold {#execute-merges-on-single-replica-time-threshold}

Enables special logic to perform merges on replicas.

Possible values:

- Positive integer (in seconds).
- 0 — Special merges logic is not used. Merges happen in the usual way on all the replicas.

Default value: `0`.

**Usage**

Selects one replica to perform the merge on. Sets the time threshold from the start of the merge. Other replicas wait for the merge to finish, then download the result. If the time threshold passes and the selected replica does not perform the merge, then the merge is performed on other replicas as usual.

High values for that threshold may lead to replication delays.

It can be useful when merges are CPU bounded not IO bounded (performing heavy data compression, calculating aggregate functions or default expressions that require a large amount of calculations, or just very high number of tiny merges).

## max_final_threads {#max-final-threads}

Sets the maximum number of parallel threads for the `SELECT` query data read phase with the [FINAL](../../sql-reference/statements/select/from.md#select-from-final) modifier.

Possible values:

- Positive integer.
- 0 or 1 — Disabled. `SELECT` queries are executed in a single thread.

Default value: `max_threads`.

## opentelemetry_start_trace_probability {#opentelemetry-start-trace-probability}

Sets the probability that the ClickHouse can start a trace for executed queries (if no parent [trace context](https://www.w3.org/TR/trace-context/) is supplied).

Possible values:

- 0 — The trace for all executed queries is disabled (if no parent trace context is supplied).
- Positive floating-point number in the range [0..1]. For example, if the setting value is `0,5`, ClickHouse can start a trace on average for half of the queries.
- 1 — The trace for all executed queries is enabled.

Default value: `0`.

## optimize_on_insert {#optimize-on-insert}

Enables or disables data transformation before the insertion, as if merge was done on this block (according to table engine).

Possible values:

- 0 — Disabled.
- 1 — Enabled.

Default value: 1.

**Example**

The difference between enabled and disabled:

Query:

```sql
SET optimize_on_insert = 1;

CREATE TABLE test1 (`FirstTable` UInt32) ENGINE = ReplacingMergeTree ORDER BY FirstTable;

INSERT INTO test1 SELECT number % 2 FROM numbers(5);

SELECT * FROM test1;

SET optimize_on_insert = 0;

CREATE TABLE test2 (`SecondTable` UInt32) ENGINE = ReplacingMergeTree ORDER BY SecondTable;

INSERT INTO test2 SELECT number % 2 FROM numbers(5);

SELECT * FROM test2;
```

Result:

``` text
┌─FirstTable─┐
│          0 │
│          1 │
└────────────┘

┌─SecondTable─┐
│           0 │
│           0 │
│           0 │
│           1 │
│           1 │
└─────────────┘
```

Note that this setting influences [Materialized view](../../sql-reference/statements/create/view.md/#materialized) and [MaterializedMySQL](../../engines/database-engines/materialized-mysql.md) behaviour.

## engine_file_empty_if_not_exists {#engine-file-empty_if-not-exists}

Allows to select data from a file engine table without file.

Possible values:
- 0 — `SELECT` throws exception.
- 1 — `SELECT` returns empty result.

Default value: `0`.

## engine_file_truncate_on_insert {#engine-file-truncate-on-insert}

Enables or disables truncate before insert in [File](../../engines/table-engines/special/file.md) engine tables.

Possible values:
- 0 — `INSERT` query appends new data to the end of the file.
- 1 — `INSERT` query replaces existing content of the file with the new data.

Default value: `0`.

## engine_file_allow_create_multiple_files {#engine_file_allow_create_multiple_files}

Enables or disables creating a new file on each insert in file engine tables if the format has the suffix (`JSON`, `ORC`, `Parquet`, etc.). If enabled, on each insert a new file will be created with a name following this pattern:

`data.Parquet` -> `data.1.Parquet` -> `data.2.Parquet`, etc.

Possible values:
- 0 — `INSERT` query appends new data to the end of the file.
- 1 — `INSERT` query creates a new file.

Default value: `0`.

## engine_file_skip_empty_files {#engine_file_skip_empty_files}

Enables or disables skipping empty files in [File](../../engines/table-engines/special/file.md) engine tables.

Possible values:
- 0 — `SELECT` throws an exception if empty file is not compatible with requested format.
- 1 — `SELECT` returns empty result for empty file.

Default value: `0`.

## storage_file_read_method {#storage_file_read_method}

Method of reading data from storage file, one of: `read`, `pread`, `mmap`. The mmap method does not apply to clickhouse-server (it's intended for clickhouse-local).

Default value: `pread` for clickhouse-server, `mmap` for clickhouse-local.

## s3_truncate_on_insert {#s3_truncate_on_insert}

Enables or disables truncate before inserts in s3 engine tables. If disabled, an exception will be thrown on insert attempts if an S3 object already exists.

Possible values:
- 0 — `INSERT` query appends new data to the end of the file.
- 1 — `INSERT` query replaces existing content of the file with the new data.

Default value: `0`.

## s3_create_new_file_on_insert {#s3_create_new_file_on_insert}

Enables or disables creating a new file on each insert in s3 engine tables. If enabled, on each insert a new S3 object will be created with the key, similar to this pattern:

initial: `data.Parquet.gz` -> `data.1.Parquet.gz` -> `data.2.Parquet.gz`, etc.

Possible values:
- 0 — `INSERT` query appends new data to the end of the file.
- 1 — `INSERT` query creates a new file.

Default value: `0`.

## s3_skip_empty_files {#s3_skip_empty_files}

Enables or disables skipping empty files in [S3](../../engines/table-engines/integrations/s3.md) engine tables.

Possible values:
- 0 — `SELECT` throws an exception if empty file is not compatible with requested format.
- 1 — `SELECT` returns empty result for empty file.

Default value: `0`.

## s3_ignore_file_doesnt_exist {#s3_ignore_file_doesnt_exist}

Ignore absence of file if it does not exist when reading certain keys.

Possible values:
- 1 — `SELECT` returns empty result.
- 0 — `SELECT` throws an exception.

Default value: `0`.

## s3_validate_request_settings {#s3_validate_request_settings}

Enables s3 request settings validation.

Possible values:
- 1 — validate settings.
- 0 — do not validate settings.

Default value: `1`.

## hdfs_truncate_on_insert {#hdfs_truncate_on_insert}

Enables or disables truncation before an insert in hdfs engine tables. If disabled, an exception will be thrown on an attempt to insert if a file in HDFS already exists.

Possible values:
- 0 — `INSERT` query appends new data to the end of the file.
- 1 — `INSERT` query replaces existing content of the file with the new data.

Default value: `0`.

## hdfs_create_new_file_on_insert {#hdfs_create_new_file_on_insert

Enables or disables creating a new file on each insert in HDFS engine tables. If enabled, on each insert a new HDFS file will be created with the name, similar to this pattern:

initial: `data.Parquet.gz` -> `data.1.Parquet.gz` -> `data.2.Parquet.gz`, etc.

Possible values:
- 0 — `INSERT` query appends new data to the end of the file.
- 1 — `INSERT` query creates a new file.

Default value: `0`.

## hdfs_skip_empty_files {#hdfs_skip_empty_files}

Enables or disables skipping empty files in [HDFS](../../engines/table-engines/integrations/hdfs.md) engine tables.

Possible values:
- 0 — `SELECT` throws an exception if empty file is not compatible with requested format.
- 1 — `SELECT` returns empty result for empty file.

Default value: `0`.

## hdfs_throw_on_zero_files_match {#hdfs_throw_on_zero_files_match}

Throw an error if matched zero files according to glob expansion rules.

Possible values:
- 1 — `SELECT` throws an exception.
- 0 — `SELECT` returns empty result.

Default value: `0`.

## hdfs_ignore_file_doesnt_exist {#hdfs_ignore_file_doesnt_exist}

Ignore absence of file if it does not exist when reading certain keys.

Possible values:
- 1 — `SELECT` returns empty result.
- 0 — `SELECT` throws an exception.

Default value: `0`.

## azure_throw_on_zero_files_match {#azure_throw_on_zero_files_match}

Throw an error if matched zero files according to glob expansion rules.

Possible values:
- 1 — `SELECT` throws an exception.
- 0 — `SELECT` returns empty result.

Default value: `0`.

## azure_ignore_file_doesnt_exist {#azure_ignore_file_doesnt_exist}

Ignore absence of file if it does not exist when reading certain keys.

Possible values:
- 1 — `SELECT` returns empty result.
- 0 — `SELECT` throws an exception.

Default value: `0`.

## azure_skip_empty_files {#azure_skip_empty_files}

Enables or disables skipping empty files in S3 engine.

Possible values:
- 0 — `SELECT` throws an exception if empty file is not compatible with requested format.
- 1 — `SELECT` returns empty result for empty file.

Default value: `0`.

## engine_url_skip_empty_files {#engine_url_skip_empty_files}

Enables or disables skipping empty files in [URL](../../engines/table-engines/special/url.md) engine tables.

Possible values:
- 0 — `SELECT` throws an exception if empty file is not compatible with requested format.
- 1 — `SELECT` returns empty result for empty file.

Default value: `0`.

## enable_url_encoding {#enable_url_encoding}

Allows to enable/disable decoding/encoding path in uri in [URL](../../engines/table-engines/special/url.md) engine tables.

Enabled by default.

## database_atomic_wait_for_drop_and_detach_synchronously {#database_atomic_wait_for_drop_and_detach_synchronously}

Adds a modifier `SYNC` to all `DROP` and `DETACH` queries.

Possible values:

- 0 — Queries will be executed with delay.
- 1 — Queries will be executed without delay.

Default value: `0`.

## show_table_uuid_in_table_create_query_if_not_nil {#show_table_uuid_in_table_create_query_if_not_nil}

Sets the `SHOW TABLE` query display.

Possible values:

- 0 — The query will be displayed without table UUID.
- 1 — The query will be displayed with table UUID.

Default value: `0`.

## allow_experimental_live_view {#allow-experimental-live-view}

Allows creation of a deprecated LIVE VIEW.

Possible values:

- 0 — Working with live views is disabled.
- 1 — Working with live views is enabled.

Default value: `0`.

## live_view_heartbeat_interval {#live-view-heartbeat-interval}

Deprecated.

## max_live_view_insert_blocks_before_refresh {#max-live-view-insert-blocks-before-refresh}

Deprecated.

## periodic_live_view_refresh {#periodic-live-view-refresh}

Deprecated.

## http_connection_timeout {#http_connection_timeout}

HTTP connection timeout (in seconds).

Possible values:

- Any positive integer.
- 0 - Disabled (infinite timeout).

Default value: 1.

## http_send_timeout {#http_send_timeout}

HTTP send timeout (in seconds).

Possible values:

- Any positive integer.
- 0 - Disabled (infinite timeout).

Default value: 30.

:::note
It's applicable only to the default profile. A server reboot is required for the changes to take effect.
:::

## http_receive_timeout {#http_receive_timeout}

HTTP receive timeout (in seconds).

Possible values:

- Any positive integer.
- 0 - Disabled (infinite timeout).

Default value: 30.

## check_query_single_value_result {#check_query_single_value_result}

Defines the level of detail for the [CHECK TABLE](../../sql-reference/statements/check-table.md/#checking-mergetree-tables) query result for `MergeTree` family engines .

Possible values:

- 0 — the query shows a check status for every individual data part of a table.
- 1 — the query shows the general table check status.

Default value: `0`.

## prefer_column_name_to_alias {#prefer-column-name-to-alias}

Enables or disables using the original column names instead of aliases in query expressions and clauses. It especially matters when alias is the same as the column name, see [Expression Aliases](../../sql-reference/syntax.md/#notes-on-usage). Enable this setting to make aliases syntax rules in ClickHouse more compatible with most other database engines.

Possible values:

- 0 — The column name is substituted with the alias.
- 1 — The column name is not substituted with the alias.

Default value: `0`.

**Example**

The difference between enabled and disabled:

Query:

```sql
SET prefer_column_name_to_alias = 0;
SELECT avg(number) AS number, max(number) FROM numbers(10);
```

Result:

```text
Received exception from server (version 21.5.1):
Code: 184. DB::Exception: Received from localhost:9000. DB::Exception: Aggregate function avg(number) is found inside another aggregate function in query: While processing avg(number) AS number.
```

Query:

```sql
SET prefer_column_name_to_alias = 1;
SELECT avg(number) AS number, max(number) FROM numbers(10);
```

Result:

```text
┌─number─┬─max(number)─┐
│    4.5 │           9 │
└────────┴─────────────┘
```

## limit {#limit}

Sets the maximum number of rows to get from the query result. It adjusts the value set by the [LIMIT](../../sql-reference/statements/select/limit.md/#limit-clause) clause, so that the limit, specified in the query, cannot exceed the limit, set by this setting.

Possible values:

- 0 — The number of rows is not limited.
- Positive integer.

Default value: `0`.

## offset {#offset}

Sets the number of rows to skip before starting to return rows from the query. It adjusts the offset set by the [OFFSET](../../sql-reference/statements/select/offset.md/#offset-fetch) clause, so that these two values are summarized.

Possible values:

- 0 — No rows are skipped .
- Positive integer.

Default value: `0`.

**Example**

Input table:

``` sql
CREATE TABLE test (i UInt64) ENGINE = MergeTree() ORDER BY i;
INSERT INTO test SELECT number FROM numbers(500);
```

Query:

``` sql
SET limit = 5;
SET offset = 7;
SELECT * FROM test LIMIT 10 OFFSET 100;
```
Result:

``` text
┌───i─┐
│ 107 │
│ 108 │
│ 109 │
└─────┘
```

## optimize_syntax_fuse_functions {#optimize_syntax_fuse_functions}

Enables to fuse aggregate functions with identical argument. It rewrites query contains at least two aggregate functions from [sum](../../sql-reference/aggregate-functions/reference/sum.md/#agg_function-sum), [count](../../sql-reference/aggregate-functions/reference/count.md/#agg_function-count) or [avg](../../sql-reference/aggregate-functions/reference/avg.md/#agg_function-avg) with identical argument to [sumCount](../../sql-reference/aggregate-functions/reference/sumcount.md/#agg_function-sumCount).

Possible values:

- 0 — Functions with identical argument are not fused.
- 1 — Functions with identical argument are fused.

Default value: `0`.

**Example**

Query:

``` sql
CREATE TABLE fuse_tbl(a Int8, b Int8) Engine = Log;
SET optimize_syntax_fuse_functions = 1;
EXPLAIN SYNTAX SELECT sum(a), sum(b), count(b), avg(b) from fuse_tbl FORMAT TSV;
```

Result:

``` text
SELECT
    sum(a),
    sumCount(b).1,
    sumCount(b).2,
    (sumCount(b).1) / (sumCount(b).2)
FROM fuse_tbl
```

## optimize_rewrite_aggregate_function_with_if

Rewrite aggregate functions with if expression as argument when logically equivalent.
For example, `avg(if(cond, col, null))` can be rewritten to `avgOrNullIf(cond, col)`. It may improve performance.

:::note
Supported only with experimental analyzer (`allow_experimental_analyzer = 1`).
:::

## database_replicated_initial_query_timeout_sec {#database_replicated_initial_query_timeout_sec}

Sets how long initial DDL query should wait for Replicated database to process previous DDL queue entries in seconds.

Possible values:

- Positive integer.
- 0 — Unlimited.

Default value: `300`.

## distributed_ddl_task_timeout {#distributed_ddl_task_timeout}

Sets timeout for DDL query responses from all hosts in cluster. If a DDL request has not been performed on all hosts, a response will contain a timeout error and a request will be executed in an async mode. Negative value means infinite.

Possible values:

- Positive integer.
- 0 — Async mode.
- Negative integer — infinite timeout.

Default value: `180`.

## distributed_ddl_output_mode {#distributed_ddl_output_mode}

Sets format of distributed DDL query result.

Possible values:

- `throw` — Returns result set with query execution status for all hosts where query is finished. If query has failed on some hosts, then it will rethrow the first exception. If query is not finished yet on some hosts and [distributed_ddl_task_timeout](#distributed_ddl_task_timeout) exceeded, then it throws `TIMEOUT_EXCEEDED` exception.
- `none` — Is similar to throw, but distributed DDL query returns no result set.
- `null_status_on_timeout` — Returns `NULL` as execution status in some rows of result set instead of throwing `TIMEOUT_EXCEEDED` if query is not finished on the corresponding hosts.
- `never_throw` — Do not throw `TIMEOUT_EXCEEDED` and do not rethrow exceptions if query has failed on some hosts.
- `none_only_active` - similar to `none`, but doesn't wait for inactive replicas of the `Replicated` database. Note: with this mode it's impossible to figure out that the query was not executed on some replica and will be executed in background.
- `null_status_on_timeout_only_active` — similar to `null_status_on_timeout`, but doesn't wait for inactive replicas of the `Replicated` database
- `throw_only_active` — similar to `throw`, but doesn't wait for inactive replicas of the `Replicated` database

Default value: `throw`.

Cloud default value: `none`.

## flatten_nested {#flatten-nested}

Sets the data format of a [nested](../../sql-reference/data-types/nested-data-structures/index.md) columns.

Possible values:

- 1 — Nested column is flattened to separate arrays.
- 0 — Nested column stays a single array of tuples.

Default value: `1`.

**Usage**

If the setting is set to `0`, it is possible to use an arbitrary level of nesting.

**Examples**

Query:

``` sql
SET flatten_nested = 1;
CREATE TABLE t_nest (`n` Nested(a UInt32, b UInt32)) ENGINE = MergeTree ORDER BY tuple();

SHOW CREATE TABLE t_nest;
```

Result:

``` text
┌─statement───────────────────────────────────────────────────────────────────────────────────────────────────────────────────────────────────────┐
│ CREATE TABLE default.t_nest
(
    `n.a` Array(UInt32),
    `n.b` Array(UInt32)
)
ENGINE = MergeTree
ORDER BY tuple()
SETTINGS index_granularity = 8192 │
└─────────────────────────────────────────────────────────────────────────────────────────────────────────────────────────────────────────────────┘
```

Query:

``` sql
SET flatten_nested = 0;

CREATE TABLE t_nest (`n` Nested(a UInt32, b UInt32)) ENGINE = MergeTree ORDER BY tuple();

SHOW CREATE TABLE t_nest;
```

Result:

``` text
┌─statement──────────────────────────────────────────────────────────────────────────────────────────────────────────────────────────┐
│ CREATE TABLE default.t_nest
(
    `n` Nested(a UInt32, b UInt32)
)
ENGINE = MergeTree
ORDER BY tuple()
SETTINGS index_granularity = 8192 │
└────────────────────────────────────────────────────────────────────────────────────────────────────────────────────────────────────┘
```

## external_table_functions_use_nulls {#external-table-functions-use-nulls}

Defines how [mysql](../../sql-reference/table-functions/mysql.md), [postgresql](../../sql-reference/table-functions/postgresql.md) and [odbc](../../sql-reference/table-functions/odbc.md) table functions use Nullable columns.

Possible values:

- 0 — The table function explicitly uses Nullable columns.
- 1 — The table function implicitly uses Nullable columns.

Default value: `1`.

**Usage**

If the setting is set to `0`, the table function does not make Nullable columns and inserts default values instead of NULL. This is also applicable for NULL values inside arrays.

## optimize_use_projections {#optimize_use_projections}

Enables or disables [projection](../../engines/table-engines/mergetree-family/mergetree.md/#projections) optimization when processing `SELECT` queries.

Possible values:

- 0 — Projection optimization disabled.
- 1 — Projection optimization enabled.

Default value: `1`.

## force_optimize_projection {#force-optimize-projection}

Enables or disables the obligatory use of [projections](../../engines/table-engines/mergetree-family/mergetree.md/#projections) in `SELECT` queries, when projection optimization is enabled (see [optimize_use_projections](#optimize_use_projections) setting).

Possible values:

- 0 — Projection optimization is not obligatory.
- 1 — Projection optimization is obligatory.

Default value: `0`.

## force_optimize_projection_name {#force-optimize-projection_name}

If it is set to a non-empty string, check that this projection is used in the query at least once.

Possible values:

- string: name of projection that used in a query

Default value: `''`.

## preferred_optimize_projection_name {#preferred_optimize_projection_name}

If it is set to a non-empty string, ClickHouse will try to apply specified projection in query.


Possible values:

- string: name of preferred projection

Default value: `''`.

## alter_sync {#alter-sync}

Allows to set up waiting for actions to be executed on replicas by [ALTER](../../sql-reference/statements/alter/index.md), [OPTIMIZE](../../sql-reference/statements/optimize.md) or [TRUNCATE](../../sql-reference/statements/truncate.md) queries.

Possible values:

- 0 — Do not wait.
- 1 — Wait for own execution.
- 2 — Wait for everyone.

Default value: `1`.

Cloud default value: `0`.

:::note
`alter_sync` is applicable to `Replicated` tables only, it does nothing to alters of not `Replicated` tables.
:::

## replication_wait_for_inactive_replica_timeout {#replication-wait-for-inactive-replica-timeout}

Specifies how long (in seconds) to wait for inactive replicas to execute [ALTER](../../sql-reference/statements/alter/index.md), [OPTIMIZE](../../sql-reference/statements/optimize.md) or [TRUNCATE](../../sql-reference/statements/truncate.md) queries.

Possible values:

- 0 — Do not wait.
- Negative integer — Wait for unlimited time.
- Positive integer — The number of seconds to wait.

Default value: `120` seconds.

## regexp_max_matches_per_row {#regexp-max-matches-per-row}

Sets the maximum number of matches for a single regular expression per row. Use it to protect against memory overload when using greedy regular expression in the [extractAllGroupsHorizontal](../../sql-reference/functions/string-search-functions.md/#extractallgroups-horizontal) function.

Possible values:

- Positive integer.

Default value: `1000`.

## http_max_single_read_retries {#http-max-single-read-retries}

Sets the maximum number of retries during a single HTTP read.

Possible values:

- Positive integer.

Default value: `1024`.

## log_queries_probability {#log-queries-probability}

Allows a user to write to [query_log](../../operations/system-tables/query_log.md), [query_thread_log](../../operations/system-tables/query_thread_log.md), and [query_views_log](../../operations/system-tables/query_views_log.md) system tables only a sample of queries selected randomly with the specified probability. It helps to reduce the load with a large volume of queries in a second.

Possible values:

- 0 — Queries are not logged in the system tables.
- Positive floating-point number in the range [0..1]. For example, if the setting value is `0.5`, about half of the queries are logged in the system tables.
- 1 — All queries are logged in the system tables.

Default value: `1`.

## short_circuit_function_evaluation {#short-circuit-function-evaluation}

Allows calculating the [if](../../sql-reference/functions/conditional-functions.md/#if), [multiIf](../../sql-reference/functions/conditional-functions.md/#multiif), [and](../../sql-reference/functions/logical-functions.md/#logical-and-function), and [or](../../sql-reference/functions/logical-functions.md/#logical-or-function) functions according to a [short scheme](https://en.wikipedia.org/wiki/Short-circuit_evaluation). This helps optimize the execution of complex expressions in these functions and prevent possible exceptions (such as division by zero when it is not expected).

Possible values:

- `enable` — Enables short-circuit function evaluation for functions that are suitable for it (can throw an exception or computationally heavy).
- `force_enable` — Enables short-circuit function evaluation for all functions.
- `disable` — Disables short-circuit function evaluation.

Default value: `enable`.

## max_hyperscan_regexp_length {#max-hyperscan-regexp-length}

Defines the maximum length for each regular expression in the [hyperscan multi-match functions](../../sql-reference/functions/string-search-functions.md/#multimatchanyhaystack-pattern1-pattern2-patternn).

Possible values:

- Positive integer.
- 0 - The length is not limited.

Default value: `0`.

**Example**

Query:

```sql
SELECT multiMatchAny('abcd', ['ab','bcd','c','d']) SETTINGS max_hyperscan_regexp_length = 3;
```

Result:

```text
┌─multiMatchAny('abcd', ['ab', 'bcd', 'c', 'd'])─┐
│                                              1 │
└────────────────────────────────────────────────┘
```

Query:

```sql
SELECT multiMatchAny('abcd', ['ab','bcd','c','d']) SETTINGS max_hyperscan_regexp_length = 2;
```

Result:

```text
Exception: Regexp length too large.
```

**See Also**

- [max_hyperscan_regexp_total_length](#max-hyperscan-regexp-total-length)

## max_hyperscan_regexp_total_length {#max-hyperscan-regexp-total-length}

Sets the maximum length total of all regular expressions in each [hyperscan multi-match function](../../sql-reference/functions/string-search-functions.md/#multimatchanyhaystack-pattern1-pattern2-patternn).

Possible values:

- Positive integer.
- 0 - The length is not limited.

Default value: `0`.

**Example**

Query:

```sql
SELECT multiMatchAny('abcd', ['a','b','c','d']) SETTINGS max_hyperscan_regexp_total_length = 5;
```

Result:

```text
┌─multiMatchAny('abcd', ['a', 'b', 'c', 'd'])─┐
│                                           1 │
└─────────────────────────────────────────────┘
```

Query:

```sql
SELECT multiMatchAny('abcd', ['ab','bc','c','d']) SETTINGS max_hyperscan_regexp_total_length = 5;
```

Result:

```text
Exception: Total regexp lengths too large.
```

**See Also**

- [max_hyperscan_regexp_length](#max-hyperscan-regexp-length)

## enable_positional_arguments {#enable-positional-arguments}

Enables or disables supporting positional arguments for [GROUP BY](../../sql-reference/statements/select/group-by.md), [LIMIT BY](../../sql-reference/statements/select/limit-by.md), [ORDER BY](../../sql-reference/statements/select/order-by.md) statements.

Possible values:

- 0 — Positional arguments aren't supported.
- 1 — Positional arguments are supported: column numbers can use instead of column names.

Default value: `1`.

**Example**

Query:

```sql
CREATE TABLE positional_arguments(one Int, two Int, three Int) ENGINE=Memory();

INSERT INTO positional_arguments VALUES (10, 20, 30), (20, 20, 10), (30, 10, 20);

SELECT * FROM positional_arguments ORDER BY 2,3;
```

Result:

```text
┌─one─┬─two─┬─three─┐
│  30 │  10 │   20  │
│  20 │  20 │   10  │
│  10 │  20 │   30  │
└─────┴─────┴───────┘
```

## enable_order_by_all {#enable-order-by-all}

Enables or disables sorting with `ORDER BY ALL` syntax, see [ORDER BY](../../sql-reference/statements/select/order-by.md).

Possible values:

- 0 — Disable ORDER BY ALL.
- 1 — Enable ORDER BY ALL.

Default value: `1`.

**Example**

Query:

```sql
CREATE TABLE TAB(C1 Int, C2 Int, ALL Int) ENGINE=Memory();

INSERT INTO TAB VALUES (10, 20, 30), (20, 20, 10), (30, 10, 20);

SELECT * FROM TAB ORDER BY ALL; -- returns an error that ALL is ambiguous

SELECT * FROM TAB ORDER BY ALL SETTINGS enable_order_by_all = 0;
```

Result:

```text
┌─C1─┬─C2─┬─ALL─┐
│ 20 │ 20 │  10 │
│ 30 │ 10 │  20 │
│ 10 │ 20 │  30 │
└────┴────┴─────┘
```

## splitby_max_substrings_includes_remaining_string {#splitby_max_substrings_includes_remaining_string}

Controls whether function [splitBy*()](../../sql-reference/functions/splitting-merging-functions.md) with argument `max_substrings` > 0 will include the remaining string in the last element of the result array.

Possible values:

- `0` - The remaining string will not be included in the last element of the result array.
- `1` - The remaining string will be included in the last element of the result array. This is the behavior of Spark's [`split()`](https://spark.apache.org/docs/3.1.2/api/python/reference/api/pyspark.sql.functions.split.html) function and Python's ['string.split()'](https://docs.python.org/3/library/stdtypes.html#str.split) method.

Default value: `0`

## enable_extended_results_for_datetime_functions {#enable-extended-results-for-datetime-functions}

Enables or disables returning results of type:
- `Date32` with extended range (compared to type `Date`) for functions [toStartOfYear](../../sql-reference/functions/date-time-functions.md#tostartofyear), [toStartOfISOYear](../../sql-reference/functions/date-time-functions.md#tostartofisoyear), [toStartOfQuarter](../../sql-reference/functions/date-time-functions.md#tostartofquarter), [toStartOfMonth](../../sql-reference/functions/date-time-functions.md#tostartofmonth), [toLastDayOfMonth](../../sql-reference/functions/date-time-functions.md#tolastdayofmonth), [toStartOfWeek](../../sql-reference/functions/date-time-functions.md#tostartofweek), [toLastDayOfWeek](../../sql-reference/functions/date-time-functions.md#tolastdayofweek) and [toMonday](../../sql-reference/functions/date-time-functions.md#tomonday).
- `DateTime64` with extended range (compared to type `DateTime`) for functions [toStartOfDay](../../sql-reference/functions/date-time-functions.md#tostartofday), [toStartOfHour](../../sql-reference/functions/date-time-functions.md#tostartofhour), [toStartOfMinute](../../sql-reference/functions/date-time-functions.md#tostartofminute), [toStartOfFiveMinutes](../../sql-reference/functions/date-time-functions.md#tostartoffiveminutes), [toStartOfTenMinutes](../../sql-reference/functions/date-time-functions.md#tostartoftenminutes), [toStartOfFifteenMinutes](../../sql-reference/functions/date-time-functions.md#tostartoffifteenminutes) and [timeSlot](../../sql-reference/functions/date-time-functions.md#timeslot).

Possible values:

- 0 — Functions return `Date` or `DateTime` for all types of arguments.
- 1 — Functions return `Date32` or `DateTime64` for `Date32` or `DateTime64` arguments and `Date` or `DateTime` otherwise.

Default value: `0`.


## function_locate_has_mysql_compatible_argument_order {#function-locate-has-mysql-compatible-argument-order}

Controls the order of arguments in function [locate](../../sql-reference/functions/string-search-functions.md#locate).

Possible values:

- 0 — Function `locate` accepts arguments `(haystack, needle[, start_pos])`.
- 1 — Function `locate` accepts arguments `(needle, haystack, [, start_pos])` (MySQL-compatible behavior)

Default value: `1`.

## date_time_overflow_behavior {#date_time_overflow_behavior}

Defines the behavior when [Date](../../sql-reference/data-types/date.md), [Date32](../../sql-reference/data-types/date32.md), [DateTime](../../sql-reference/data-types/datetime.md), [DateTime64](../../sql-reference/data-types/datetime64.md) or integers are converted into Date, Date32, DateTime or DateTime64 but the value cannot be represented in the result type.

Possible values:

- `ignore` — Silently ignore overflows. The result is random.
- `throw` — Throw an exception in case of conversion overflow.
- `saturate` — Silently saturate the result. If the value is smaller than the smallest value that can be represented by the target type, the result is chosen as the smallest representable value. If the value is bigger than the largest value that can be represented by the target type, the result is chosen as the largest representable value.

Default value: `ignore`.

## optimize_move_to_prewhere {#optimize_move_to_prewhere}

Enables or disables automatic [PREWHERE](../../sql-reference/statements/select/prewhere.md) optimization in [SELECT](../../sql-reference/statements/select/index.md) queries.

Works only for [*MergeTree](../../engines/table-engines/mergetree-family/index.md) tables.

Possible values:

- 0 — Automatic `PREWHERE` optimization is disabled.
- 1 — Automatic `PREWHERE` optimization is enabled.

Default value: `1`.

## optimize_move_to_prewhere_if_final {#optimize_move_to_prewhere_if_final}

Enables or disables automatic [PREWHERE](../../sql-reference/statements/select/prewhere.md) optimization in [SELECT](../../sql-reference/statements/select/index.md) queries with [FINAL](../../sql-reference/statements/select/from.md#select-from-final) modifier.

Works only for [*MergeTree](../../engines/table-engines/mergetree-family/index.md) tables.

Possible values:

- 0 — Automatic `PREWHERE` optimization in `SELECT` queries with `FINAL` modifier is disabled.
- 1 — Automatic `PREWHERE` optimization in `SELECT` queries with `FINAL` modifier is enabled.

Default value: `0`.

**See Also**

- [optimize_move_to_prewhere](#optimize_move_to_prewhere) setting

## optimize_using_constraints

Use [constraints](../../sql-reference/statements/create/table.md#constraints) for query optimization. The default is `false`.

Possible values:

- true, false

## optimize_append_index

Use [constraints](../../sql-reference/statements/create/table.md#constraints) in order to append index condition. The default is `false`.

Possible values:

- true, false

## optimize_substitute_columns

Use [constraints](../../sql-reference/statements/create/table.md#constraints) for column substitution. The default is `false`.

Possible values:

- true, false

## describe_include_subcolumns {#describe_include_subcolumns}

Enables describing subcolumns for a [DESCRIBE](../../sql-reference/statements/describe-table.md) query. For example, members of a [Tuple](../../sql-reference/data-types/tuple.md) or subcolumns of a [Map](../../sql-reference/data-types/map.md/#map-subcolumns), [Nullable](../../sql-reference/data-types/nullable.md/#finding-null) or an [Array](../../sql-reference/data-types/array.md/#array-size) data type.

Possible values:

- 0 — Subcolumns are not included in `DESCRIBE` queries.
- 1 — Subcolumns are included in `DESCRIBE` queries.

Default value: `0`.

**Example**

See an example for the [DESCRIBE](../../sql-reference/statements/describe-table.md) statement.


## alter_partition_verbose_result {#alter-partition-verbose-result}

Enables or disables the display of information about the parts to which the manipulation operations with partitions and parts have been successfully applied.
Applicable to [ATTACH PARTITION|PART](../../sql-reference/statements/alter/partition.md/#alter_attach-partition) and to [FREEZE PARTITION](../../sql-reference/statements/alter/partition.md/#alter_freeze-partition).

Possible values:

- 0 — disable verbosity.
- 1 — enable verbosity.

Default value: `0`.

**Example**

```sql
CREATE TABLE test(a Int64, d Date, s String) ENGINE = MergeTree PARTITION BY toYYYYMM(d) ORDER BY a;
INSERT INTO test VALUES(1, '2021-01-01', '');
INSERT INTO test VALUES(1, '2021-01-01', '');
ALTER TABLE test DETACH PARTITION ID '202101';

ALTER TABLE test ATTACH PARTITION ID '202101' SETTINGS alter_partition_verbose_result = 1;

┌─command_type─────┬─partition_id─┬─part_name────┬─old_part_name─┐
│ ATTACH PARTITION │ 202101       │ 202101_7_7_0 │ 202101_5_5_0  │
│ ATTACH PARTITION │ 202101       │ 202101_8_8_0 │ 202101_6_6_0  │
└──────────────────┴──────────────┴──────────────┴───────────────┘

ALTER TABLE test FREEZE SETTINGS alter_partition_verbose_result = 1;

┌─command_type─┬─partition_id─┬─part_name────┬─backup_name─┬─backup_path───────────────────┬─part_backup_path────────────────────────────────────────────┐
│ FREEZE ALL   │ 202101       │ 202101_7_7_0 │ 8           │ /var/lib/clickhouse/shadow/8/ │ /var/lib/clickhouse/shadow/8/data/default/test/202101_7_7_0 │
│ FREEZE ALL   │ 202101       │ 202101_8_8_0 │ 8           │ /var/lib/clickhouse/shadow/8/ │ /var/lib/clickhouse/shadow/8/data/default/test/202101_8_8_0 │
└──────────────┴──────────────┴──────────────┴─────────────┴───────────────────────────────┴─────────────────────────────────────────────────────────────┘
```

## min_bytes_to_use_mmap_io {#min-bytes-to-use-mmap-io}

This is an experimental setting. Sets the minimum amount of memory for reading large files without copying data from the kernel to userspace. Recommended threshold is about 64 MB, because [mmap/munmap](https://en.wikipedia.org/wiki/Mmap) is slow. It makes sense only for large files and helps only if data reside in the page cache.

Possible values:

- Positive integer.
- 0 — Big files read with only copying data from kernel to userspace.

Default value: `0`.

## shutdown_wait_unfinished_queries {#shutdown_wait_unfinished_queries}

Enables or disables waiting unfinished queries when shutdown server.

Possible values:

- 0 — Disabled.
- 1 — Enabled. The wait time equal shutdown_wait_unfinished config.

Default value: 0.

## shutdown_wait_unfinished {#shutdown_wait_unfinished}

The waiting time in seconds for currently handled connections when shutdown server.

Default Value: 5.

## memory_overcommit_ratio_denominator {#memory_overcommit_ratio_denominator}

It represents soft memory limit in case when hard limit is reached on user level.
This value is used to compute overcommit ratio for the query.
Zero means skip the query.
Read more about [memory overcommit](memory-overcommit.md).

Default value: `1GiB`.

## memory_usage_overcommit_max_wait_microseconds {#memory_usage_overcommit_max_wait_microseconds}

Maximum time thread will wait for memory to be freed in the case of memory overcommit on a user level.
If the timeout is reached and memory is not freed, an exception is thrown.
Read more about [memory overcommit](memory-overcommit.md).

Default value: `5000000`.

## memory_overcommit_ratio_denominator_for_user {#memory_overcommit_ratio_denominator_for_user}

It represents soft memory limit in case when hard limit is reached on global level.
This value is used to compute overcommit ratio for the query.
Zero means skip the query.
Read more about [memory overcommit](memory-overcommit.md).

Default value: `1GiB`.

## Schema Inference settings

See [schema inference](../../interfaces/schema-inference.md#schema-inference-modes) documentation for more details.

### schema_inference_use_cache_for_file {schema_inference_use_cache_for_file}

Enable schemas cache for schema inference in `file` table function.

Default value: `true`.

### schema_inference_use_cache_for_s3 {schema_inference_use_cache_for_s3}

Enable schemas cache for schema inference in `s3` table function.

Default value: `true`.

### schema_inference_use_cache_for_url {schema_inference_use_cache_for_url}

Enable schemas cache for schema inference in `url` table function.

Default value: `true`.

### schema_inference_use_cache_for_hdfs {schema_inference_use_cache_for_hdfs}

Enable schemas cache for schema inference in `hdfs` table function.

Default value: `true`.

### schema_inference_cache_require_modification_time_for_url {#schema_inference_cache_require_modification_time_for_url}

Use schema from cache for URL with last modification time validation (for urls with Last-Modified header). If this setting is enabled and URL doesn't have Last-Modified header, schema from cache won't be used.

Default value: `true`.

### use_structure_from_insertion_table_in_table_functions {use_structure_from_insertion_table_in_table_functions}

Use structure from insertion table instead of schema inference from data.

Possible values:
- 0 - disabled
- 1 - enabled
- 2 - auto

Default value: 2.

### schema_inference_mode {schema_inference_mode}

The mode of schema inference. Possible values: `default` and `union`.
See [schema inference modes](../../interfaces/schema-inference.md#schema-inference-modes) section for more details.

Default value: `default`.

## compatibility {#compatibility}

The `compatibility` setting causes ClickHouse to use the default settings of a previous version of ClickHouse, where the previous version is provided as the setting.

If settings are set to non-default values, then those settings are honored (only settings that have not been modified are affected by the `compatibility` setting).

This setting takes a ClickHouse version number as a string, like `22.3`, `22.8`. An empty value means that this setting is disabled.

Disabled by default.

:::note
In ClickHouse Cloud the compatibility setting must be set by ClickHouse Cloud support.  Please [open a case](https://clickhouse.cloud/support) to have it set.
:::

## allow_settings_after_format_in_insert {#allow_settings_after_format_in_insert}

Control whether `SETTINGS` after `FORMAT` in `INSERT` queries is allowed or not. It is not recommended to use this, since this may interpret part of `SETTINGS` as values.

Example:

```sql
INSERT INTO FUNCTION null('foo String') SETTINGS max_threads=1 VALUES ('bar');
```

But the following query will work only with `allow_settings_after_format_in_insert`:

```sql
SET allow_settings_after_format_in_insert=1;
INSERT INTO FUNCTION null('foo String') VALUES ('bar') SETTINGS max_threads=1;
```

Possible values:

- 0 — Disallow.
- 1 — Allow.

Default value: `0`.

:::note
Use this setting only for backward compatibility if your use cases depend on old syntax.
:::

## session_timezone {#session_timezone}

Sets the implicit time zone of the current session or query.
The implicit time zone is the time zone applied to values of type DateTime/DateTime64 which have no explicitly specified time zone.
The setting takes precedence over the globally configured (server-level) implicit time zone.
A value of '' (empty string) means that the implicit time zone of the current session or query is equal to the [server time zone](../server-configuration-parameters/settings.md#server_configuration_parameters-timezone).

You can use functions `timeZone()` and `serverTimeZone()` to get the session time zone and server time zone.

Possible values:

-    Any time zone name from `system.time_zones`, e.g. `Europe/Berlin`, `UTC` or `Zulu`

Default value: `''`.

Examples:

```sql
SELECT timeZone(), serverTimeZone() FORMAT TSV

Europe/Berlin	Europe/Berlin
```

```sql
SELECT timeZone(), serverTimeZone() SETTINGS session_timezone = 'Asia/Novosibirsk' FORMAT TSV

Asia/Novosibirsk	Europe/Berlin
```

Assign session time zone 'America/Denver' to the inner DateTime without explicitly specified time zone:

```sql
SELECT toDateTime64(toDateTime64('1999-12-12 23:23:23.123', 3), 3, 'Europe/Zurich') SETTINGS session_timezone = 'America/Denver' FORMAT TSV

1999-12-13 07:23:23.123
```

:::warning
Not all functions that parse DateTime/DateTime64 respect `session_timezone`. This can lead to subtle errors.
See the following example and explanation.
:::

```sql
CREATE TABLE test_tz (`d` DateTime('UTC')) ENGINE = Memory AS SELECT toDateTime('2000-01-01 00:00:00', 'UTC');

SELECT *, timeZone() FROM test_tz WHERE d = toDateTime('2000-01-01 00:00:00') SETTINGS session_timezone = 'Asia/Novosibirsk'
0 rows in set.

SELECT *, timeZone() FROM test_tz WHERE d = '2000-01-01 00:00:00' SETTINGS session_timezone = 'Asia/Novosibirsk'
┌───────────────────d─┬─timeZone()───────┐
│ 2000-01-01 00:00:00 │ Asia/Novosibirsk │
└─────────────────────┴──────────────────┘
```

This happens due to different parsing pipelines:

- `toDateTime()` without explicitly given time zone used in the first `SELECT` query honors setting `session_timezone` and the global time zone.
- In the second query, a DateTime is parsed from a String, and inherits the type and time zone of the existing column`d`. Thus, setting `session_timezone` and the global time zone are not honored.

**See also**

- [timezone](../server-configuration-parameters/settings.md#server_configuration_parameters-timezone)

## final {#final}

Automatically applies [FINAL](../../sql-reference/statements/select/from.md#final-modifier) modifier to all tables in a query, to tables where [FINAL](../../sql-reference/statements/select/from.md#final-modifier) is applicable, including joined tables and tables in sub-queries, and
distributed tables.

Possible values:

- 0 - disabled
- 1 - enabled

Default value: `0`.

Example:

```sql
CREATE TABLE test
(
    key Int64,
    some String
)
ENGINE = ReplacingMergeTree
ORDER BY key;

INSERT INTO test FORMAT Values (1, 'first');
INSERT INTO test FORMAT Values (1, 'second');

SELECT * FROM test;
┌─key─┬─some───┐
│   1 │ second │
└─────┴────────┘
┌─key─┬─some──┐
│   1 │ first │
└─────┴───────┘

SELECT * FROM test SETTINGS final = 1;
┌─key─┬─some───┐
│   1 │ second │
└─────┴────────┘

SET final = 1;
SELECT * FROM test;
┌─key─┬─some───┐
│   1 │ second │
└─────┴────────┘
```

## asterisk_include_materialized_columns {#asterisk_include_materialized_columns}

Include [MATERIALIZED](../../sql-reference/statements/create/table.md#materialized) columns for wildcard query (`SELECT *`).

Possible values:

- 0 - disabled
- 1 - enabled

Default value: `0`.

## asterisk_include_alias_columns {#asterisk_include_alias_columns}

Include [ALIAS](../../sql-reference/statements/create/table.md#alias) columns for wildcard query (`SELECT *`).

Possible values:

- 0 - disabled
- 1 - enabled

Default value: `0`.

## async_socket_for_remote {#async_socket_for_remote}

Enables asynchronous read from socket while executing remote query.

Enabled by default.

## async_query_sending_for_remote {#async_query_sending_for_remote}

Enables asynchronous connection creation and query sending while executing remote query.

Enabled by default.

## use_hedged_requests {#use_hedged_requests}

Enables hedged requests logic for remote queries. It allows to establish many connections with different replicas for query.
New connection is enabled in case existent connection(s) with replica(s) were not established within `hedged_connection_timeout`
or no data was received within `receive_data_timeout`. Query uses the first connection which send non empty progress packet (or data packet, if `allow_changing_replica_until_first_data_packet`);
other connections are cancelled. Queries with `max_parallel_replicas > 1` are supported.

Enabled by default.

Disabled by default on Cloud.

## hedged_connection_timeout {#hedged_connection_timeout}

If we can't establish connection with replica after this timeout in hedged requests, we start working with the next replica without cancelling connection to the previous.
Timeout value is in milliseconds.

Default value: `50`.

## receive_data_timeout {#receive_data_timeout}

This timeout is set when the query is sent to the replica in hedged requests, if we don't receive first packet of data and we don't make any progress in query execution after this timeout,
we start working with the next replica, without cancelling connection to the previous.
Timeout value is in milliseconds.

Default value: `2000`

## allow_changing_replica_until_first_data_packet {#allow_changing_replica_until_first_data_packet}

If it's enabled, in hedged requests we can start new connection until receiving first data packet even if we have already made some progress
(but progress haven't updated for `receive_data_timeout` timeout), otherwise we disable changing replica after the first time we made progress.

## parallel_view_processing

Enables pushing to attached views concurrently instead of sequentially.

Default value: `false`.

## partial_result_on_first_cancel {#partial_result_on_first_cancel}
When set to `true` and the user wants to interrupt a query (for example using `Ctrl+C` on the client), then the query continues execution only on data that was already read from the table. Afterwards, it will return a partial result of the query for the part of the table that was read. To fully stop the execution of a query without a partial result, the user should send 2 cancel requests.

**Example without setting on Ctrl+C**
```sql
SELECT sum(number) FROM numbers(10000000000)

Cancelling query.
Ok.
Query was cancelled.

0 rows in set. Elapsed: 1.334 sec. Processed 52.65 million rows, 421.23 MB (39.48 million rows/s., 315.85 MB/s.)
```

**Example with setting on Ctrl+C**
```sql
SELECT sum(number) FROM numbers(10000000000) SETTINGS partial_result_on_first_cancel=true

┌──────sum(number)─┐
│ 1355411451286266 │
└──────────────────┘

1 row in set. Elapsed: 1.331 sec. Processed 52.13 million rows, 417.05 MB (39.17 million rows/s., 313.33 MB/s.)
```

Possible values: `true`, `false`

Default value: `false`
## function_json_value_return_type_allow_nullable

Control whether allow to return `NULL` when value is not exist for JSON_VALUE function.

```sql
SELECT JSON_VALUE('{"hello":"world"}', '$.b') settings function_json_value_return_type_allow_nullable=true;

┌─JSON_VALUE('{"hello":"world"}', '$.b')─┐
│ ᴺᵁᴸᴸ                                   │
└────────────────────────────────────────┘

1 row in set. Elapsed: 0.001 sec.
```

Possible values:

- true — Allow.
- false — Disallow.

Default value: `false`.

## rename_files_after_processing {#rename_files_after_processing}

- **Type:** String

- **Default value:** Empty string

This setting allows to specify renaming pattern for files processed by `file` table function. When option is set, all files read by `file` table function will be renamed according to specified pattern with placeholders, only if files processing was successful.

### Placeholders

- `%a` — Full original filename (e.g., "sample.csv").
- `%f` — Original filename without extension (e.g., "sample").
- `%e` — Original file extension with dot (e.g., ".csv").
- `%t` — Timestamp (in microseconds).
- `%%` — Percentage sign ("%").

### Example
- Option: `--rename_files_after_processing="processed_%f_%t%e"`

- Query: `SELECT * FROM file('sample.csv')`


If reading `sample.csv` is successful, file will be renamed to `processed_sample_1683473210851438.csv`




## function_json_value_return_type_allow_complex

Control whether allow to return complex type (such as: struct, array, map) for json_value function.

```sql
SELECT JSON_VALUE('{"hello":{"world":"!"}}', '$.hello') settings function_json_value_return_type_allow_complex=true

┌─JSON_VALUE('{"hello":{"world":"!"}}', '$.hello')─┐
│ {"world":"!"}                                    │
└──────────────────────────────────────────────────┘

1 row in set. Elapsed: 0.001 sec.
```

Possible values:

- true — Allow.
- false — Disallow.

Default value: `false`.

## zstd_window_log_max

Allows you to select the max window log of ZSTD (it will not be used for MergeTree family)

Type: Int64

Default: 0

## enable_deflate_qpl_codec {#enable_deflate_qpl_codec}

If turned on, the DEFLATE_QPL codec may be used to compress columns.

Possible values:

- 0 - Disabled
- 1 - Enabled

Type: Bool

## enable_zstd_qat_codec {#enable_zstd_qat_codec}

If turned on, the ZSTD_QAT codec may be used to compress columns.

Possible values:

- 0 - Disabled
- 1 - Enabled

Type: Bool

## output_format_compression_level

Default compression level if query output is compressed. The setting is applied when `SELECT` query has `INTO OUTFILE` or when writing to table functions `file`, `url`, `hdfs`, `s3`, or `azureBlobStorage`.

Possible values: from `1` to `22`

Default: `3`


## output_format_compression_zstd_window_log

Can be used when the output compression method is `zstd`. If greater than `0`, this setting explicitly sets compression window size (power of `2`) and enables a long-range mode for zstd compression. This can help to achieve a better compression ratio.

Possible values: non-negative numbers. Note that if the value is too small or too big, `zstdlib` will throw an exception. Typical values are from `20` (window size = `1MB`) to `30` (window size = `1GB`).

Default: `0`

## rewrite_count_distinct_if_with_count_distinct_implementation

Allows you to rewrite `countDistcintIf` with [count_distinct_implementation](#count_distinct_implementation) setting.

Possible values:

- true — Allow.
- false — Disallow.

Default value: `false`.

## precise_float_parsing {#precise_float_parsing}

Switches [Float32/Float64](../../sql-reference/data-types/float.md) parsing algorithms:
* If the value is `1`, then precise method is used. It is slower than fast method, but it always returns a number that is the closest machine representable number to the input.
* Otherwise, fast method is used (default). It usually returns the same value as precise, but in rare cases result may differ by one or two least significant digits.

Possible values: `0`, `1`.

Default value: `0`.

Example:

```sql
SELECT toFloat64('1.7091'), toFloat64('1.5008753E7') SETTINGS precise_float_parsing = 0;

┌─toFloat64('1.7091')─┬─toFloat64('1.5008753E7')─┐
│  1.7090999999999998 │       15008753.000000002 │
└─────────────────────┴──────────────────────────┘

SELECT toFloat64('1.7091'), toFloat64('1.5008753E7') SETTINGS precise_float_parsing = 1;

┌─toFloat64('1.7091')─┬─toFloat64('1.5008753E7')─┐
│              1.7091 │                 15008753 │
└─────────────────────┴──────────────────────────┘
```

## validate_tcp_client_information {#validate-tcp-client-information}

Determines whether validation of client information enabled when query packet is received from a client using a TCP connection.

If `true`, an exception will be thrown on invalid client information from the TCP client.

If `false`, the data will not be validated. The server will work with clients of all versions.

The default value is `false`.

**Example**

``` xml
<validate_tcp_client_information>true</validate_tcp_client_information>
```

## print_pretty_type_names {#print_pretty_type_names}

Allows to print deep-nested type names in a pretty way with indents in `DESCRIBE` query and in `toTypeName()` function.

Example:

```sql
CREATE TABLE test (a Tuple(b String, c Tuple(d Nullable(UInt64), e Array(UInt32), f Array(Tuple(g String, h Map(String, Array(Tuple(i String, j UInt64))))), k Date), l Nullable(String))) ENGINE=Memory;
DESCRIBE TABLE test FORMAT TSVRaw SETTINGS print_pretty_type_names=1;
```

```
a	Tuple(
    b String,
    c Tuple(
        d Nullable(UInt64),
        e Array(UInt32),
        f Array(Tuple(
            g String,
            h Map(
                String,
                Array(Tuple(
                    i String,
                    j UInt64
                ))
            )
        )),
        k Date
    ),
    l Nullable(String)
)
```

## allow_experimental_statistics {#allow_experimental_statistics}

Allows defining columns with [statistics](../../engines/table-engines/mergetree-family/mergetree.md#table_engine-mergetree-creating-a-table) and [manipulate statistics](../../engines/table-engines/mergetree-family/mergetree.md#column-statistics).

## allow_statistic_optimize {#allow_statistic_optimize}

Allows using statistic to optimize the order of [prewhere conditions](../../sql-reference/statements/select/prewhere.md).

## analyze_index_with_space_filling_curves

If a table has a space-filling curve in its index, e.g. `ORDER BY mortonEncode(x, y)` or `ORDER BY hilbertEncode(x, y)`, and the query has conditions on its arguments, e.g. `x >= 10 AND x <= 20 AND y >= 20 AND y <= 30`, use the space-filling curve for index analysis.

## query_plan_enable_optimizations {#query_plan_enable_optimizations}

Toggles query optimization at the query plan level.

:::note
This is an expert-level setting which should only be used for debugging by developers. The setting may change in future in backward-incompatible ways or be removed.
:::

Possible values:

- 0 - Disable all optimizations at the query plan level
- 1 - Enable optimizations at the query plan level (but individual optimizations may still be disabled via their individual settings)

Default value: `1`.

## query_plan_max_optimizations_to_apply

Limits the total number of optimizations applied to query plan, see setting [query_plan_enable_optimizations](#query_plan_enable_optimizations).
Useful to avoid long optimization times for complex queries.
If the actual number of optimizations exceeds this setting, an exception is thrown.

:::note
This is an expert-level setting which should only be used for debugging by developers. The setting may change in future in backward-incompatible ways or be removed.
:::

Type: [UInt64](../../sql-reference/data-types/int-uint.md).

Default value: '10000'

## query_plan_lift_up_array_join

Toggles a query-plan-level optimization which moves ARRAY JOINs up in the execution plan.
Only takes effect if setting [query_plan_enable_optimizations](#query_plan_enable_optimizations) is 1.

:::note
This is an expert-level setting which should only be used for debugging by developers. The setting may change in future in backward-incompatible ways or be removed.
:::

Possible values:

- 0 - Disable
- 1 - Enable

Default value: `1`.

## query_plan_push_down_limit

Toggles a query-plan-level optimization which moves LIMITs down in the execution plan.
Only takes effect if setting [query_plan_enable_optimizations](#query_plan_enable_optimizations) is 1.

:::note
This is an expert-level setting which should only be used for debugging by developers. The setting may change in future in backward-incompatible ways or be removed.
:::

Possible values:

- 0 - Disable
- 1 - Enable

Default value: `1`.

## query_plan_split_filter

:::note
This is an expert-level setting which should only be used for debugging by developers. The setting may change in future in backward-incompatible ways or be removed.
:::

Toggles a query-plan-level optimization which splits filters into expressions.
Only takes effect if setting [query_plan_enable_optimizations](#query_plan_enable_optimizations) is 1.

Possible values:

- 0 - Disable
- 1 - Enable

Default value: `1`.

## query_plan_merge_expressions

Toggles a query-plan-level optimization which merges consecutive filters.
Only takes effect if setting [query_plan_enable_optimizations](#query_plan_enable_optimizations) is 1.

:::note
This is an expert-level setting which should only be used for debugging by developers. The setting may change in future in backward-incompatible ways or be removed.
:::

Possible values:

- 0 - Disable
- 1 - Enable

Default value: `1`.

## query_plan_filter_push_down

Toggles a query-plan-level optimization which moves filters down in the execution plan.
Only takes effect if setting [query_plan_enable_optimizations](#query_plan_enable_optimizations) is 1.

:::note
This is an expert-level setting which should only be used for debugging by developers. The setting may change in future in backward-incompatible ways or be removed.
:::

Possible values:

- 0 - Disable
- 1 - Enable

Default value: `1`.

## query_plan_execute_functions_after_sorting

Toggles a query-plan-level optimization which moves expressions after sorting steps.
Only takes effect if setting [query_plan_enable_optimizations](#query_plan_enable_optimizations) is 1.

:::note
This is an expert-level setting which should only be used for debugging by developers. The setting may change in future in backward-incompatible ways or be removed.
:::

Possible values:

- 0 - Disable
- 1 - Enable

Default value: `1`.

## query_plan_reuse_storage_ordering_for_window_functions

Toggles a query-plan-level optimization which uses storage sorting when sorting for window functions.
Only takes effect if setting [query_plan_enable_optimizations](#query_plan_enable_optimizations) is 1.

:::note
This is an expert-level setting which should only be used for debugging by developers. The setting may change in future in backward-incompatible ways or be removed.
:::

Possible values:

- 0 - Disable
- 1 - Enable

Default value: `1`.

## query_plan_lift_up_union

Toggles a query-plan-level optimization which moves larger subtrees of the query plan into union to enable further optimizations.
Only takes effect if setting [query_plan_enable_optimizations](#query_plan_enable_optimizations) is 1.

:::note
This is an expert-level setting which should only be used for debugging by developers. The setting may change in future in backward-incompatible ways or be removed.
:::

Possible values:

- 0 - Disable
- 1 - Enable

Default value: `1`.

## query_plan_distinct_in_order

Toggles the distinct in-order optimization query-plan-level optimization.
Only takes effect if setting [query_plan_enable_optimizations](#query_plan_enable_optimizations) is 1.

:::note
This is an expert-level setting which should only be used for debugging by developers. The setting may change in future in backward-incompatible ways or be removed.
:::

Possible values:

- 0 - Disable
- 1 - Enable

Default value: `1`.

## query_plan_read_in_order

Toggles the read in-order optimization query-plan-level optimization.
Only takes effect if setting [query_plan_enable_optimizations](#query_plan_enable_optimizations) is 1.

:::note
This is an expert-level setting which should only be used for debugging by developers. The setting may change in future in backward-incompatible ways or be removed.
:::

Possible values:

- 0 - Disable
- 1 - Enable

Default value: `1`.

## query_plan_aggregation_in_order

Toggles the aggregation in-order query-plan-level optimization.
Only takes effect if setting [query_plan_enable_optimizations](#query_plan_enable_optimizations) is 1.

:::note
This is an expert-level setting which should only be used for debugging by developers. The setting may change in future in backward-incompatible ways or be removed.
:::

Possible values:

- 0 - Disable
- 1 - Enable

Default value: `0`.

## query_plan_remove_redundant_sorting

Toggles a query-plan-level optimization which removes redundant sorting steps, e.g. in subqueries.
Only takes effect if setting [query_plan_enable_optimizations](#query_plan_enable_optimizations) is 1.

:::note
This is an expert-level setting which should only be used for debugging by developers. The setting may change in future in backward-incompatible ways or be removed.
:::

Possible values:

- 0 - Disable
- 1 - Enable

Default value: `1`.

## query_plan_remove_redundant_distinct

Toggles a query-plan-level optimization which removes redundant DISTINCT steps.
Only takes effect if setting [query_plan_enable_optimizations](#query_plan_enable_optimizations) is 1.

:::note
This is an expert-level setting which should only be used for debugging by developers. The setting may change in future in backward-incompatible ways or be removed.
:::

Possible values:

- 0 - Disable
- 1 - Enable

Default value: `1`.

## dictionary_use_async_executor {#dictionary_use_async_executor}

Execute a pipeline for reading dictionary source in several threads. It's supported only by dictionaries with local CLICKHOUSE source.

You may specify it in `SETTINGS` section of dictionary definition:

```sql
CREATE DICTIONARY t1_dict ( key String, attr UInt64 )
PRIMARY KEY key
SOURCE(CLICKHOUSE(QUERY `SELECT key, attr FROM t1 GROUP BY key`))
LIFETIME(MIN 0 MAX 3600)
LAYOUT(COMPLEX_KEY_HASHED_ARRAY())
SETTINGS(dictionary_use_async_executor=1, max_threads=8);
```

## storage_metadata_write_full_object_key {#storage_metadata_write_full_object_key}

When set to `true` the metadata files are written with `VERSION_FULL_OBJECT_KEY` format version. With that format full object storage key names are written to the metadata files.
When set to `false` the metadata files are written with the previous format version, `VERSION_INLINE_DATA`. With that format only suffixes of object storage key names are written to the metadata files. The prefix for all of object storage key names is set in configurations files at `storage_configuration.disks` section.

Default value: `false`.

## s3_use_adaptive_timeouts {#s3_use_adaptive_timeouts}

When set to `true` than for all s3 requests first two attempts are made with low send and receive timeouts.
When set to `false` than all attempts are made with identical timeouts.

Default value: `true`.

## allow_deprecated_snowflake_conversion_functions {#allow_deprecated_snowflake_conversion_functions}

Functions `snowflakeToDateTime`, `snowflakeToDateTime64`, `dateTimeToSnowflake`, and `dateTime64ToSnowflake` are deprecated and disabled by default.
Please use functions `snowflakeIDToDateTime`, `snowflakeIDToDateTime64`, `dateTimeToSnowflakeID`, and `dateTime64ToSnowflakeID` instead.

To re-enable the deprecated functions (e.g., during a transition period), please set this setting to `true`.

Default value: `false`

## allow_experimental_variant_type {#allow_experimental_variant_type}

Allows creation of experimental [Variant](../../sql-reference/data-types/variant.md).

Default value: `false`.

## use_variant_as_common_type {#use_variant_as_common_type}

Allows to use `Variant` type as a result type for [if](../../sql-reference/functions/conditional-functions.md/#if)/[multiIf](../../sql-reference/functions/conditional-functions.md/#multiif)/[array](../../sql-reference/functions/array-functions.md)/[map](../../sql-reference/functions/tuple-map-functions.md) functions when there is no common type for argument types.

Example:

```sql
SET use_variant_as_common_type = 1;
SELECT toTypeName(if(number % 2, number, range(number))) as variant_type FROM numbers(1);
SELECT if(number % 2, number, range(number)) as variant FROM numbers(5);
```

```text
┌─variant_type───────────────────┐
│ Variant(Array(UInt64), UInt64) │
└────────────────────────────────┘
┌─variant───┐
│ []        │
│ 1         │
│ [0,1]     │
│ 3         │
│ [0,1,2,3] │
└───────────┘
```

```sql
SET use_variant_as_common_type = 1;
SELECT toTypeName(multiIf((number % 4) = 0, 42, (number % 4) = 1, [1, 2, 3], (number % 4) = 2, 'Hello, World!', NULL)) AS variant_type FROM numbers(1);
SELECT multiIf((number % 4) = 0, 42, (number % 4) = 1, [1, 2, 3], (number % 4) = 2, 'Hello, World!', NULL) AS variant FROM numbers(4);
```

```text
─variant_type─────────────────────────┐
│ Variant(Array(UInt8), String, UInt8) │
└──────────────────────────────────────┘

┌─variant───────┐
│ 42            │
│ [1,2,3]       │
│ Hello, World! │
│ ᴺᵁᴸᴸ          │
└───────────────┘
```

```sql
SET use_variant_as_common_type = 1;
SELECT toTypeName(array(range(number), number, 'str_' || toString(number))) as array_of_variants_type from numbers(1);
SELECT array(range(number), number, 'str_' || toString(number)) as array_of_variants FROM numbers(3);
```

```text
┌─array_of_variants_type────────────────────────┐
│ Array(Variant(Array(UInt64), String, UInt64)) │
└───────────────────────────────────────────────┘

┌─array_of_variants─┐
│ [[],0,'str_0']    │
│ [[0],1,'str_1']   │
│ [[0,1],2,'str_2'] │
└───────────────────┘
```

```sql
SET use_variant_as_common_type = 1;
SELECT toTypeName(map('a', range(number), 'b', number, 'c', 'str_' || toString(number))) as map_of_variants_type from numbers(1);
SELECT map('a', range(number), 'b', number, 'c', 'str_' || toString(number)) as map_of_variants FROM numbers(3);
```

```text
┌─map_of_variants_type────────────────────────────────┐
│ Map(String, Variant(Array(UInt64), String, UInt64)) │
└─────────────────────────────────────────────────────┘

┌─map_of_variants───────────────┐
│ {'a':[],'b':0,'c':'str_0'}    │
│ {'a':[0],'b':1,'c':'str_1'}   │
│ {'a':[0,1],'b':2,'c':'str_2'} │
└───────────────────────────────┘
```


Default value: `false`.

## default_normal_view_sql_security {#default_normal_view_sql_security}

Allows to set default `SQL SECURITY` option while creating a normal view. [More about SQL security](../../sql-reference/statements/create/view.md#sql_security).

The default value is `INVOKER`.

## default_materialized_view_sql_security {#default_materialized_view_sql_security}

Allows to set a default value for SQL SECURITY option when creating a materialized view. [More about SQL security](../../sql-reference/statements/create/view.md#sql_security).

The default value is `DEFINER`.

## default_view_definer {#default_view_definer}

Allows to set default `DEFINER` option while creating a view. [More about SQL security](../../sql-reference/statements/create/view.md#sql_security).

The default value is `CURRENT_USER`.

## max_partition_size_to_drop

Restriction on dropping partitions in query time. The value 0 means that you can drop partitions without any restrictions.

Default value: 50 GB.

Cloud default value: 1 TB.

:::note
This query setting overwrites its server setting equivalent, see [max_partition_size_to_drop](/docs/en/operations/server-configuration-parameters/settings.md/#max-partition-size-to-drop)
:::

## max_table_size_to_drop

Restriction on deleting tables in query time. The value 0 means that you can delete all tables without any restrictions.

Default value: 50 GB.

Cloud default value: 1 TB.

:::note
This query setting overwrites its server setting equivalent, see [max_table_size_to_drop](/docs/en/operations/server-configuration-parameters/settings.md/#max-table-size-to-drop)
:::

## iceberg_engine_ignore_schema_evolution {#iceberg_engine_ignore_schema_evolution}

Allow to ignore schema evolution in Iceberg table engine and read all data using schema specified by the user on table creation or latest schema parsed from metadata on table creation.

:::note
Enabling this setting can lead to incorrect result as in case of evolved schema all data files will be read using the same schema.
:::

Default value: 'false'.

## allow_suspicious_primary_key {#allow_suspicious_primary_key}

Allow suspicious `PRIMARY KEY`/`ORDER BY` for MergeTree (i.e. SimpleAggregateFunction).

## mysql_datatypes_support_level

Defines how MySQL types are converted to corresponding ClickHouse types. A comma separated list in any combination of `decimal`, `datetime64`, `date2Date32` or `date2String`.
- `decimal`: convert `NUMERIC` and `DECIMAL` types to `Decimal` when precision allows it.
- `datetime64`: convert `DATETIME` and `TIMESTAMP` types to `DateTime64` instead of `DateTime` when precision is not `0`.
- `date2Date32`: convert `DATE` to `Date32` instead of `Date`. Takes precedence over `date2String`.
- `date2String`: convert `DATE` to `String` instead of `Date`. Overridden by `datetime64`.

## cross_join_min_rows_to_compress

Minimal count of rows to compress block in CROSS JOIN. Zero value means - disable this threshold. This block is compressed when any of the two thresholds (by rows or by bytes) are reached.

Default value: `10000000`.

## cross_join_min_bytes_to_compress

Minimal size of block to compress in CROSS JOIN. Zero value means - disable this threshold. This block is compressed when any of the two thresholds (by rows or by bytes) are reached.

Default value: `1GiB`.
<<<<<<< HEAD
## add_http_cors_header

Write add http CORS header.

<table>
  <tr><td>Type</td><td><code>Bool</code></td></tr>
  <tr><td>Default</td><td><code>0</code></td></tr>
</table>


## aggregation_in_order_max_block_bytes

Maximal size of block in bytes accumulated during aggregation in order of primary key. Lower block size allows to parallelize more final merge stage of aggregation.

<table>
  <tr><td>Type</td><td><code>UInt64</code></td></tr>
  <tr><td>Default</td><td><code>50000000</code></td></tr>
</table>


## aggregation_memory_efficient_merge_threads

Number of threads to use for merge intermediate aggregation results in memory efficient mode. When bigger, then more memory is consumed. 0 means - same as &#039;max_threads&#039;.

<table>
  <tr><td>Type</td><td><code>UInt64</code></td></tr>
  <tr><td>Default</td><td><code>0</code></td></tr>
</table>


## allow_aggregate_partitions_independently

Enable independent aggregation of partitions on separate threads when partition key suits group by key. Beneficial when number of partitions close to number of cores and partitions have roughly the same size

<table>
  <tr><td>Type</td><td><code>Bool</code></td></tr>
  <tr><td>Default</td><td><code>0</code></td></tr>
</table>


## allow_asynchronous_read_from_io_pool_for_merge_tree

Use background I/O pool to read from MergeTree tables. This setting may increase performance for I/O bound queries

<table>
  <tr><td>Type</td><td><code>Bool</code></td></tr>
  <tr><td>Default</td><td><code>0</code></td></tr>
</table>


## allow_create_index_without_type

Allow CREATE INDEX query without TYPE. Query will be ignored. Made for SQL compatibility tests.

<table>
  <tr><td>Type</td><td><code>Bool</code></td></tr>
  <tr><td>Default</td><td><code>0</code></td></tr>
</table>


## allow_custom_error_code_in_throwif

Enable custom error code in function throwIf(). If true, thrown exceptions may have unexpected error codes.

<table>
  <tr><td>Type</td><td><code>Bool</code></td></tr>
  <tr><td>Default</td><td><code>0</code></td></tr>
</table>


## allow_ddl

If it is set to true, then a user is allowed to executed DDL queries.

<table>
  <tr><td>Type</td><td><code>Bool</code></td></tr>
  <tr><td>Default</td><td><code>1</code></td></tr>
</table>


## allow_deprecated_database_ordinary

Allow to create databases with deprecated Ordinary engine

<table>
  <tr><td>Type</td><td><code>Bool</code></td></tr>
  <tr><td>Default</td><td><code>0</code></td></tr>
</table>


## allow_deprecated_syntax_for_merge_tree

Allow to create *MergeTree tables with deprecated engine definition syntax

<table>
  <tr><td>Type</td><td><code>Bool</code></td></tr>
  <tr><td>Default</td><td><code>0</code></td></tr>
</table>


## allow_distributed_ddl

If it is set to true, then a user is allowed to executed distributed DDL queries.

<table>
  <tr><td>Type</td><td><code>Bool</code></td></tr>
  <tr><td>Default</td><td><code>1</code></td></tr>
</table>


## allow_drop_detached

Allow ALTER TABLE ... DROP DETACHED PART[ITION] ... queries

<table>
  <tr><td>Type</td><td><code>Bool</code></td></tr>
  <tr><td>Default</td><td><code>0</code></td></tr>
</table>


## allow_execute_multiif_columnar

Allow execute multiIf function columnar

<table>
  <tr><td>Type</td><td><code>Bool</code></td></tr>
  <tr><td>Default</td><td><code>1</code></td></tr>
</table>


## allow_experimental_alter_materialized_view_structure

<DeprecatedBadge />

Obsolete setting, does nothing.

<table>
  <tr><td>Readonly</td><td><code>1</code></td></tr>
  <tr><td>Type</td><td><code>Bool</code></td></tr>
  <tr><td>Default</td><td><code>1</code></td></tr>
</table>


## allow_experimental_analyzer

Allow experimental analyzer

<table>
  <tr><td>Readonly</td><td><code>1</code></td></tr>
  <tr><td>Type</td><td><code>Bool</code></td></tr>
  <tr><td>Default</td><td><code>0</code></td></tr>
</table>


## allow_experimental_annoy_index

Allows to use Annoy index. Disabled by default because this feature is experimental

<table>
  <tr><td>Readonly</td><td><code>1</code></td></tr>
  <tr><td>Type</td><td><code>Bool</code></td></tr>
  <tr><td>Default</td><td><code>0</code></td></tr>
</table>


## allow_experimental_bigint_types

<DeprecatedBadge />

Obsolete setting, does nothing.

<table>
  <tr><td>Type</td><td><code>Bool</code></td></tr>
  <tr><td>Default</td><td><code>1</code></td></tr>
</table>


## allow_experimental_codecs

If it is set to true, allow to specify experimental compression codecs (but we don&#039;t have those yet and this option does nothing).

<table>
  <tr><td>Readonly</td><td><code>1</code></td></tr>
  <tr><td>Type</td><td><code>Bool</code></td></tr>
  <tr><td>Default</td><td><code>0</code></td></tr>
</table>


## allow_experimental_database_atomic

<DeprecatedBadge />

Obsolete setting, does nothing.

<table>
  <tr><td>Type</td><td><code>Bool</code></td></tr>
  <tr><td>Default</td><td><code>1</code></td></tr>
</table>


## allow_experimental_database_materialized_mysql

Allow to create database with Engine=MaterializedMySQL(...).

<table>
  <tr><td>Readonly</td><td><code>1</code></td></tr>
  <tr><td>Type</td><td><code>Bool</code></td></tr>
  <tr><td>Default</td><td><code>0</code></td></tr>
</table>


## allow_experimental_database_materialized_postgresql

Allow to create database with Engine=MaterializedPostgreSQL(...).

<table>
  <tr><td>Readonly</td><td><code>1</code></td></tr>
  <tr><td>Type</td><td><code>Bool</code></td></tr>
  <tr><td>Default</td><td><code>0</code></td></tr>
</table>


## allow_experimental_database_replicated

Allow to create databases with Replicated engine

<table>
  <tr><td>Readonly</td><td><code>1</code></td></tr>
  <tr><td>Type</td><td><code>Bool</code></td></tr>
  <tr><td>Default</td><td><code>0</code></td></tr>
</table>


## allow_experimental_funnel_functions

Enable experimental functions for funnel analysis.

<table>
  <tr><td>Readonly</td><td><code>1</code></td></tr>
  <tr><td>Type</td><td><code>Bool</code></td></tr>
  <tr><td>Default</td><td><code>0</code></td></tr>
</table>


## allow_experimental_geo_types

<DeprecatedBadge />

Obsolete setting, does nothing.

<table>
  <tr><td>Readonly</td><td><code>1</code></td></tr>
  <tr><td>Type</td><td><code>Bool</code></td></tr>
  <tr><td>Default</td><td><code>1</code></td></tr>
</table>


## allow_experimental_hash_functions

Enable experimental hash functions

<table>
  <tr><td>Readonly</td><td><code>1</code></td></tr>
  <tr><td>Type</td><td><code>Bool</code></td></tr>
  <tr><td>Default</td><td><code>0</code></td></tr>
</table>


## allow_experimental_inverted_index

If it is set to true, allow to use experimental inverted index.

<table>
  <tr><td>Readonly</td><td><code>1</code></td></tr>
  <tr><td>Type</td><td><code>Bool</code></td></tr>
  <tr><td>Default</td><td><code>0</code></td></tr>
</table>


## allow_experimental_lightweight_delete

Enable lightweight DELETE mutations for mergetree tables.

<table>
  <tr><td>Type</td><td><code>Bool</code></td></tr>
  <tr><td>Default</td><td><code>1</code></td></tr>
  <tr><td>Alias for</td><td><code>enable_lightweight_delete</code></td></tr>
</table>


## allow_experimental_map_type

<DeprecatedBadge />

Obsolete setting, does nothing.

<table>
  <tr><td>Type</td><td><code>Bool</code></td></tr>
  <tr><td>Default</td><td><code>1</code></td></tr>
</table>


## allow_experimental_materialized_postgresql_table

Allows to use the MaterializedPostgreSQL table engine. Disabled by default, because this feature is experimental

<table>
  <tr><td>Readonly</td><td><code>1</code></td></tr>
  <tr><td>Type</td><td><code>Bool</code></td></tr>
  <tr><td>Default</td><td><code>0</code></td></tr>
</table>


## allow_experimental_nlp_functions

Enable experimental functions for natural language processing.

<table>
  <tr><td>Readonly</td><td><code>1</code></td></tr>
  <tr><td>Type</td><td><code>Bool</code></td></tr>
  <tr><td>Default</td><td><code>0</code></td></tr>
</table>


## allow_experimental_object_type

Allow Object and JSON data types

<table>
  <tr><td>Readonly</td><td><code>1</code></td></tr>
  <tr><td>Type</td><td><code>Bool</code></td></tr>
  <tr><td>Default</td><td><code>0</code></td></tr>
</table>


## allow_experimental_projection_optimization

Automatically choose projections to perform SELECT query

<table>
  <tr><td>Type</td><td><code>Bool</code></td></tr>
  <tr><td>Default</td><td><code>1</code></td></tr>
  <tr><td>Alias for</td><td><code>optimize_use_projections</code></td></tr>
</table>


## allow_experimental_query_cache

<DeprecatedBadge />

Obsolete setting, does nothing.

<table>
  <tr><td>Type</td><td><code>Bool</code></td></tr>
  <tr><td>Default</td><td><code>1</code></td></tr>
</table>


## allow_experimental_query_deduplication

Experimental data deduplication for SELECT queries based on part UUIDs

<table>
  <tr><td>Readonly</td><td><code>1</code></td></tr>
  <tr><td>Type</td><td><code>Bool</code></td></tr>
  <tr><td>Default</td><td><code>0</code></td></tr>
</table>


## allow_experimental_refreshable_materialized_view

Allow refreshable materialized views (CREATE MATERIALIZED VIEW &lt;name&gt; REFRESH ...).

<table>
  <tr><td>Type</td><td><code>Bool</code></td></tr>
  <tr><td>Default</td><td><code>0</code></td></tr>
</table>


## allow_experimental_s3queue

<DeprecatedBadge />

Obsolete setting, does nothing.

<table>
  <tr><td>Readonly</td><td><code>1</code></td></tr>
  <tr><td>Type</td><td><code>Bool</code></td></tr>
  <tr><td>Default</td><td><code>1</code></td></tr>
</table>


## allow_experimental_shared_merge_tree

<DeprecatedBadge />

Obsolete setting, does nothing.

<table>
  <tr><td>Readonly</td><td><code>1</code></td></tr>
  <tr><td>Type</td><td><code>Bool</code></td></tr>
  <tr><td>Default</td><td><code>1</code></td></tr>
</table>


## allow_experimental_statistic

Allows using statistic

<table>
  <tr><td>Readonly</td><td><code>1</code></td></tr>
  <tr><td>Type</td><td><code>Bool</code></td></tr>
  <tr><td>Default</td><td><code>0</code></td></tr>
</table>


## allow_experimental_undrop_table_query

<DeprecatedBadge />

Obsolete setting, does nothing.

<table>
  <tr><td>Readonly</td><td><code>1</code></td></tr>
  <tr><td>Type</td><td><code>Bool</code></td></tr>
  <tr><td>Default</td><td><code>1</code></td></tr>
</table>


## allow_experimental_usearch_index

Allows to use USearch index. Disabled by default because this feature is experimental

<table>
  <tr><td>Readonly</td><td><code>1</code></td></tr>
  <tr><td>Type</td><td><code>Bool</code></td></tr>
  <tr><td>Default</td><td><code>0</code></td></tr>
</table>


## allow_experimental_window_functions

<DeprecatedBadge />

Obsolete setting, does nothing.

<table>
  <tr><td>Type</td><td><code>Bool</code></td></tr>
  <tr><td>Default</td><td><code>1</code></td></tr>
</table>


## allow_experimental_window_view

Enable WINDOW VIEW. Not mature enough.

<table>
  <tr><td>Readonly</td><td><code>1</code></td></tr>
  <tr><td>Type</td><td><code>Bool</code></td></tr>
  <tr><td>Default</td><td><code>0</code></td></tr>
</table>


## allow_hyperscan

Allow functions that use Hyperscan library. Disable to avoid potentially long compilation times and excessive resource usage.

<table>
  <tr><td>Type</td><td><code>Bool</code></td></tr>
  <tr><td>Default</td><td><code>1</code></td></tr>
</table>


## allow_named_collection_override_by_default

Allow named collections&#039; fields override by default.

<table>
  <tr><td>Type</td><td><code>Bool</code></td></tr>
  <tr><td>Default</td><td><code>1</code></td></tr>
</table>


## allow_non_metadata_alters

Allow to execute alters which affects not only tables metadata, but also data on disk

<table>
  <tr><td>Type</td><td><code>Bool</code></td></tr>
  <tr><td>Default</td><td><code>1</code></td></tr>
</table>


## allow_nonconst_timezone_arguments

Allow non-const timezone arguments in certain time-related functions like toTimeZone(), fromUnixTimestamp*(), snowflakeToDateTime*()

<table>
  <tr><td>Type</td><td><code>Bool</code></td></tr>
  <tr><td>Default</td><td><code>0</code></td></tr>
</table>


## allow_prefetched_read_pool_for_local_filesystem

Prefer prefetched threadpool if all parts are on local filesystem

<table>
  <tr><td>Type</td><td><code>Bool</code></td></tr>
  <tr><td>Default</td><td><code>0</code></td></tr>
</table>


## allow_prefetched_read_pool_for_remote_filesystem

Prefer prefetched threadpool if all parts are on remote filesystem

<table>
  <tr><td>Type</td><td><code>Bool</code></td></tr>
  <tr><td>Default</td><td><code>1</code></td></tr>
</table>


## allow_push_predicate_when_subquery_contains_with

Allows push predicate when subquery contains WITH clause

<table>
  <tr><td>Type</td><td><code>Bool</code></td></tr>
  <tr><td>Default</td><td><code>1</code></td></tr>
</table>


## allow_simdjson

Allow using simdjson library in &#039;JSON*&#039; functions if AVX2 instructions are available. If disabled rapidjson will be used.

<table>
  <tr><td>Type</td><td><code>Bool</code></td></tr>
  <tr><td>Default</td><td><code>1</code></td></tr>
</table>


## allow_suspicious_codecs

If it is set to true, allow to specify meaningless compression codecs.

<table>
  <tr><td>Readonly</td><td><code>1</code></td></tr>
  <tr><td>Type</td><td><code>Bool</code></td></tr>
  <tr><td>Default</td><td><code>0</code></td></tr>
</table>


## allow_suspicious_fixed_string_types

In CREATE TABLE statement allows creating columns of type FixedString(n) with n &gt; 256. FixedString with length &gt;= 256 is suspicious and most likely indicates misuse

<table>
  <tr><td>Readonly</td><td><code>1</code></td></tr>
  <tr><td>Type</td><td><code>Bool</code></td></tr>
  <tr><td>Default</td><td><code>0</code></td></tr>
</table>


## allow_suspicious_indices

Reject primary/secondary indexes and sorting keys with identical expressions

<table>
  <tr><td>Type</td><td><code>Bool</code></td></tr>
  <tr><td>Default</td><td><code>0</code></td></tr>
</table>


## allow_suspicious_ttl_expressions

Reject TTL expressions that don&#039;t depend on any of table&#039;s columns. It indicates a user error most of the time.

<table>
  <tr><td>Type</td><td><code>Bool</code></td></tr>
  <tr><td>Default</td><td><code>0</code></td></tr>
</table>


## allow_suspicious_variant_types

In CREATE TABLE statement allows specifying Variant type with similar variant types (for example, with different numeric or date types). Enabling this setting may introduce some ambiguity when working with values with similar types.

<table>
  <tr><td>Type</td><td><code>Bool</code></td></tr>
  <tr><td>Default</td><td><code>0</code></td></tr>
</table>


## allow_unrestricted_reads_from_keeper

Allow unrestricted (without condition on path) reads from system.zookeeper table, can be handy, but is not safe for zookeeper

<table>
  <tr><td>Type</td><td><code>Bool</code></td></tr>
  <tr><td>Default</td><td><code>0</code></td></tr>
</table>


## alter_move_to_space_execute_async

Execute ALTER TABLE MOVE ... TO [DISK|VOLUME] asynchronously

<table>
  <tr><td>Type</td><td><code>Bool</code></td></tr>
  <tr><td>Default</td><td><code>0</code></td></tr>
</table>


## analyzer_compatibility_join_using_top_level_identifier

Force to resolve identifier in JOIN USING from projection (for example, in `SELECT a + 1 AS b FROM t1 JOIN t2 USING (b)` join will be performed by `t1.a + 1 = t2.b`, rather then `t1.b = t2.b`).

<table>
  <tr><td>Type</td><td><code>Bool</code></td></tr>
  <tr><td>Default</td><td><code>0</code></td></tr>
</table>


## annoy_index_search_k_nodes

SELECT queries search up to this many nodes in Annoy indexes.

<table>
  <tr><td>Type</td><td><code>Int64</code></td></tr>
  <tr><td>Default</td><td><code>-1</code></td></tr>
</table>


## apply_deleted_mask

Enables filtering out rows deleted with lightweight DELETE. If disabled, a query will be able to read those rows. This is useful for debugging and &quot;undelete&quot; scenarios

<table>
  <tr><td>Type</td><td><code>Bool</code></td></tr>
  <tr><td>Default</td><td><code>1</code></td></tr>
</table>


## apply_mutations_on_fly

If true, mutations (UPDATEs and DELETEs) which are not materialized in data part will be applied on SELECTs

<table>
  <tr><td>Type</td><td><code>Bool</code></td></tr>
  <tr><td>Default</td><td><code>0</code></td></tr>
</table>


## async_insert_cleanup_timeout_ms

<DeprecatedBadge />

Obsolete setting, does nothing.

<table>
  <tr><td>Type</td><td><code>Milliseconds</code></td></tr>
  <tr><td>Default</td><td><code>1000</code></td></tr>
</table>


## azure_create_new_file_on_insert

Enables or disables creating a new file on each insert in azure engine tables

<table>
  <tr><td>Type</td><td><code>Bool</code></td></tr>
  <tr><td>Default</td><td><code>0</code></td></tr>
</table>


## azure_list_object_keys_size

Maximum number of files that could be returned in batch by ListObject request

<table>
  <tr><td>Type</td><td><code>UInt64</code></td></tr>
  <tr><td>Default</td><td><code>1000</code></td></tr>
</table>


## azure_max_single_part_copy_size

The maximum size of object to copy using single part copy to Azure blob storage.

<table>
  <tr><td>Type</td><td><code>UInt64</code></td></tr>
  <tr><td>Default</td><td><code>268435456</code></td></tr>
</table>


## azure_max_single_part_upload_size

The maximum size of object to upload using singlepart upload to Azure blob storage.

<table>
  <tr><td>Type</td><td><code>UInt64</code></td></tr>
  <tr><td>Default</td><td><code>104857600</code></td></tr>
</table>


## azure_max_single_read_retries

The maximum number of retries during single Azure blob storage read.

<table>
  <tr><td>Type</td><td><code>UInt64</code></td></tr>
  <tr><td>Default</td><td><code>4</code></td></tr>
</table>


## azure_max_unexpected_write_error_retries

The maximum number of retries in case of unexpected errors during Azure blob storage write

<table>
  <tr><td>Type</td><td><code>UInt64</code></td></tr>
  <tr><td>Default</td><td><code>4</code></td></tr>
</table>


## azure_truncate_on_insert

Enables or disables truncate before insert in azure engine tables.

<table>
  <tr><td>Type</td><td><code>Bool</code></td></tr>
  <tr><td>Default</td><td><code>0</code></td></tr>
</table>


## background_common_pool_size

<DeprecatedBadge />

User-level setting is deprecated, and it must be defined in the server configuration instead.

<table>
  <tr><td>Type</td><td><code>UInt64</code></td></tr>
  <tr><td>Default</td><td><code>8</code></td></tr>
</table>


## background_merges_mutations_concurrency_ratio

<DeprecatedBadge />

User-level setting is deprecated, and it must be defined in the server configuration instead.

<table>
  <tr><td>Type</td><td><code>Float</code></td></tr>
  <tr><td>Default</td><td><code>2</code></td></tr>
</table>


## background_pool_size

<DeprecatedBadge />

User-level setting is deprecated, and it must be defined in the server configuration instead.

<table>
  <tr><td>Type</td><td><code>UInt64</code></td></tr>
  <tr><td>Default</td><td><code>16</code></td></tr>
</table>


## backup_restore_batch_size_for_keeper_multi

Maximum size of batch for multi request to [Zoo]Keeper during backup or restore

<table>
  <tr><td>Type</td><td><code>UInt64</code></td></tr>
  <tr><td>Default</td><td><code>1000</code></td></tr>
</table>


## backup_restore_batch_size_for_keeper_multiread

Maximum size of batch for multiread request to [Zoo]Keeper during backup or restore

<table>
  <tr><td>Type</td><td><code>UInt64</code></td></tr>
  <tr><td>Default</td><td><code>10000</code></td></tr>
</table>


## backup_restore_keeper_fault_injection_probability

Approximate probability of failure for a keeper request during backup or restore. Valid value is in interval [0.0f, 1.0f]

<table>
  <tr><td>Type</td><td><code>Float</code></td></tr>
  <tr><td>Default</td><td><code>0</code></td></tr>
</table>


## backup_restore_keeper_fault_injection_seed

0 - random seed, otherwise the setting value

<table>
  <tr><td>Type</td><td><code>UInt64</code></td></tr>
  <tr><td>Default</td><td><code>0</code></td></tr>
</table>


## backup_restore_keeper_max_retries

Max retries for keeper operations during backup or restore

<table>
  <tr><td>Type</td><td><code>UInt64</code></td></tr>
  <tr><td>Default</td><td><code>20</code></td></tr>
</table>


## backup_restore_keeper_retry_initial_backoff_ms

Initial backoff timeout for [Zoo]Keeper operations during backup or restore

<table>
  <tr><td>Type</td><td><code>UInt64</code></td></tr>
  <tr><td>Default</td><td><code>100</code></td></tr>
</table>


## backup_restore_keeper_retry_max_backoff_ms

Max backoff timeout for [Zoo]Keeper operations during backup or restore

<table>
  <tr><td>Type</td><td><code>UInt64</code></td></tr>
  <tr><td>Default</td><td><code>5000</code></td></tr>
</table>


## backup_restore_keeper_value_max_size

Maximum size of data of a [Zoo]Keeper&#039;s node during backup

<table>
  <tr><td>Type</td><td><code>UInt64</code></td></tr>
  <tr><td>Default</td><td><code>1048576</code></td></tr>
</table>


## backup_threads

<DeprecatedBadge />

Obsolete setting, does nothing.

<table>
  <tr><td>Type</td><td><code>UInt64</code></td></tr>
  <tr><td>Default</td><td><code>16</code></td></tr>
</table>


## bool_false_representation

Text to represent bool value in TSV/CSV formats.

<table>
  <tr><td>Type</td><td><code>String</code></td></tr>
  <tr><td>Default</td><td><code>false</code></td></tr>
</table>


## bool_true_representation

Text to represent bool value in TSV/CSV formats.

<table>
  <tr><td>Type</td><td><code>String</code></td></tr>
  <tr><td>Default</td><td><code>true</code></td></tr>
</table>


## cache_warmer_threads

Only available in ClickHouse Cloud. Number of background threads for speculatively downloading new data parts into file cache, when cache_populated_by_fetch is enabled. Zero to disable.

<table>
  <tr><td>Type</td><td><code>UInt64</code></td></tr>
  <tr><td>Default</td><td><code>4</code></td></tr>
</table>


## calculate_text_stack_trace

Calculate text stack trace in case of exceptions during query execution. This is the default. It requires symbol lookups that may slow down fuzzing tests when huge amount of wrong queries are executed. In normal cases you should not disable this option.

<table>
  <tr><td>Type</td><td><code>Bool</code></td></tr>
  <tr><td>Default</td><td><code>1</code></td></tr>
</table>


## cast_ipv4_ipv6_default_on_conversion_error

CAST operator into IPv4, CAST operator into IPV6 type, toIPv4, toIPv6 functions will return default value instead of throwing exception on conversion error.

<table>
  <tr><td>Type</td><td><code>Bool</code></td></tr>
  <tr><td>Default</td><td><code>0</code></td></tr>
</table>


## check_referential_table_dependencies

Check that DDL query (such as DROP TABLE or RENAME) will not break referential dependencies

<table>
  <tr><td>Type</td><td><code>Bool</code></td></tr>
  <tr><td>Default</td><td><code>0</code></td></tr>
</table>


## check_table_dependencies

Check that DDL query (such as DROP TABLE or RENAME) will not break dependencies

<table>
  <tr><td>Type</td><td><code>Bool</code></td></tr>
  <tr><td>Default</td><td><code>1</code></td></tr>
</table>


## checksum_on_read

Validate checksums on reading. It is enabled by default and should be always enabled in production. Please do not expect any benefits in disabling this setting. It may only be used for experiments and benchmarks. The setting only applicable for tables of MergeTree family. Checksums are always validated for other table engines and when receiving data over network.

<table>
  <tr><td>Type</td><td><code>Bool</code></td></tr>
  <tr><td>Default</td><td><code>1</code></td></tr>
</table>


## cloud_mode

Cloud mode

<table>
  <tr><td>Readonly</td><td><code>1</code></td></tr>
  <tr><td>Type</td><td><code>Bool</code></td></tr>
  <tr><td>Default</td><td><code>0</code></td></tr>
</table>


## cloud_mode_engine

The engine family allowed in Cloud. 0 - allow everything, 1 - rewrite DDLs to use *ReplicatedMergeTree, 2 - rewrite DDLs to use SharedMergeTree. UInt64 to minimize public part

<table>
  <tr><td>Readonly</td><td><code>1</code></td></tr>
  <tr><td>Type</td><td><code>UInt64</code></td></tr>
  <tr><td>Default</td><td><code>1</code></td></tr>
</table>


## cluster_for_parallel_replicas

Cluster for a shard in which current server is located

<table>
  <tr><td>Type</td><td><code>String</code></td></tr>
</table>


## collect_hash_table_stats_during_aggregation

Enable collecting hash table statistics to optimize memory allocation

<table>
  <tr><td>Type</td><td><code>Bool</code></td></tr>
  <tr><td>Default</td><td><code>1</code></td></tr>
</table>


## column_names_for_schema_inference

The list of column names to use in schema inference for formats without column names. The format: &#039;column1,column2,column3,...&#039;

<table>
  <tr><td>Type</td><td><code>String</code></td></tr>
</table>


## compatibility_ignore_auto_increment_in_create_table

Ignore AUTO_INCREMENT keyword in column declaration if true, otherwise return error. It simplifies migration from MySQL

<table>
  <tr><td>Type</td><td><code>Bool</code></td></tr>
  <tr><td>Default</td><td><code>0</code></td></tr>
</table>


## compatibility_ignore_collation_in_create_table

Compatibility ignore collation in create table

<table>
  <tr><td>Type</td><td><code>Bool</code></td></tr>
  <tr><td>Default</td><td><code>1</code></td></tr>
</table>


## compile_sort_description

Compile sort description to native code.

<table>
  <tr><td>Type</td><td><code>Bool</code></td></tr>
  <tr><td>Default</td><td><code>1</code></td></tr>
</table>


## count_distinct_optimization

Rewrite count distinct to subquery of group by

<table>
  <tr><td>Type</td><td><code>Bool</code></td></tr>
  <tr><td>Default</td><td><code>0</code></td></tr>
</table>


## create_index_ignore_unique

Ignore UNIQUE keyword in CREATE UNIQUE INDEX. Made for SQL compatibility tests.

<table>
  <tr><td>Type</td><td><code>Bool</code></td></tr>
  <tr><td>Default</td><td><code>0</code></td></tr>
</table>


## create_replicated_merge_tree_fault_injection_probability

The probability of a fault injection during table creation after creating metadata in ZooKeeper

<table>
  <tr><td>Type</td><td><code>Float</code></td></tr>
  <tr><td>Default</td><td><code>0</code></td></tr>
</table>


## create_table_empty_primary_key_by_default

Allow to create *MergeTree tables with empty primary key when ORDER BY and PRIMARY KEY not specified

<table>
  <tr><td>Type</td><td><code>Bool</code></td></tr>
  <tr><td>Default</td><td><code>0</code></td></tr>
</table>


## cross_to_inner_join_rewrite

Use inner join instead of comma/cross join if there are joining expressions in the WHERE section. Values: 0 - no rewrite, 1 - apply if possible for comma/cross, 2 - force rewrite all comma joins, cross - if possible

<table>
  <tr><td>Type</td><td><code>UInt64</code></td></tr>
  <tr><td>Default</td><td><code>1</code></td></tr>
</table>


## database_replicated_allow_only_replicated_engine

Allow to create only Replicated tables in database with engine Replicated

<table>
  <tr><td>Readonly</td><td><code>1</code></td></tr>
  <tr><td>Type</td><td><code>Bool</code></td></tr>
  <tr><td>Default</td><td><code>0</code></td></tr>
</table>


## database_replicated_allow_replicated_engine_arguments

Allow to create only Replicated tables in database with engine Replicated with explicit arguments

<table>
  <tr><td>Type</td><td><code>Bool</code></td></tr>
  <tr><td>Default</td><td><code>1</code></td></tr>
</table>


## database_replicated_always_detach_permanently

Execute DETACH TABLE as DETACH TABLE PERMANENTLY if database engine is Replicated

<table>
  <tr><td>Type</td><td><code>Bool</code></td></tr>
  <tr><td>Default</td><td><code>0</code></td></tr>
</table>


## database_replicated_ddl_output

<DeprecatedBadge />

Obsolete setting, does nothing.

<table>
  <tr><td>Type</td><td><code>Bool</code></td></tr>
  <tr><td>Default</td><td><code>1</code></td></tr>
</table>


## database_replicated_enforce_synchronous_settings

Enforces synchronous waiting for some queries (see also database_atomic_wait_for_drop_and_detach_synchronously, mutation_sync, alter_sync). Not recommended to enable these settings.

<table>
  <tr><td>Type</td><td><code>Bool</code></td></tr>
  <tr><td>Default</td><td><code>0</code></td></tr>
</table>


## date_time_input_format

Method to read DateTime from text input formats. Possible values: &#039;basic&#039;, &#039;best_effort&#039; and &#039;best_effort_us&#039;.

<table>
  <tr><td>Type</td><td><code>DateTimeInputFormat</code></td></tr>
  <tr><td>Default</td><td><code>basic</code></td></tr>
</table>


## date_time_output_format

Method to write DateTime to text output. Possible values: &#039;simple&#039;, &#039;iso&#039;, &#039;unix_timestamp&#039;.

<table>
  <tr><td>Type</td><td><code>DateTimeOutputFormat</code></td></tr>
  <tr><td>Default</td><td><code>simple</code></td></tr>
</table>


## decimal_check_overflow

Check overflow of decimal arithmetic/comparison operations

<table>
  <tr><td>Type</td><td><code>Bool</code></td></tr>
  <tr><td>Default</td><td><code>1</code></td></tr>
</table>


## default_database_engine

<DeprecatedBadge />

Obsolete setting, does nothing.

<table>
  <tr><td>Type</td><td><code>DefaultDatabaseEngine</code></td></tr>
  <tr><td>Default</td><td><code>Atomic</code></td></tr>
</table>


## default_max_bytes_in_join

Maximum size of right-side table if limit is required but max_bytes_in_join is not set.

<table>
  <tr><td>Type</td><td><code>UInt64</code></td></tr>
  <tr><td>Default</td><td><code>1000000000</code></td></tr>
</table>


## describe_compact_output

If true, include only column names and types into result of DESCRIBE query

<table>
  <tr><td>Type</td><td><code>Bool</code></td></tr>
  <tr><td>Default</td><td><code>0</code></td></tr>
</table>


## describe_extend_object_types

Deduce concrete type of columns of type Object in DESCRIBE query

<table>
  <tr><td>Type</td><td><code>Bool</code></td></tr>
  <tr><td>Default</td><td><code>0</code></td></tr>
</table>


## describe_include_virtual_columns

If true, virtual columns of table will be included into result of DESCRIBE query

<table>
  <tr><td>Type</td><td><code>Bool</code></td></tr>
  <tr><td>Default</td><td><code>0</code></td></tr>
</table>


## dialect

Which dialect will be used to parse query

<table>
  <tr><td>Type</td><td><code>Dialect</code></td></tr>
  <tr><td>Default</td><td><code>clickhouse</code></td></tr>
</table>


## distinct_overflow_mode

What to do when the limit is exceeded.

<table>
  <tr><td>Type</td><td><code>OverflowMode</code></td></tr>
  <tr><td>Default</td><td><code>throw</code></td></tr>
</table>


## distributed_aggregation_memory_efficient

Is the memory-saving mode of distributed aggregation enabled.

<table>
  <tr><td>Type</td><td><code>Bool</code></td></tr>
  <tr><td>Default</td><td><code>1</code></td></tr>
</table>


## distributed_background_insert_timeout

Timeout for insert query into distributed. Setting is used only with insert_distributed_sync enabled. Zero value means no timeout.

<table>
  <tr><td>Type</td><td><code>UInt64</code></td></tr>
  <tr><td>Default</td><td><code>0</code></td></tr>
</table>


## distributed_cache_bypass_connection_pool

Allow to bypass distributed cache connection pool

<table>
  <tr><td>Type</td><td><code>Bool</code></td></tr>
  <tr><td>Default</td><td><code>0</code></td></tr>
</table>


## distributed_cache_connect_max_tries

Number of tries to connect to distributed cache if unsuccessful

<table>
  <tr><td>Type</td><td><code>UInt64</code></td></tr>
  <tr><td>Default</td><td><code>100</code></td></tr>
</table>


## distributed_cache_fetch_metrics_only_from_current_az

Fetch metrics only from current availability zone in system.distributed_cache_metrics, system.distributed_cache_events

<table>
  <tr><td>Type</td><td><code>Bool</code></td></tr>
  <tr><td>Default</td><td><code>1</code></td></tr>
</table>


## distributed_cache_log_mode

Mode for writing to system.distributed_cache_log

<table>
  <tr><td>Type</td><td><code>DistributedCacheLogMode</code></td></tr>
  <tr><td>Default</td><td><code>on_error</code></td></tr>
</table>


## distributed_cache_pool_behaviour_on_limit

Identifies behaviour of distributed cache connection on pool limit reached

<table>
  <tr><td>Type</td><td><code>DistributedCachePoolBehaviourOnLimit</code></td></tr>
  <tr><td>Default</td><td><code>allocate_bypassing_pool</code></td></tr>
</table>


## distributed_cache_receive_response_wait_milliseconds

Wait time in milliseconds to receive response from distributed cache

<table>
  <tr><td>Type</td><td><code>UInt64</code></td></tr>
  <tr><td>Default</td><td><code>1000</code></td></tr>
</table>


## distributed_cache_send_profile_events

Send incremental profile events from distributed cache. They will be written to system.query log

<table>
  <tr><td>Type</td><td><code>Bool</code></td></tr>
  <tr><td>Default</td><td><code>0</code></td></tr>
</table>


## distributed_cache_throw_on_error

Rethrow exception happened during communication with distributed cache or exception received from distributed cache. Otherwise fallback to skipping distributed cache on error

<table>
  <tr><td>Type</td><td><code>Bool</code></td></tr>
  <tr><td>Default</td><td><code>0</code></td></tr>
</table>


## distributed_cache_wait_connection_from_pool_milliseconds

Wait time in milliseconds to receive connection from connection pool if distributed_cache_pool_behaviour_on_limit is wait

<table>
  <tr><td>Type</td><td><code>UInt64</code></td></tr>
  <tr><td>Default</td><td><code>100</code></td></tr>
</table>


## distributed_ddl_entry_format_version

Compatibility version of distributed DDL (ON CLUSTER) queries

<table>
  <tr><td>Type</td><td><code>UInt64</code></td></tr>
  <tr><td>Default</td><td><code>5</code></td></tr>
</table>


## distributed_directory_monitor_batch_inserts

Should background INSERTs into Distributed be batched into bigger blocks.

<table>
  <tr><td>Type</td><td><code>Bool</code></td></tr>
  <tr><td>Default</td><td><code>0</code></td></tr>
  <tr><td>Alias for</td><td><code>distributed_background_insert_batch</code></td></tr>
</table>


## distributed_directory_monitor_max_sleep_time_ms

Maximum sleep time for background INSERTs into Distributed, it limits exponential growth too.

<table>
  <tr><td>Type</td><td><code>Milliseconds</code></td></tr>
  <tr><td>Default</td><td><code>30000</code></td></tr>
  <tr><td>Alias for</td><td><code>distributed_background_insert_max_sleep_time_ms</code></td></tr>
</table>


## distributed_directory_monitor_sleep_time_ms

Sleep time for background INSERTs into Distributed, in case of any errors delay grows exponentially.

<table>
  <tr><td>Type</td><td><code>Milliseconds</code></td></tr>
  <tr><td>Default</td><td><code>100</code></td></tr>
  <tr><td>Alias for</td><td><code>distributed_background_insert_sleep_time_ms</code></td></tr>
</table>


## distributed_directory_monitor_split_batch_on_failure

Should batches of the background INSERT into Distributed be split into smaller batches in case of failures.

<table>
  <tr><td>Type</td><td><code>Bool</code></td></tr>
  <tr><td>Default</td><td><code>0</code></td></tr>
  <tr><td>Alias for</td><td><code>distributed_background_insert_split_batch_on_failure</code></td></tr>
</table>


## do_not_merge_across_partitions_select_final

Merge parts only in one partition in select final

<table>
  <tr><td>Type</td><td><code>Bool</code></td></tr>
  <tr><td>Default</td><td><code>0</code></td></tr>
</table>


## drain_timeout

<DeprecatedBadge />

Obsolete setting, does nothing.

<table>
  <tr><td>Type</td><td><code>Seconds</code></td></tr>
  <tr><td>Default</td><td><code>3</code></td></tr>
</table>


## empty_result_for_aggregation_by_constant_keys_on_empty_set

Return empty result when aggregating by constant keys on empty set.

<table>
  <tr><td>Type</td><td><code>Bool</code></td></tr>
  <tr><td>Default</td><td><code>1</code></td></tr>
</table>


## empty_result_for_aggregation_by_empty_set

Return empty result when aggregating without keys on empty set.

<table>
  <tr><td>Type</td><td><code>Bool</code></td></tr>
  <tr><td>Default</td><td><code>0</code></td></tr>
</table>


## enable_debug_queries

<DeprecatedBadge />

Obsolete setting, does nothing.

<table>
  <tr><td>Type</td><td><code>Bool</code></td></tr>
  <tr><td>Default</td><td><code>0</code></td></tr>
</table>


## enable_early_constant_folding

Enable query optimization where we analyze function and subqueries results and rewrite query if there are constants there

<table>
  <tr><td>Type</td><td><code>Bool</code></td></tr>
  <tr><td>Default</td><td><code>1</code></td></tr>
</table>


## enable_filesystem_cache

Use cache for remote filesystem. This setting does not turn on/off cache for disks (must be done via disk config), but allows to bypass cache for some queries if intended

<table>
  <tr><td>Type</td><td><code>Bool</code></td></tr>
  <tr><td>Default</td><td><code>1</code></td></tr>
</table>


## enable_filesystem_cache_log

Allows to record the filesystem caching log for each query

<table>
  <tr><td>Type</td><td><code>Bool</code></td></tr>
  <tr><td>Default</td><td><code>0</code></td></tr>
</table>


## enable_filesystem_cache_on_write_operations

Write into cache on write operations. To actually work this setting requires be added to disk config too

<table>
  <tr><td>Type</td><td><code>Bool</code></td></tr>
  <tr><td>Default</td><td><code>0</code></td></tr>
</table>


## enable_filesystem_read_prefetches_log

Log to system.filesystem prefetch_log during query. Should be used only for testing or debugging, not recommended to be turned on by default

<table>
  <tr><td>Type</td><td><code>Bool</code></td></tr>
  <tr><td>Default</td><td><code>0</code></td></tr>
</table>


## enable_global_with_statement

Propagate WITH statements to UNION queries and all subqueries

<table>
  <tr><td>Type</td><td><code>Bool</code></td></tr>
  <tr><td>Default</td><td><code>1</code></td></tr>
</table>


## enable_job_stack_trace

Output stack trace of a job creator when job results in exception

<table>
  <tr><td>Type</td><td><code>Bool</code></td></tr>
  <tr><td>Default</td><td><code>0</code></td></tr>
</table>


## enable_lightweight_delete

Enable lightweight DELETE mutations for mergetree tables.

<table>
  <tr><td>Readonly</td><td><code>1</code></td></tr>
  <tr><td>Type</td><td><code>Bool</code></td></tr>
  <tr><td>Default</td><td><code>1</code></td></tr>
</table>


## enable_memory_bound_merging_of_aggregation_results

Enable memory bound merging strategy for aggregation.

<table>
  <tr><td>Type</td><td><code>Bool</code></td></tr>
  <tr><td>Default</td><td><code>1</code></td></tr>
</table>


## enable_multiple_prewhere_read_steps

Move more conditions from WHERE to PREWHERE and do reads from disk and filtering in multiple steps if there are multiple conditions combined with AND

<table>
  <tr><td>Type</td><td><code>Bool</code></td></tr>
  <tr><td>Default</td><td><code>1</code></td></tr>
</table>


## enable_optimize_predicate_expression_to_final_subquery

Allow push predicate to final subquery.

<table>
  <tr><td>Type</td><td><code>Bool</code></td></tr>
  <tr><td>Default</td><td><code>1</code></td></tr>
</table>


## enable_s3_requests_logging

Enable very explicit logging of S3 requests. Makes sense for debug only.

<table>
  <tr><td>Type</td><td><code>Bool</code></td></tr>
  <tr><td>Default</td><td><code>0</code></td></tr>
</table>


## enable_scalar_subquery_optimization

If it is set to true, prevent scalar subqueries from (de)serializing large scalar values and possibly avoid running the same subquery more than once.

<table>
  <tr><td>Type</td><td><code>Bool</code></td></tr>
  <tr><td>Default</td><td><code>1</code></td></tr>
</table>


## enable_sharing_sets_for_mutations

Allow sharing set objects build for IN subqueries between different tasks of the same mutation. This reduces memory usage and CPU consumption

<table>
  <tr><td>Type</td><td><code>Bool</code></td></tr>
  <tr><td>Default</td><td><code>1</code></td></tr>
</table>


## enable_software_prefetch_in_aggregation

Enable use of software prefetch in aggregation

<table>
  <tr><td>Type</td><td><code>Bool</code></td></tr>
  <tr><td>Default</td><td><code>1</code></td></tr>
</table>


## enable_unaligned_array_join

Allow ARRAY JOIN with multiple arrays that have different sizes. When this settings is enabled, arrays will be resized to the longest one.

<table>
  <tr><td>Type</td><td><code>Bool</code></td></tr>
  <tr><td>Default</td><td><code>0</code></td></tr>
</table>


## enable_vertical_final

Not recommended. If enable, remove duplicated rows during FINAL by marking rows as deleted and filtering them later instead of merging rows

<table>
  <tr><td>Type</td><td><code>Bool</code></td></tr>
  <tr><td>Default</td><td><code>0</code></td></tr>
</table>


## errors_output_format

Method to write Errors to text output.

<table>
  <tr><td>Type</td><td><code>String</code></td></tr>
  <tr><td>Default</td><td><code>CSV</code></td></tr>
</table>


## exact_rows_before_limit

When enabled, ClickHouse will provide exact value for rows_before_limit_at_least statistic, but with the cost that the data before limit will have to be read completely

<table>
  <tr><td>Type</td><td><code>Bool</code></td></tr>
  <tr><td>Default</td><td><code>0</code></td></tr>
</table>


## except_default_mode

Set default mode in EXCEPT query. Possible values: empty string, &#039;ALL&#039;, &#039;DISTINCT&#039;. If empty, query without mode will throw exception.

<table>
  <tr><td>Type</td><td><code>SetOperationMode</code></td></tr>
  <tr><td>Default</td><td><code>ALL</code></td></tr>
</table>


## external_storage_connect_timeout_sec

Connect timeout in seconds. Now supported only for MySQL

<table>
  <tr><td>Type</td><td><code>UInt64</code></td></tr>
  <tr><td>Default</td><td><code>10</code></td></tr>
</table>


## external_storage_max_read_bytes

Limit maximum number of bytes when table with external engine should flush history data. Now supported only for MySQL table engine, database engine, dictionary and MaterializedMySQL. If equal to 0, this setting is disabled

<table>
  <tr><td>Type</td><td><code>UInt64</code></td></tr>
  <tr><td>Default</td><td><code>0</code></td></tr>
</table>


## external_storage_max_read_rows

Limit maximum number of rows when table with external engine should flush history data. Now supported only for MySQL table engine, database engine, dictionary and MaterializedMySQL. If equal to 0, this setting is disabled

<table>
  <tr><td>Type</td><td><code>UInt64</code></td></tr>
  <tr><td>Default</td><td><code>0</code></td></tr>
</table>


## external_storage_rw_timeout_sec

Read/write timeout in seconds. Now supported only for MySQL

<table>
  <tr><td>Type</td><td><code>UInt64</code></td></tr>
  <tr><td>Default</td><td><code>300</code></td></tr>
</table>


## external_table_strict_query

If it is set to true, transforming expression to local filter is forbidden for queries to external tables.

<table>
  <tr><td>Type</td><td><code>Bool</code></td></tr>
  <tr><td>Default</td><td><code>0</code></td></tr>
</table>


## extract_key_value_pairs_max_pairs_per_row

Max number of pairs that can be produced by the `extractKeyValuePairs` function. Used as a safeguard against consuming too much memory.

<table>
  <tr><td>Type</td><td><code>UInt64</code></td></tr>
  <tr><td>Default</td><td><code>1000</code></td></tr>
</table>


## extract_kvp_max_pairs_per_row

Max number of pairs that can be produced by the `extractKeyValuePairs` function. Used as a safeguard against consuming too much memory.

<table>
  <tr><td>Type</td><td><code>UInt64</code></td></tr>
  <tr><td>Default</td><td><code>1000</code></td></tr>
  <tr><td>Alias for</td><td><code>extract_key_value_pairs_max_pairs_per_row</code></td></tr>
</table>


## filesystem_cache_max_download_size

Max remote filesystem cache size that can be downloaded by a single query

<table>
  <tr><td>Type</td><td><code>UInt64</code></td></tr>
  <tr><td>Default</td><td><code>137438953472</code></td></tr>
</table>


## filesystem_cache_reserve_space_wait_lock_timeout_milliseconds

Wait time to lock cache for sapce reservation in filesystem cache

<table>
  <tr><td>Type</td><td><code>UInt64</code></td></tr>
  <tr><td>Default</td><td><code>1000</code></td></tr>
</table>


## filesystem_cache_segments_batch_size

Limit on size of a single batch of file segments that a read buffer can request from cache. Too low value will lead to excessive requests to cache, too large may slow down eviction from cache

<table>
  <tr><td>Type</td><td><code>UInt64</code></td></tr>
  <tr><td>Default</td><td><code>20</code></td></tr>
</table>


## filesystem_prefetch_max_memory_usage

Maximum memory usage for prefetches.

<table>
  <tr><td>Type</td><td><code>UInt64</code></td></tr>
  <tr><td>Default</td><td><code>1073741824</code></td></tr>
</table>


## filesystem_prefetch_min_bytes_for_single_read_task

Do not parallelize within one file read less than this amount of bytes. E.g. one reader will not receive a read task of size less than this amount. This setting is recommended to avoid spikes of time for aws getObject requests to aws

<table>
  <tr><td>Type</td><td><code>UInt64</code></td></tr>
  <tr><td>Default</td><td><code>2097152</code></td></tr>
</table>


## filesystem_prefetch_step_bytes

Prefetch step in bytes. Zero means `auto` - approximately the best prefetch step will be auto deduced, but might not be 100% the best. The actual value might be different because of setting filesystem_prefetch_min_bytes_for_single_read_task

<table>
  <tr><td>Type</td><td><code>UInt64</code></td></tr>
  <tr><td>Default</td><td><code>0</code></td></tr>
</table>


## filesystem_prefetch_step_marks

Prefetch step in marks. Zero means `auto` - approximately the best prefetch step will be auto deduced, but might not be 100% the best. The actual value might be different because of setting filesystem_prefetch_min_bytes_for_single_read_task

<table>
  <tr><td>Type</td><td><code>UInt64</code></td></tr>
  <tr><td>Default</td><td><code>0</code></td></tr>
</table>


## filesystem_prefetches_limit

Maximum number of prefetches. Zero means unlimited. A setting `filesystem_prefetches_max_memory_usage` is more recommended if you want to limit the number of prefetches

<table>
  <tr><td>Type</td><td><code>UInt64</code></td></tr>
  <tr><td>Default</td><td><code>200</code></td></tr>
</table>


## force_aggregate_partitions_independently

Force the use of optimization when it is applicable, but heuristics decided not to use it

<table>
  <tr><td>Type</td><td><code>Bool</code></td></tr>
  <tr><td>Default</td><td><code>0</code></td></tr>
</table>


## force_aggregation_in_order

The setting is used by the server itself to support distributed queries. Do not change it manually, because it will break normal operations. (Forces use of aggregation in order on remote nodes during distributed aggregation).

<table>
  <tr><td>Type</td><td><code>Bool</code></td></tr>
  <tr><td>Default</td><td><code>0</code></td></tr>
</table>


## force_grouping_standard_compatibility

Make GROUPING function to return 1 when argument is not used as an aggregation key

<table>
  <tr><td>Type</td><td><code>Bool</code></td></tr>
  <tr><td>Default</td><td><code>1</code></td></tr>
</table>


## force_remove_data_recursively_on_drop

Recursively remove data on DROP query. Avoids &#039;Directory not empty&#039; error, but may silently remove detached data

<table>
  <tr><td>Type</td><td><code>Bool</code></td></tr>
  <tr><td>Default</td><td><code>0</code></td></tr>
</table>


## format_avro_schema_registry_url

For AvroConfluent format: Confluent Schema Registry URL.

<table>
  <tr><td>Type</td><td><code>URI</code></td></tr>
</table>


## format_binary_max_array_size

The maximum allowed size for Array in RowBinary format. It prevents allocating large amount of memory in case of corrupted data. 0 means there is no limit

<table>
  <tr><td>Type</td><td><code>UInt64</code></td></tr>
  <tr><td>Default</td><td><code>1073741824</code></td></tr>
</table>


## format_binary_max_string_size

The maximum allowed size for String in RowBinary format. It prevents allocating large amount of memory in case of corrupted data. 0 means there is no limit

<table>
  <tr><td>Type</td><td><code>UInt64</code></td></tr>
  <tr><td>Default</td><td><code>1073741824</code></td></tr>
</table>


## format_capn_proto_enum_comparising_mode

How to map ClickHouse Enum and CapnProto Enum

<table>
  <tr><td>Type</td><td><code>CapnProtoEnumComparingMode</code></td></tr>
  <tr><td>Default</td><td><code>by_values</code></td></tr>
</table>


## format_capn_proto_use_autogenerated_schema

Use autogenerated CapnProto schema when format_schema is not set

<table>
  <tr><td>Type</td><td><code>Bool</code></td></tr>
  <tr><td>Default</td><td><code>1</code></td></tr>
</table>


## format_csv_allow_double_quotes

If it is set to true, allow strings in double quotes.

<table>
  <tr><td>Type</td><td><code>Bool</code></td></tr>
  <tr><td>Default</td><td><code>1</code></td></tr>
</table>


## format_csv_allow_single_quotes

If it is set to true, allow strings in single quotes.

<table>
  <tr><td>Type</td><td><code>Bool</code></td></tr>
  <tr><td>Default</td><td><code>0</code></td></tr>
</table>


## format_csv_delimiter

The character to be considered as a delimiter in CSV data. If setting with a string, a string has to have a length of 1.

<table>
  <tr><td>Type</td><td><code>Char</code></td></tr>
  <tr><td>Default</td><td><code>,</code></td></tr>
</table>


## format_csv_null_representation

Custom NULL representation in CSV format

<table>
  <tr><td>Type</td><td><code>String</code></td></tr>
  <tr><td>Default</td><td><code>\N</code></td></tr>
</table>


## format_custom_escaping_rule

Field escaping rule (for CustomSeparated format)

<table>
  <tr><td>Type</td><td><code>EscapingRule</code></td></tr>
  <tr><td>Default</td><td><code>Escaped</code></td></tr>
</table>


## format_custom_field_delimiter

Delimiter between fields (for CustomSeparated format)

<table>
  <tr><td>Type</td><td><code>String</code></td></tr>
</table>


## format_custom_result_after_delimiter

Suffix after result set (for CustomSeparated format)

<table>
  <tr><td>Type</td><td><code>String</code></td></tr>
</table>


## format_custom_result_before_delimiter

Prefix before result set (for CustomSeparated format)

<table>
  <tr><td>Type</td><td><code>String</code></td></tr>
</table>


## format_custom_row_after_delimiter

Delimiter after field of the last column (for CustomSeparated format)

<table>
  <tr><td>Type</td><td><code>String</code></td></tr>
</table>


## format_custom_row_before_delimiter

Delimiter before field of the first column (for CustomSeparated format)

<table>
  <tr><td>Type</td><td><code>String</code></td></tr>
</table>


## format_custom_row_between_delimiter

Delimiter between rows (for CustomSeparated format)

<table>
  <tr><td>Type</td><td><code>String</code></td></tr>
</table>


## format_display_secrets_in_show_and_select

Do not hide secrets in SHOW and SELECT queries.

<table>
  <tr><td>Type</td><td><code>Bool</code></td></tr>
  <tr><td>Default</td><td><code>0</code></td></tr>
</table>


## format_json_object_each_row_column_for_object_name

The name of column that will be used as object names in JSONObjectEachRow format. Column type should be String

<table>
  <tr><td>Type</td><td><code>String</code></td></tr>
</table>


## format_protobuf_use_autogenerated_schema

Use autogenerated Protobuf when format_schema is not set

<table>
  <tr><td>Type</td><td><code>Bool</code></td></tr>
  <tr><td>Default</td><td><code>1</code></td></tr>
</table>


## format_regexp

Regular expression (for Regexp format)

<table>
  <tr><td>Type</td><td><code>String</code></td></tr>
</table>


## format_regexp_escaping_rule

Field escaping rule (for Regexp format)

<table>
  <tr><td>Type</td><td><code>EscapingRule</code></td></tr>
  <tr><td>Default</td><td><code>Raw</code></td></tr>
</table>


## format_regexp_skip_unmatched

Skip lines unmatched by regular expression (for Regexp format)

<table>
  <tr><td>Type</td><td><code>Bool</code></td></tr>
  <tr><td>Default</td><td><code>0</code></td></tr>
</table>


## format_schema

Schema identifier (used by schema-based formats)

<table>
  <tr><td>Type</td><td><code>String</code></td></tr>
</table>


## format_template_resultset

Path to file which contains format string for result set (for Template format)

<table>
  <tr><td>Type</td><td><code>String</code></td></tr>
</table>


## format_template_resultset_format

Format string for result set (for Template format)

<table>
  <tr><td>Type</td><td><code>String</code></td></tr>
</table>


## format_template_row

Path to file which contains format string for rows (for Template format)

<table>
  <tr><td>Type</td><td><code>String</code></td></tr>
</table>


## format_template_row_format

Format string for rows (for Template format)

<table>
  <tr><td>Type</td><td><code>String</code></td></tr>
</table>


## format_template_rows_between_delimiter

Delimiter between rows (for Template format)

<table>
  <tr><td>Type</td><td><code>String</code></td></tr>
</table>


## format_tsv_null_representation

Custom NULL representation in TSV format

<table>
  <tr><td>Type</td><td><code>String</code></td></tr>
  <tr><td>Default</td><td><code>\N</code></td></tr>
</table>


## formatdatetime_f_prints_single_zero

Formatter &#039;%f&#039; in function &#039;formatDateTime()&#039; prints a single zero instead of six zeros if the formatted value has no fractional seconds.

<table>
  <tr><td>Type</td><td><code>Bool</code></td></tr>
  <tr><td>Default</td><td><code>0</code></td></tr>
</table>


## formatdatetime_format_without_leading_zeros

Formatters &#039;%c&#039;, &#039;%l&#039; and &#039;%k&#039; in function &#039;formatDateTime()&#039; print months and hours without leading zeros.

<table>
  <tr><td>Type</td><td><code>Bool</code></td></tr>
  <tr><td>Default</td><td><code>0</code></td></tr>
</table>


## formatdatetime_parsedatetime_m_is_month_name

Formatter &#039;%M&#039; in functions &#039;formatDateTime()&#039; and &#039;parseDateTime()&#039; print/parse the month name instead of minutes.

<table>
  <tr><td>Type</td><td><code>Bool</code></td></tr>
  <tr><td>Default</td><td><code>1</code></td></tr>
</table>


## function_implementation

Choose function implementation for specific target or variant (experimental). If empty enable all of them.

<table>
  <tr><td>Type</td><td><code>String</code></td></tr>
</table>


## function_sleep_max_microseconds_per_block

Maximum number of microseconds the function `sleep` is allowed to sleep for each block. If a user called it with a larger value, it throws an exception. It is a safety threshold.

<table>
  <tr><td>Type</td><td><code>UInt64</code></td></tr>
  <tr><td>Default</td><td><code>3000000</code></td></tr>
</table>


## function_visible_width_behavior

The version of `visibleWidth` behavior. 0 - only count the number of code points; 1 - correctly count zero-width and combining characters, count full-width characters as two, estimate the tab width, count delete characters.

<table>
  <tr><td>Type</td><td><code>UInt64</code></td></tr>
  <tr><td>Default</td><td><code>1</code></td></tr>
</table>


## glob_expansion_max_elements

Maximum number of allowed addresses (For external storages, table functions, etc).

<table>
  <tr><td>Type</td><td><code>UInt64</code></td></tr>
  <tr><td>Default</td><td><code>1000</code></td></tr>
</table>


## grace_hash_join_initial_buckets

Initial number of grace hash join buckets

<table>
  <tr><td>Type</td><td><code>UInt64</code></td></tr>
  <tr><td>Default</td><td><code>1</code></td></tr>
</table>


## grace_hash_join_max_buckets

Limit on the number of grace hash join buckets

<table>
  <tr><td>Type</td><td><code>UInt64</code></td></tr>
  <tr><td>Default</td><td><code>1024</code></td></tr>
</table>


## group_by_overflow_mode

What to do when the limit is exceeded.

<table>
  <tr><td>Type</td><td><code>OverflowModeGroupBy</code></td></tr>
  <tr><td>Default</td><td><code>throw</code></td></tr>
</table>


## group_by_two_level_threshold

From what number of keys, a two-level aggregation starts. 0 - the threshold is not set.

<table>
  <tr><td>Type</td><td><code>UInt64</code></td></tr>
  <tr><td>Default</td><td><code>100000</code></td></tr>
</table>


## group_by_two_level_threshold_bytes

From what size of the aggregation state in bytes, a two-level aggregation begins to be used. 0 - the threshold is not set. Two-level aggregation is used when at least one of the thresholds is triggered.

<table>
  <tr><td>Type</td><td><code>UInt64</code></td></tr>
  <tr><td>Default</td><td><code>50000000</code></td></tr>
</table>


## handle_kafka_error_mode

<DeprecatedBadge />

Obsolete setting, does nothing.

<table>
  <tr><td>Type</td><td><code>StreamingHandleErrorMode</code></td></tr>
  <tr><td>Default</td><td><code>default</code></td></tr>
</table>


## hdfs_replication

The actual number of replications can be specified when the hdfs file is created.

<table>
  <tr><td>Type</td><td><code>UInt64</code></td></tr>
  <tr><td>Default</td><td><code>0</code></td></tr>
</table>


## hedged_connection_timeout_ms

Connection timeout for establishing connection with replica for Hedged requests

<table>
  <tr><td>Type</td><td><code>Milliseconds</code></td></tr>
  <tr><td>Default</td><td><code>50</code></td></tr>
</table>


## hsts_max_age

Expired time for hsts. 0 means disable HSTS.

<table>
  <tr><td>Type</td><td><code>UInt64</code></td></tr>
  <tr><td>Default</td><td><code>0</code></td></tr>
</table>


## http_headers_progress_interval_ms

Do not send HTTP headers X-ClickHouse-Progress more frequently than at each specified interval.

<table>
  <tr><td>Type</td><td><code>UInt64</code></td></tr>
  <tr><td>Default</td><td><code>100</code></td></tr>
</table>


## http_max_chunk_size

Maximum value of a chunk size in HTTP chunked transfer encoding

<table>
  <tr><td>Type</td><td><code>UInt64</code></td></tr>
  <tr><td>Default</td><td><code>107374182400</code></td></tr>
</table>


## http_max_field_name_size

Maximum length of field name in HTTP header

<table>
  <tr><td>Type</td><td><code>UInt64</code></td></tr>
  <tr><td>Default</td><td><code>131072</code></td></tr>
</table>


## http_max_field_value_size

Maximum length of field value in HTTP header

<table>
  <tr><td>Type</td><td><code>UInt64</code></td></tr>
  <tr><td>Default</td><td><code>131072</code></td></tr>
</table>


## http_max_fields

Maximum number of fields in HTTP header

<table>
  <tr><td>Type</td><td><code>UInt64</code></td></tr>
  <tr><td>Default</td><td><code>1000000</code></td></tr>
</table>


## http_max_multipart_form_data_size

Limit on size of multipart/form-data content. This setting cannot be parsed from URL parameters and should be set in user profile. Note that content is parsed and external tables are created in memory before start of query execution. And this is the only limit that has effect on that stage (limits on max memory usage and max execution time have no effect while reading HTTP form data).

<table>
  <tr><td>Type</td><td><code>UInt64</code></td></tr>
  <tr><td>Default</td><td><code>1073741824</code></td></tr>
</table>


## http_max_request_param_data_size

Limit on size of request data used as a query parameter in predefined HTTP requests.

<table>
  <tr><td>Type</td><td><code>UInt64</code></td></tr>
  <tr><td>Default</td><td><code>10485760</code></td></tr>
</table>


## http_max_tries

Max attempts to read via http.

<table>
  <tr><td>Type</td><td><code>UInt64</code></td></tr>
  <tr><td>Default</td><td><code>10</code></td></tr>
</table>


## http_response_buffer_size

The number of bytes to buffer in the server memory before sending a HTTP response to the client or flushing to disk (when http_wait_end_of_query is enabled).

<table>
  <tr><td>Type</td><td><code>UInt64</code></td></tr>
  <tr><td>Default</td><td><code>0</code></td></tr>
</table>


## http_retry_initial_backoff_ms

Min milliseconds for backoff, when retrying read via http

<table>
  <tr><td>Type</td><td><code>UInt64</code></td></tr>
  <tr><td>Default</td><td><code>100</code></td></tr>
</table>


## http_retry_max_backoff_ms

Max milliseconds for backoff, when retrying read via http

<table>
  <tr><td>Type</td><td><code>UInt64</code></td></tr>
  <tr><td>Default</td><td><code>10000</code></td></tr>
</table>


## http_skip_not_found_url_for_globs

Skip url&#039;s for globs with HTTP_NOT_FOUND error

<table>
  <tr><td>Type</td><td><code>Bool</code></td></tr>
  <tr><td>Default</td><td><code>1</code></td></tr>
</table>


## http_wait_end_of_query

Enable HTTP response buffering on the server-side.

<table>
  <tr><td>Type</td><td><code>Bool</code></td></tr>
  <tr><td>Default</td><td><code>0</code></td></tr>
</table>


## http_write_exception_in_output_format

Write exception in output format to produce valid output. Works with JSON and XML formats.

<table>
  <tr><td>Type</td><td><code>Bool</code></td></tr>
  <tr><td>Default</td><td><code>1</code></td></tr>
</table>


## ignore_cold_parts_seconds

Only available in ClickHouse Cloud. Exclude new data parts from SELECT queries until they&#039;re either pre-warmed (see cache_populated_by_fetch) or this many seconds old. Only for Replicated-/SharedMergeTree.

<table>
  <tr><td>Type</td><td><code>Int64</code></td></tr>
  <tr><td>Default</td><td><code>0</code></td></tr>
</table>


## ignore_materialized_views_with_dropped_target_table

Ignore MVs with dropped target table during pushing to views

<table>
  <tr><td>Type</td><td><code>Bool</code></td></tr>
  <tr><td>Default</td><td><code>0</code></td></tr>
</table>


## ignore_on_cluster_for_replicated_access_entities_queries

Ignore ON CLUSTER clause for replicated access entities management queries.

<table>
  <tr><td>Type</td><td><code>Bool</code></td></tr>
  <tr><td>Default</td><td><code>0</code></td></tr>
</table>


## ignore_on_cluster_for_replicated_udf_queries

Ignore ON CLUSTER clause for replicated UDF management queries.

<table>
  <tr><td>Type</td><td><code>Bool</code></td></tr>
  <tr><td>Default</td><td><code>0</code></td></tr>
</table>


## implicit_transaction

If enabled and not already inside a transaction, wraps the query inside a full transaction (begin + commit or rollback)

<table>
  <tr><td>Type</td><td><code>Bool</code></td></tr>
  <tr><td>Default</td><td><code>0</code></td></tr>
</table>


## input_format_allow_errors_num

Maximum absolute amount of errors while reading text formats (like CSV, TSV). In case of error, if at least absolute or relative amount of errors is lower than corresponding value, will skip until next line and continue.

<table>
  <tr><td>Type</td><td><code>UInt64</code></td></tr>
  <tr><td>Default</td><td><code>0</code></td></tr>
</table>


## input_format_allow_errors_ratio

Maximum relative amount of errors while reading text formats (like CSV, TSV). In case of error, if at least absolute or relative amount of errors is lower than corresponding value, will skip until next line and continue.

<table>
  <tr><td>Type</td><td><code>Float</code></td></tr>
  <tr><td>Default</td><td><code>0</code></td></tr>
</table>


## input_format_allow_seeks

Allow seeks while reading in ORC/Parquet/Arrow input formats

<table>
  <tr><td>Type</td><td><code>Bool</code></td></tr>
  <tr><td>Default</td><td><code>1</code></td></tr>
</table>


## input_format_arrow_allow_missing_columns

Allow missing columns while reading Arrow input formats

<table>
  <tr><td>Type</td><td><code>Bool</code></td></tr>
  <tr><td>Default</td><td><code>1</code></td></tr>
</table>


## input_format_arrow_case_insensitive_column_matching

Ignore case when matching Arrow columns with CH columns.

<table>
  <tr><td>Type</td><td><code>Bool</code></td></tr>
  <tr><td>Default</td><td><code>0</code></td></tr>
</table>


## input_format_arrow_import_nested

<DeprecatedBadge />

Obsolete setting, does nothing.

<table>
  <tr><td>Type</td><td><code>Bool</code></td></tr>
  <tr><td>Default</td><td><code>0</code></td></tr>
</table>


## input_format_arrow_skip_columns_with_unsupported_types_in_schema_inference

Skip columns with unsupported types while schema inference for format Arrow

<table>
  <tr><td>Type</td><td><code>Bool</code></td></tr>
  <tr><td>Default</td><td><code>0</code></td></tr>
</table>


## input_format_avro_allow_missing_fields

For Avro/AvroConfluent format: when field is not found in schema use default value instead of error

<table>
  <tr><td>Type</td><td><code>Bool</code></td></tr>
  <tr><td>Default</td><td><code>0</code></td></tr>
</table>


## input_format_avro_null_as_default

For Avro/AvroConfluent format: insert default in case of null and non Nullable column

<table>
  <tr><td>Type</td><td><code>Bool</code></td></tr>
  <tr><td>Default</td><td><code>0</code></td></tr>
</table>


## input_format_bson_skip_fields_with_unsupported_types_in_schema_inference

Skip fields with unsupported types while schema inference for format BSON.

<table>
  <tr><td>Type</td><td><code>Bool</code></td></tr>
  <tr><td>Default</td><td><code>0</code></td></tr>
</table>


## input_format_capn_proto_skip_fields_with_unsupported_types_in_schema_inference

Skip columns with unsupported types while schema inference for format CapnProto

<table>
  <tr><td>Type</td><td><code>Bool</code></td></tr>
  <tr><td>Default</td><td><code>0</code></td></tr>
</table>


## input_format_csv_allow_cr_end_of_line

If it is set true, \r will be allowed at end of line not followed by \n

<table>
  <tr><td>Type</td><td><code>Bool</code></td></tr>
  <tr><td>Default</td><td><code>0</code></td></tr>
</table>


## input_format_csv_allow_variable_number_of_columns

Ignore extra columns in CSV input (if file has more columns than expected) and treat missing fields in CSV input as default values

<table>
  <tr><td>Type</td><td><code>Bool</code></td></tr>
  <tr><td>Default</td><td><code>0</code></td></tr>
</table>


## input_format_csv_allow_whitespace_or_tab_as_delimiter

Allow to use spaces and tabs(\t) as field delimiter in the CSV strings

<table>
  <tr><td>Type</td><td><code>Bool</code></td></tr>
  <tr><td>Default</td><td><code>0</code></td></tr>
</table>


## input_format_csv_arrays_as_nested_csv

When reading Array from CSV, expect that its elements were serialized in nested CSV and then put into string. Example: &quot;[&quot;&quot;Hello&quot;&quot;, &quot;&quot;world&quot;&quot;, &quot;&quot;42&quot;&quot;&quot;&quot; TV&quot;&quot;]&quot;. Braces around array can be omitted.

<table>
  <tr><td>Type</td><td><code>Bool</code></td></tr>
  <tr><td>Default</td><td><code>0</code></td></tr>
</table>


## input_format_csv_detect_header

Automatically detect header with names and types in CSV format

<table>
  <tr><td>Type</td><td><code>Bool</code></td></tr>
  <tr><td>Default</td><td><code>1</code></td></tr>
</table>


## input_format_csv_empty_as_default

Treat empty fields in CSV input as default values.

<table>
  <tr><td>Type</td><td><code>Bool</code></td></tr>
  <tr><td>Default</td><td><code>1</code></td></tr>
</table>


## input_format_csv_enum_as_number

Treat inserted enum values in CSV formats as enum indices

<table>
  <tr><td>Type</td><td><code>Bool</code></td></tr>
  <tr><td>Default</td><td><code>0</code></td></tr>
</table>


## input_format_csv_skip_first_lines

Skip specified number of lines at the beginning of data in CSV format

<table>
  <tr><td>Type</td><td><code>UInt64</code></td></tr>
  <tr><td>Default</td><td><code>0</code></td></tr>
</table>


## input_format_csv_skip_trailing_empty_lines

Skip trailing empty lines in CSV format

<table>
  <tr><td>Type</td><td><code>Bool</code></td></tr>
  <tr><td>Default</td><td><code>0</code></td></tr>
</table>


## input_format_csv_trim_whitespaces

Trims spaces and tabs (\t) characters at the beginning and end in CSV strings

<table>
  <tr><td>Type</td><td><code>Bool</code></td></tr>
  <tr><td>Default</td><td><code>1</code></td></tr>
</table>


## input_format_csv_try_infer_numbers_from_strings

Try to infer numbers from string fields while schema inference in CSV format

<table>
  <tr><td>Type</td><td><code>Bool</code></td></tr>
  <tr><td>Default</td><td><code>0</code></td></tr>
</table>


## input_format_csv_use_best_effort_in_schema_inference

Use some tweaks and heuristics to infer schema in CSV format

<table>
  <tr><td>Type</td><td><code>Bool</code></td></tr>
  <tr><td>Default</td><td><code>1</code></td></tr>
</table>


## input_format_csv_use_default_on_bad_values

Allow to set default value to column when CSV field deserialization failed on bad value

<table>
  <tr><td>Type</td><td><code>Bool</code></td></tr>
  <tr><td>Default</td><td><code>0</code></td></tr>
</table>


## input_format_custom_allow_variable_number_of_columns

Ignore extra columns in CustomSeparated input (if file has more columns than expected) and treat missing fields in CustomSeparated input as default values

<table>
  <tr><td>Type</td><td><code>Bool</code></td></tr>
  <tr><td>Default</td><td><code>0</code></td></tr>
</table>


## input_format_custom_detect_header

Automatically detect header with names and types in CustomSeparated format

<table>
  <tr><td>Type</td><td><code>Bool</code></td></tr>
  <tr><td>Default</td><td><code>1</code></td></tr>
</table>


## input_format_custom_skip_trailing_empty_lines

Skip trailing empty lines in CustomSeparated format

<table>
  <tr><td>Type</td><td><code>Bool</code></td></tr>
  <tr><td>Default</td><td><code>0</code></td></tr>
</table>


## input_format_defaults_for_omitted_fields

For input data calculate default expressions for omitted fields (it works for JSONEachRow, -WithNames, -WithNamesAndTypes formats).

<table>
  <tr><td>Type</td><td><code>Bool</code></td></tr>
  <tr><td>Default</td><td><code>1</code></td></tr>
</table>


## input_format_hive_text_collection_items_delimiter

Delimiter between collection(array or map) items in Hive Text File

<table>
  <tr><td>Type</td><td><code>Char</code></td></tr>
  <tr><td>Default</td><td><code></code></td></tr>
</table>


## input_format_hive_text_fields_delimiter

Delimiter between fields in Hive Text File

<table>
  <tr><td>Type</td><td><code>Char</code></td></tr>
  <tr><td>Default</td><td><code></code></td></tr>
</table>


## input_format_hive_text_map_keys_delimiter

Delimiter between a pair of map key/values in Hive Text File

<table>
  <tr><td>Type</td><td><code>Char</code></td></tr>
  <tr><td>Default</td><td><code></code></td></tr>
</table>


## input_format_import_nested_json

Map nested JSON data to nested tables (it works for JSONEachRow format).

<table>
  <tr><td>Type</td><td><code>Bool</code></td></tr>
  <tr><td>Default</td><td><code>0</code></td></tr>
</table>


## input_format_ipv4_default_on_conversion_error

Deserialization of IPv4 will use default values instead of throwing exception on conversion error.

<table>
  <tr><td>Type</td><td><code>Bool</code></td></tr>
  <tr><td>Default</td><td><code>0</code></td></tr>
</table>


## input_format_ipv6_default_on_conversion_error

Deserialization of IPV6 will use default values instead of throwing exception on conversion error.

<table>
  <tr><td>Type</td><td><code>Bool</code></td></tr>
  <tr><td>Default</td><td><code>0</code></td></tr>
</table>


## input_format_json_compact_allow_variable_number_of_columns

Ignore extra columns in JSONCompact(EachRow) input (if file has more columns than expected) and treat missing fields in JSONCompact(EachRow) input as default values

<table>
  <tr><td>Type</td><td><code>Bool</code></td></tr>
  <tr><td>Default</td><td><code>0</code></td></tr>
</table>


## input_format_json_defaults_for_missing_elements_in_named_tuple

Insert default value in named tuple element if it&#039;s missing in json object

<table>
  <tr><td>Type</td><td><code>Bool</code></td></tr>
  <tr><td>Default</td><td><code>1</code></td></tr>
</table>


## input_format_json_ignore_unknown_keys_in_named_tuple

Ignore unknown keys in json object for named tuples

<table>
  <tr><td>Type</td><td><code>Bool</code></td></tr>
  <tr><td>Default</td><td><code>1</code></td></tr>
</table>


## input_format_json_infer_incomplete_types_as_strings

Use type String for keys that contains only Nulls or empty objects/arrays during schema inference in JSON input formats

<table>
  <tr><td>Type</td><td><code>Bool</code></td></tr>
  <tr><td>Default</td><td><code>1</code></td></tr>
</table>


## input_format_json_named_tuples_as_objects

Deserialize named tuple columns as JSON objects

<table>
  <tr><td>Type</td><td><code>Bool</code></td></tr>
  <tr><td>Default</td><td><code>1</code></td></tr>
</table>


## input_format_json_read_arrays_as_strings

Allow to parse JSON arrays as strings in JSON input formats

<table>
  <tr><td>Type</td><td><code>Bool</code></td></tr>
  <tr><td>Default</td><td><code>1</code></td></tr>
</table>


## input_format_json_read_bools_as_numbers

Allow to parse bools as numbers in JSON input formats

<table>
  <tr><td>Type</td><td><code>Bool</code></td></tr>
  <tr><td>Default</td><td><code>1</code></td></tr>
</table>


## input_format_json_read_bools_as_strings

Allow to parse bools as strings in JSON input formats

<table>
  <tr><td>Type</td><td><code>Bool</code></td></tr>
  <tr><td>Default</td><td><code>1</code></td></tr>
</table>


## input_format_json_read_numbers_as_strings

Allow to parse numbers as strings in JSON input formats

<table>
  <tr><td>Type</td><td><code>Bool</code></td></tr>
  <tr><td>Default</td><td><code>1</code></td></tr>
</table>


## input_format_json_read_objects_as_strings

Allow to parse JSON objects as strings in JSON input formats

<table>
  <tr><td>Type</td><td><code>Bool</code></td></tr>
  <tr><td>Default</td><td><code>1</code></td></tr>
</table>


## input_format_json_try_infer_named_tuples_from_objects

Try to infer named tuples from JSON objects in JSON input formats

<table>
  <tr><td>Type</td><td><code>Bool</code></td></tr>
  <tr><td>Default</td><td><code>1</code></td></tr>
</table>


## input_format_json_try_infer_numbers_from_strings

Try to infer numbers from string fields while schema inference

<table>
  <tr><td>Type</td><td><code>Bool</code></td></tr>
  <tr><td>Default</td><td><code>0</code></td></tr>
</table>


## input_format_json_use_string_type_for_ambiguous_paths_in_named_tuples_inference_from_objects

Use String type instead of an exception in case of ambiguous paths in JSON objects during named tuples inference

<table>
  <tr><td>Type</td><td><code>Bool</code></td></tr>
  <tr><td>Default</td><td><code>0</code></td></tr>
</table>


## input_format_json_validate_types_from_metadata

For JSON/JSONCompact/JSONColumnsWithMetadata input formats this controls whether format parser should check if data types from input metadata match data types of the corresponding columns from the table

<table>
  <tr><td>Type</td><td><code>Bool</code></td></tr>
  <tr><td>Default</td><td><code>1</code></td></tr>
</table>


## input_format_max_bytes_to_read_for_schema_inference

The maximum bytes of data to read for automatic schema inference

<table>
  <tr><td>Type</td><td><code>UInt64</code></td></tr>
  <tr><td>Default</td><td><code>33554432</code></td></tr>
</table>


## input_format_max_rows_to_read_for_schema_inference

The maximum rows of data to read for automatic schema inference

<table>
  <tr><td>Type</td><td><code>UInt64</code></td></tr>
  <tr><td>Default</td><td><code>25000</code></td></tr>
</table>


## input_format_msgpack_number_of_columns

The number of columns in inserted MsgPack data. Used for automatic schema inference from data.

<table>
  <tr><td>Type</td><td><code>UInt64</code></td></tr>
  <tr><td>Default</td><td><code>0</code></td></tr>
</table>


## input_format_mysql_dump_map_column_names

Match columns from table in MySQL dump and columns from ClickHouse table by names

<table>
  <tr><td>Type</td><td><code>Bool</code></td></tr>
  <tr><td>Default</td><td><code>1</code></td></tr>
</table>


## input_format_mysql_dump_table_name

Name of the table in MySQL dump from which to read data

<table>
  <tr><td>Type</td><td><code>String</code></td></tr>
</table>


## input_format_native_allow_types_conversion

Allow data types conversion in Native input format

<table>
  <tr><td>Type</td><td><code>Bool</code></td></tr>
  <tr><td>Default</td><td><code>1</code></td></tr>
</table>


## input_format_null_as_default

Initialize null fields with default values if the data type of this field is not nullable and it is supported by the input format

<table>
  <tr><td>Type</td><td><code>Bool</code></td></tr>
  <tr><td>Default</td><td><code>1</code></td></tr>
</table>


## input_format_orc_allow_missing_columns

Allow missing columns while reading ORC input formats

<table>
  <tr><td>Type</td><td><code>Bool</code></td></tr>
  <tr><td>Default</td><td><code>1</code></td></tr>
</table>


## input_format_orc_case_insensitive_column_matching

Ignore case when matching ORC columns with CH columns.

<table>
  <tr><td>Type</td><td><code>Bool</code></td></tr>
  <tr><td>Default</td><td><code>0</code></td></tr>
</table>


## input_format_orc_filter_push_down

When reading ORC files, skip whole stripes or row groups based on the WHERE/PREWHERE expressions, min/max statistics or bloom filter in the ORC metadata.

<table>
  <tr><td>Type</td><td><code>Bool</code></td></tr>
  <tr><td>Default</td><td><code>1</code></td></tr>
</table>


## input_format_orc_import_nested

<DeprecatedBadge />

Obsolete setting, does nothing.

<table>
  <tr><td>Type</td><td><code>Bool</code></td></tr>
  <tr><td>Default</td><td><code>0</code></td></tr>
</table>


## input_format_orc_row_batch_size

Batch size when reading ORC stripes.

<table>
  <tr><td>Type</td><td><code>Int64</code></td></tr>
  <tr><td>Default</td><td><code>100000</code></td></tr>
</table>


## input_format_orc_skip_columns_with_unsupported_types_in_schema_inference

Skip columns with unsupported types while schema inference for format ORC

<table>
  <tr><td>Type</td><td><code>Bool</code></td></tr>
  <tr><td>Default</td><td><code>0</code></td></tr>
</table>


## input_format_orc_use_fast_decoder

Use a faster ORC decoder implementation.

<table>
  <tr><td>Type</td><td><code>Bool</code></td></tr>
  <tr><td>Default</td><td><code>1</code></td></tr>
</table>


## input_format_parquet_allow_missing_columns

Allow missing columns while reading Parquet input formats

<table>
  <tr><td>Type</td><td><code>Bool</code></td></tr>
  <tr><td>Default</td><td><code>1</code></td></tr>
</table>


## input_format_parquet_case_insensitive_column_matching

Ignore case when matching Parquet columns with CH columns.

<table>
  <tr><td>Type</td><td><code>Bool</code></td></tr>
  <tr><td>Default</td><td><code>0</code></td></tr>
</table>


## input_format_parquet_filter_push_down

When reading Parquet files, skip whole row groups based on the WHERE/PREWHERE expressions and min/max statistics in the Parquet metadata.

<table>
  <tr><td>Type</td><td><code>Bool</code></td></tr>
  <tr><td>Default</td><td><code>1</code></td></tr>
</table>


## input_format_parquet_import_nested

<DeprecatedBadge />

Obsolete setting, does nothing.

<table>
  <tr><td>Type</td><td><code>Bool</code></td></tr>
  <tr><td>Default</td><td><code>0</code></td></tr>
</table>


## input_format_parquet_local_file_min_bytes_for_seek

Min bytes required for local read (file) to do seek, instead of read with ignore in Parquet input format

<table>
  <tr><td>Type</td><td><code>UInt64</code></td></tr>
  <tr><td>Default</td><td><code>8192</code></td></tr>
</table>


## input_format_parquet_max_block_size

Max block size for parquet reader.

<table>
  <tr><td>Type</td><td><code>UInt64</code></td></tr>
  <tr><td>Default</td><td><code>8192</code></td></tr>
</table>


## input_format_parquet_preserve_order

Avoid reordering rows when reading from Parquet files. Usually makes it much slower.

<table>
  <tr><td>Type</td><td><code>Bool</code></td></tr>
  <tr><td>Default</td><td><code>0</code></td></tr>
</table>


## input_format_parquet_skip_columns_with_unsupported_types_in_schema_inference

Skip columns with unsupported types while schema inference for format Parquet

<table>
  <tr><td>Type</td><td><code>Bool</code></td></tr>
  <tr><td>Default</td><td><code>0</code></td></tr>
</table>


## input_format_protobuf_flatten_google_wrappers

Enable Google wrappers for regular non-nested columns, e.g. google.protobuf.StringValue &#039;str&#039; for String column &#039;str&#039;. For Nullable columns empty wrappers are recognized as defaults, and missing as nulls

<table>
  <tr><td>Type</td><td><code>Bool</code></td></tr>
  <tr><td>Default</td><td><code>0</code></td></tr>
</table>


## input_format_protobuf_skip_fields_with_unsupported_types_in_schema_inference

Skip fields with unsupported types while schema inference for format Protobuf

<table>
  <tr><td>Type</td><td><code>Bool</code></td></tr>
  <tr><td>Default</td><td><code>0</code></td></tr>
</table>


## input_format_record_errors_file_path

Path of the file used to record errors while reading text formats (CSV, TSV).

<table>
  <tr><td>Type</td><td><code>String</code></td></tr>
</table>


## input_format_skip_unknown_fields

Skip columns with unknown names from input data (it works for JSONEachRow, -WithNames, -WithNamesAndTypes and TSKV formats).

<table>
  <tr><td>Type</td><td><code>Bool</code></td></tr>
  <tr><td>Default</td><td><code>1</code></td></tr>
</table>


## input_format_try_infer_dates

Try to infer dates from string fields while schema inference in text formats

<table>
  <tr><td>Type</td><td><code>Bool</code></td></tr>
  <tr><td>Default</td><td><code>1</code></td></tr>
</table>


## input_format_try_infer_datetimes

Try to infer datetimes from string fields while schema inference in text formats

<table>
  <tr><td>Type</td><td><code>Bool</code></td></tr>
  <tr><td>Default</td><td><code>1</code></td></tr>
</table>


## input_format_try_infer_exponent_floats

Try to infer floats in exponential notation while schema inference in text formats (except JSON, where exponent numbers are always inferred)

<table>
  <tr><td>Type</td><td><code>Bool</code></td></tr>
  <tr><td>Default</td><td><code>0</code></td></tr>
</table>


## input_format_try_infer_integers

Try to infer integers instead of floats while schema inference in text formats

<table>
  <tr><td>Type</td><td><code>Bool</code></td></tr>
  <tr><td>Default</td><td><code>1</code></td></tr>
</table>


## input_format_tsv_allow_variable_number_of_columns

Ignore extra columns in TSV input (if file has more columns than expected) and treat missing fields in TSV input as default values

<table>
  <tr><td>Type</td><td><code>Bool</code></td></tr>
  <tr><td>Default</td><td><code>0</code></td></tr>
</table>


## input_format_tsv_detect_header

Automatically detect header with names and types in TSV format

<table>
  <tr><td>Type</td><td><code>Bool</code></td></tr>
  <tr><td>Default</td><td><code>1</code></td></tr>
</table>


## input_format_tsv_empty_as_default

Treat empty fields in TSV input as default values.

<table>
  <tr><td>Type</td><td><code>Bool</code></td></tr>
  <tr><td>Default</td><td><code>0</code></td></tr>
</table>


## input_format_tsv_enum_as_number

Treat inserted enum values in TSV formats as enum indices.

<table>
  <tr><td>Type</td><td><code>Bool</code></td></tr>
  <tr><td>Default</td><td><code>0</code></td></tr>
</table>


## input_format_tsv_skip_first_lines

Skip specified number of lines at the beginning of data in TSV format

<table>
  <tr><td>Type</td><td><code>UInt64</code></td></tr>
  <tr><td>Default</td><td><code>0</code></td></tr>
</table>


## input_format_tsv_skip_trailing_empty_lines

Skip trailing empty lines in TSV format

<table>
  <tr><td>Type</td><td><code>Bool</code></td></tr>
  <tr><td>Default</td><td><code>0</code></td></tr>
</table>


## input_format_tsv_use_best_effort_in_schema_inference

Use some tweaks and heuristics to infer schema in TSV format

<table>
  <tr><td>Type</td><td><code>Bool</code></td></tr>
  <tr><td>Default</td><td><code>1</code></td></tr>
</table>


## input_format_values_accurate_types_of_literals

For Values format: when parsing and interpreting expressions using template, check actual type of literal to avoid possible overflow and precision issues.

<table>
  <tr><td>Type</td><td><code>Bool</code></td></tr>
  <tr><td>Default</td><td><code>1</code></td></tr>
</table>


## input_format_values_allow_data_after_semicolon

For Values format: allow extra data after semicolon (used by client to interpret comments).

<table>
  <tr><td>Type</td><td><code>Bool</code></td></tr>
  <tr><td>Default</td><td><code>0</code></td></tr>
</table>


## input_format_values_deduce_templates_of_expressions

For Values format: if the field could not be parsed by streaming parser, run SQL parser, deduce template of the SQL expression, try to parse all rows using template and then interpret expression for all rows.

<table>
  <tr><td>Type</td><td><code>Bool</code></td></tr>
  <tr><td>Default</td><td><code>1</code></td></tr>
</table>


## input_format_values_interpret_expressions

For Values format: if the field could not be parsed by streaming parser, run SQL parser and try to interpret it as SQL expression.

<table>
  <tr><td>Type</td><td><code>Bool</code></td></tr>
  <tr><td>Default</td><td><code>1</code></td></tr>
</table>


## input_format_with_names_use_header

For -WithNames input formats this controls whether format parser is to assume that column data appear in the input exactly as they are specified in the header.

<table>
  <tr><td>Type</td><td><code>Bool</code></td></tr>
  <tr><td>Default</td><td><code>1</code></td></tr>
</table>


## input_format_with_types_use_header

For -WithNamesAndTypes input formats this controls whether format parser should check if data types from the input match data types from the header.

<table>
  <tr><td>Type</td><td><code>Bool</code></td></tr>
  <tr><td>Default</td><td><code>1</code></td></tr>
</table>


## insert_allow_materialized_columns

If setting is enabled, Allow materialized columns in INSERT.

<table>
  <tr><td>Type</td><td><code>Bool</code></td></tr>
  <tr><td>Default</td><td><code>0</code></td></tr>
</table>


## insert_distributed_one_random_shard

If setting is enabled, inserting into distributed table will choose a random shard to write when there is no sharding key

<table>
  <tr><td>Type</td><td><code>Bool</code></td></tr>
  <tr><td>Default</td><td><code>0</code></td></tr>
</table>


## insert_distributed_timeout

Timeout for insert query into distributed. Setting is used only with insert_distributed_sync enabled. Zero value means no timeout.

<table>
  <tr><td>Type</td><td><code>UInt64</code></td></tr>
  <tr><td>Default</td><td><code>0</code></td></tr>
  <tr><td>Alias for</td><td><code>distributed_background_insert_timeout</code></td></tr>
</table>


## insert_keeper_fault_injection_probability

Approximate probability of failure for a keeper request during insert. Valid value is in interval [0.0f, 1.0f]

<table>
  <tr><td>Type</td><td><code>Float</code></td></tr>
  <tr><td>Default</td><td><code>0</code></td></tr>
</table>


## insert_keeper_fault_injection_seed

0 - random seed, otherwise the setting value

<table>
  <tr><td>Type</td><td><code>UInt64</code></td></tr>
  <tr><td>Default</td><td><code>0</code></td></tr>
</table>


## intersect_default_mode

Set default mode in INTERSECT query. Possible values: empty string, &#039;ALL&#039;, &#039;DISTINCT&#039;. If empty, query without mode will throw exception.

<table>
  <tr><td>Type</td><td><code>SetOperationMode</code></td></tr>
  <tr><td>Default</td><td><code>ALL</code></td></tr>
</table>


## interval_output_format

Textual representation of Interval. Possible values: &#039;kusto&#039;, &#039;numeric&#039;.

<table>
  <tr><td>Type</td><td><code>IntervalOutputFormat</code></td></tr>
  <tr><td>Default</td><td><code>numeric</code></td></tr>
</table>


## join_overflow_mode

What to do when the limit is exceeded.

<table>
  <tr><td>Type</td><td><code>OverflowMode</code></td></tr>
  <tr><td>Default</td><td><code>throw</code></td></tr>
</table>


## joined_subquery_requires_alias

Force joined subqueries and table functions to have aliases for correct name qualification.

<table>
  <tr><td>Type</td><td><code>Bool</code></td></tr>
  <tr><td>Default</td><td><code>1</code></td></tr>
</table>


## keeper_map_strict_mode

Enforce additional checks during operations on KeeperMap. E.g. throw an exception on an insert for already existing key

<table>
  <tr><td>Type</td><td><code>Bool</code></td></tr>
  <tr><td>Default</td><td><code>0</code></td></tr>
</table>


## keeper_max_retries

Max retries for general keeper operations

<table>
  <tr><td>Type</td><td><code>UInt64</code></td></tr>
  <tr><td>Default</td><td><code>10</code></td></tr>
</table>


## keeper_retry_initial_backoff_ms

Initial backoff timeout for general keeper operations

<table>
  <tr><td>Type</td><td><code>UInt64</code></td></tr>
  <tr><td>Default</td><td><code>100</code></td></tr>
</table>


## keeper_retry_max_backoff_ms

Max backoff timeout for general keeper operations

<table>
  <tr><td>Type</td><td><code>UInt64</code></td></tr>
  <tr><td>Default</td><td><code>5000</code></td></tr>
</table>


## legacy_column_name_of_tuple_literal

List all names of element of large tuple literals in their column names instead of hash. This settings exists only for compatibility reasons. It makes sense to set to &#039;true&#039;, while doing rolling update of cluster from version lower than 21.7 to higher.

<table>
  <tr><td>Type</td><td><code>Bool</code></td></tr>
  <tr><td>Default</td><td><code>0</code></td></tr>
</table>


## load_balancing_first_offset

Which replica to preferably send a query when FIRST_OR_RANDOM load balancing strategy is used.

<table>
  <tr><td>Type</td><td><code>UInt64</code></td></tr>
  <tr><td>Default</td><td><code>0</code></td></tr>
</table>


## load_marks_asynchronously

Load MergeTree marks asynchronously

<table>
  <tr><td>Type</td><td><code>Bool</code></td></tr>
  <tr><td>Default</td><td><code>0</code></td></tr>
</table>


## local_filesystem_read_method

Method of reading data from local filesystem, one of: read, pread, mmap, io_uring, pread_threadpool. The &#039;io_uring&#039; method is experimental and does not work for Log, TinyLog, StripeLog, File, Set and Join, and other tables with append-able files in presence of concurrent reads and writes.

<table>
  <tr><td>Type</td><td><code>String</code></td></tr>
  <tr><td>Default</td><td><code>pread_threadpool</code></td></tr>
</table>


## local_filesystem_read_prefetch

Should use prefetching when reading data from local filesystem.

<table>
  <tr><td>Type</td><td><code>Bool</code></td></tr>
  <tr><td>Default</td><td><code>0</code></td></tr>
</table>


## log_profile_events

Log query performance statistics into the query_log, query_thread_log and query_views_log.

<table>
  <tr><td>Type</td><td><code>Bool</code></td></tr>
  <tr><td>Default</td><td><code>1</code></td></tr>
</table>


## log_queries_cut_to_length

If query length is greater than specified threshold (in bytes), then cut query when writing to query log. Also limit length of printed query in ordinary text log.

<table>
  <tr><td>Type</td><td><code>UInt64</code></td></tr>
  <tr><td>Default</td><td><code>100000</code></td></tr>
</table>


## log_query_settings

Log query settings into the query_log.

<table>
  <tr><td>Readonly</td><td><code>1</code></td></tr>
  <tr><td>Type</td><td><code>Bool</code></td></tr>
  <tr><td>Default</td><td><code>1</code></td></tr>
</table>


## materialize_ttl_after_modify

Apply TTL for old data, after ALTER MODIFY TTL query

<table>
  <tr><td>Type</td><td><code>Bool</code></td></tr>
  <tr><td>Default</td><td><code>1</code></td></tr>
</table>


## materialized_views_ignore_errors

Allows to ignore errors for MATERIALIZED VIEW, and deliver original block to the table regardless of MVs

<table>
  <tr><td>Type</td><td><code>Bool</code></td></tr>
  <tr><td>Default</td><td><code>0</code></td></tr>
</table>


## max_alter_threads

<DeprecatedBadge />

Obsolete setting, does nothing.

<table>
  <tr><td>Type</td><td><code>MaxThreads</code></td></tr>
  <tr><td>Default</td><td><code>&#039;auto(5)&#039;</code></td></tr>
</table>


## max_analyze_depth

Maximum number of analyses performed by interpreter.

<table>
  <tr><td>Type</td><td><code>UInt64</code></td></tr>
  <tr><td>Default</td><td><code>5000</code></td></tr>
</table>


## max_ast_depth

Maximum depth of query syntax tree. Checked after parsing.

<table>
  <tr><td>Type</td><td><code>UInt64</code></td></tr>
  <tr><td>Default</td><td><code>1000</code></td></tr>
</table>


## max_ast_elements

Maximum size of query syntax tree in number of nodes. Checked after parsing.

<table>
  <tr><td>Type</td><td><code>UInt64</code></td></tr>
  <tr><td>Default</td><td><code>50000</code></td></tr>
</table>


## max_backup_bandwidth

The maximum read speed in bytes per second for particular backup on server. Zero means unlimited.

<table>
  <tr><td>Type</td><td><code>UInt64</code></td></tr>
  <tr><td>Default</td><td><code>0</code></td></tr>
</table>


## max_bytes_before_external_group_by

If memory usage during GROUP BY operation is exceeding this threshold in bytes, activate the &#039;external aggregation&#039; mode (spill data to disk). Recommended value is half of available system memory.

<table>
  <tr><td>Type</td><td><code>UInt64</code></td></tr>
  <tr><td>Default</td><td><code>0</code></td></tr>
</table>


## max_bytes_before_external_sort

If memory usage during ORDER BY operation is exceeding this threshold in bytes, activate the &#039;external sorting&#039; mode (spill data to disk). Recommended value is half of available system memory.

<table>
  <tr><td>Type</td><td><code>UInt64</code></td></tr>
  <tr><td>Default</td><td><code>0</code></td></tr>
</table>


## max_bytes_before_remerge_sort

In case of ORDER BY with LIMIT, when memory usage is higher than specified threshold, perform additional steps of merging blocks before final merge to keep just top LIMIT rows.

<table>
  <tr><td>Type</td><td><code>UInt64</code></td></tr>
  <tr><td>Default</td><td><code>1000000000</code></td></tr>
</table>


## max_bytes_in_distinct

Maximum total size of state (in uncompressed bytes) in memory for the execution of DISTINCT.

<table>
  <tr><td>Type</td><td><code>UInt64</code></td></tr>
  <tr><td>Default</td><td><code>0</code></td></tr>
</table>


## max_bytes_in_join

Maximum size of the hash table for JOIN (in number of bytes in memory).

<table>
  <tr><td>Type</td><td><code>UInt64</code></td></tr>
  <tr><td>Default</td><td><code>0</code></td></tr>
</table>


## max_bytes_in_set

Maximum size of the set (in bytes in memory) resulting from the execution of the IN section.

<table>
  <tr><td>Type</td><td><code>UInt64</code></td></tr>
  <tr><td>Default</td><td><code>0</code></td></tr>
</table>


## max_bytes_to_read

Limit on read bytes (after decompression) from the most &#039;deep&#039; sources. That is, only in the deepest subquery. When reading from a remote server, it is only checked on a remote server.

<table>
  <tr><td>Type</td><td><code>UInt64</code></td></tr>
  <tr><td>Default</td><td><code>0</code></td></tr>
</table>


## max_bytes_to_read_leaf

Limit on read bytes (after decompression) on the leaf nodes for distributed queries. Limit is applied for local reads only, excluding the final merge stage on the root node. Note, the setting is unstable with prefer_localhost_replica=1.

<table>
  <tr><td>Type</td><td><code>UInt64</code></td></tr>
  <tr><td>Default</td><td><code>0</code></td></tr>
</table>


## max_bytes_to_sort

If more than the specified amount of (uncompressed) bytes have to be processed for ORDER BY operation, the behavior will be determined by the &#039;sort_overflow_mode&#039; which by default is - throw an exception

<table>
  <tr><td>Type</td><td><code>UInt64</code></td></tr>
  <tr><td>Default</td><td><code>0</code></td></tr>
</table>


## max_bytes_to_transfer

Maximum size (in uncompressed bytes) of the transmitted external table obtained when the GLOBAL IN/JOIN section is executed.

<table>
  <tr><td>Type</td><td><code>UInt64</code></td></tr>
  <tr><td>Default</td><td><code>0</code></td></tr>
</table>


## max_columns_to_read

If a query requires reading more than specified number of columns, exception is thrown. Zero value means unlimited. This setting is useful to prevent too complex queries.

<table>
  <tr><td>Type</td><td><code>UInt64</code></td></tr>
  <tr><td>Default</td><td><code>0</code></td></tr>
</table>


## max_download_buffer_size

The maximal size of buffer for parallel downloading (e.g. for URL engine) per each thread.

<table>
  <tr><td>Type</td><td><code>UInt64</code></td></tr>
  <tr><td>Default</td><td><code>10485760</code></td></tr>
</table>


## max_download_threads

The maximum number of threads to download data (e.g. for URL engine).

<table>
  <tr><td>Type</td><td><code>MaxThreads</code></td></tr>
  <tr><td>Default</td><td><code>4</code></td></tr>
</table>


## max_entries_for_hash_table_stats

How many entries hash table statistics collected during aggregation is allowed to have

<table>
  <tr><td>Type</td><td><code>UInt64</code></td></tr>
  <tr><td>Default</td><td><code>10000</code></td></tr>
</table>


## max_estimated_execution_time

Maximum query estimate execution time in seconds.

<table>
  <tr><td>Type</td><td><code>Seconds</code></td></tr>
  <tr><td>Default</td><td><code>0</code></td></tr>
</table>


## max_execution_speed

Maximum number of execution rows per second.

<table>
  <tr><td>Type</td><td><code>UInt64</code></td></tr>
  <tr><td>Default</td><td><code>0</code></td></tr>
</table>


## max_execution_speed_bytes

Maximum number of execution bytes per second.

<table>
  <tr><td>Type</td><td><code>UInt64</code></td></tr>
  <tr><td>Default</td><td><code>0</code></td></tr>
</table>


## max_execution_time

If query runtime exceeds the specified number of seconds, the behavior will be determined by the &#039;timeout_overflow_mode&#039;, which by default is - throw an exception. Note that the timeout is checked and query can stop only in designated places during data processing. It currently cannot stop during merging of aggregation states or during query analysis, and the actual run time will be higher than the value of this setting.

<table>
  <tr><td>Type</td><td><code>Seconds</code></td></tr>
  <tr><td>Default</td><td><code>0</code></td></tr>
</table>


## max_execution_time_leaf

Similar semantic to max_execution_time but only apply on leaf node for distributed queries, the time out behavior will be determined by &#039;timeout_overflow_mode_leaf&#039; which by default is - throw an exception

<table>
  <tr><td>Type</td><td><code>Seconds</code></td></tr>
  <tr><td>Default</td><td><code>0</code></td></tr>
</table>


## max_expanded_ast_elements

Maximum size of query syntax tree in number of nodes after expansion of aliases and the asterisk.

<table>
  <tr><td>Type</td><td><code>UInt64</code></td></tr>
  <tr><td>Default</td><td><code>500000</code></td></tr>
</table>


## max_fetch_partition_retries_count

Amount of retries while fetching partition from another host.

<table>
  <tr><td>Type</td><td><code>UInt64</code></td></tr>
  <tr><td>Default</td><td><code>5</code></td></tr>
</table>


## max_insert_delayed_streams_for_parallel_write

The maximum number of streams (columns) to delay final part flush. Default - auto (1000 in case of underlying storage supports parallel write, for example S3 and disabled otherwise)

<table>
  <tr><td>Type</td><td><code>UInt64</code></td></tr>
  <tr><td>Default</td><td><code>0</code></td></tr>
</table>


## max_joined_block_size_rows

Maximum block size for JOIN result (if join algorithm supports it). 0 means unlimited.

<table>
  <tr><td>Type</td><td><code>UInt64</code></td></tr>
  <tr><td>Default</td><td><code>65409</code></td></tr>
</table>


## max_limit_for_ann_queries

SELECT queries with LIMIT bigger than this setting cannot use ANN indexes. Helps to prevent memory overflows in ANN search indexes.

<table>
  <tr><td>Type</td><td><code>UInt64</code></td></tr>
  <tr><td>Default</td><td><code>1000000</code></td></tr>
</table>


## max_local_read_bandwidth

The maximum speed of local reads in bytes per second.

<table>
  <tr><td>Type</td><td><code>UInt64</code></td></tr>
  <tr><td>Default</td><td><code>0</code></td></tr>
</table>


## max_local_write_bandwidth

The maximum speed of local writes in bytes per second.

<table>
  <tr><td>Type</td><td><code>UInt64</code></td></tr>
  <tr><td>Default</td><td><code>0</code></td></tr>
</table>


## max_memory_usage

Maximum memory usage for processing of single query. Zero means unlimited.

<table>
  <tr><td>Type</td><td><code>UInt64</code></td></tr>
  <tr><td>Default</td><td><code>0</code></td></tr>
</table>


## max_memory_usage_for_all_queries

<DeprecatedBadge />

Obsolete setting, does nothing.

<table>
  <tr><td>Type</td><td><code>UInt64</code></td></tr>
  <tr><td>Default</td><td><code>0</code></td></tr>
</table>


## max_memory_usage_for_user

Maximum memory usage for processing all concurrently running queries for the user. Zero means unlimited.

<table>
  <tr><td>Type</td><td><code>UInt64</code></td></tr>
  <tr><td>Default</td><td><code>0</code></td></tr>
</table>


## max_number_of_partitions_for_independent_aggregation

Maximal number of partitions in table to apply optimization

<table>
  <tr><td>Type</td><td><code>UInt64</code></td></tr>
  <tr><td>Default</td><td><code>128</code></td></tr>
</table>


## max_parser_backtracks

Maximum parser backtracking (how many times it tries different alternatives in the recursive descend parsing process).

<table>
  <tr><td>Type</td><td><code>UInt64</code></td></tr>
  <tr><td>Default</td><td><code>1000000</code></td></tr>
</table>


## max_partitions_per_insert_block

Limit maximum number of partitions in single INSERTed block. Zero means unlimited. Throw exception if the block contains too many partitions. This setting is a safety threshold, because using large number of partitions is a common misconception.

<table>
  <tr><td>Readonly</td><td><code>1</code></td></tr>
  <tr><td>Type</td><td><code>UInt64</code></td></tr>
  <tr><td>Default</td><td><code>100</code></td></tr>
</table>


## max_partitions_to_read

Limit the max number of partitions that can be accessed in one query. &lt;= 0 means unlimited.

<table>
  <tr><td>Type</td><td><code>Int64</code></td></tr>
  <tr><td>Default</td><td><code>-1</code></td></tr>
</table>


## max_pipeline_depth

<DeprecatedBadge />

Obsolete setting, does nothing.

<table>
  <tr><td>Type</td><td><code>UInt64</code></td></tr>
  <tr><td>Default</td><td><code>0</code></td></tr>
</table>


## max_read_buffer_size

The maximum size of the buffer to read from the filesystem.

<table>
  <tr><td>Type</td><td><code>UInt64</code></td></tr>
  <tr><td>Default</td><td><code>1048576</code></td></tr>
</table>


## max_read_buffer_size_local_fs

The maximum size of the buffer to read from local filesystem. If set to 0 then max_read_buffer_size will be used.

<table>
  <tr><td>Type</td><td><code>UInt64</code></td></tr>
  <tr><td>Default</td><td><code>131072</code></td></tr>
</table>


## max_read_buffer_size_remote_fs

The maximum size of the buffer to read from remote filesystem. If set to 0 then max_read_buffer_size will be used.

<table>
  <tr><td>Type</td><td><code>UInt64</code></td></tr>
  <tr><td>Default</td><td><code>0</code></td></tr>
</table>


## max_remote_read_network_bandwidth

The maximum speed of data exchange over the network in bytes per second for read.

<table>
  <tr><td>Type</td><td><code>UInt64</code></td></tr>
  <tr><td>Default</td><td><code>0</code></td></tr>
</table>


## max_remote_read_network_bandwidth_for_server

<DeprecatedBadge />

User-level setting is deprecated, and it must be defined in the server configuration instead.

<table>
  <tr><td>Type</td><td><code>UInt64</code></td></tr>
  <tr><td>Default</td><td><code>0</code></td></tr>
</table>


## max_remote_write_network_bandwidth

The maximum speed of data exchange over the network in bytes per second for write.

<table>
  <tr><td>Type</td><td><code>UInt64</code></td></tr>
  <tr><td>Default</td><td><code>0</code></td></tr>
</table>


## max_remote_write_network_bandwidth_for_server

<DeprecatedBadge />

User-level setting is deprecated, and it must be defined in the server configuration instead.

<table>
  <tr><td>Type</td><td><code>UInt64</code></td></tr>
  <tr><td>Default</td><td><code>0</code></td></tr>
</table>


## max_result_bytes

Limit on result size in bytes (uncompressed).  The query will stop after processing a block of data if the threshold is met, but it will not cut the last block of the result, therefore the result size can be larger than the threshold. Caveats: the result size in memory is taken into account for this threshold. Even if the result size is small, it can reference larger data structures in memory, representing dictionaries of LowCardinality columns, and Arenas of AggregateFunction columns, so the threshold can be exceeded despite the small result size. The setting is fairly low level and should be used with caution.

<table>
  <tr><td>Type</td><td><code>UInt64</code></td></tr>
  <tr><td>Default</td><td><code>0</code></td></tr>
</table>


## max_result_rows

Limit on result size in rows. The query will stop after processing a block of data if the threshold is met, but it will not cut the last block of the result, therefore the result size can be larger than the threshold.

<table>
  <tr><td>Type</td><td><code>UInt64</code></td></tr>
  <tr><td>Default</td><td><code>0</code></td></tr>
</table>


## max_rows_in_distinct

Maximum number of elements during execution of DISTINCT.

<table>
  <tr><td>Type</td><td><code>UInt64</code></td></tr>
  <tr><td>Default</td><td><code>0</code></td></tr>
</table>


## max_rows_in_join

Maximum size of the hash table for JOIN (in number of rows).

<table>
  <tr><td>Type</td><td><code>UInt64</code></td></tr>
  <tr><td>Default</td><td><code>0</code></td></tr>
</table>


## max_rows_in_set

Maximum size of the set (in number of elements) resulting from the execution of the IN section.

<table>
  <tr><td>Type</td><td><code>UInt64</code></td></tr>
  <tr><td>Default</td><td><code>0</code></td></tr>
</table>


## max_rows_to_group_by

If aggregation during GROUP BY is generating more than the specified number of rows (unique GROUP BY keys), the behavior will be determined by the &#039;group_by_overflow_mode&#039; which by default is - throw an exception, but can be also switched to an approximate GROUP BY mode.

<table>
  <tr><td>Type</td><td><code>UInt64</code></td></tr>
  <tr><td>Default</td><td><code>0</code></td></tr>
</table>


## max_rows_to_read

Limit on read rows from the most &#039;deep&#039; sources. That is, only in the deepest subquery. When reading from a remote server, it is only checked on a remote server.

<table>
  <tr><td>Type</td><td><code>UInt64</code></td></tr>
  <tr><td>Default</td><td><code>0</code></td></tr>
</table>


## max_rows_to_read_leaf

Limit on read rows on the leaf nodes for distributed queries. Limit is applied for local reads only, excluding the final merge stage on the root node. Note, the setting is unstable with prefer_localhost_replica=1.

<table>
  <tr><td>Type</td><td><code>UInt64</code></td></tr>
  <tr><td>Default</td><td><code>0</code></td></tr>
</table>


## max_rows_to_sort

If more than the specified amount of records have to be processed for ORDER BY operation, the behavior will be determined by the &#039;sort_overflow_mode&#039; which by default is - throw an exception

<table>
  <tr><td>Type</td><td><code>UInt64</code></td></tr>
  <tr><td>Default</td><td><code>0</code></td></tr>
</table>


## max_rows_to_transfer

Maximum size (in rows) of the transmitted external table obtained when the GLOBAL IN/JOIN section is executed.

<table>
  <tr><td>Type</td><td><code>UInt64</code></td></tr>
  <tr><td>Default</td><td><code>0</code></td></tr>
</table>


## max_sessions_for_user

Maximum number of simultaneous sessions for a user.

<table>
  <tr><td>Type</td><td><code>UInt64</code></td></tr>
  <tr><td>Default</td><td><code>0</code></td></tr>
</table>


## max_size_to_preallocate_for_aggregation

For how many elements it is allowed to preallocate space in all hash tables in total before aggregation

<table>
  <tr><td>Type</td><td><code>UInt64</code></td></tr>
  <tr><td>Default</td><td><code>100000000</code></td></tr>
</table>


## max_streams_for_merge_tree_reading

If is not zero, limit the number of reading streams for MergeTree table.

<table>
  <tr><td>Type</td><td><code>UInt64</code></td></tr>
  <tr><td>Default</td><td><code>0</code></td></tr>
</table>


## max_streams_multiplier_for_merge_tables

Ask more streams when reading from Merge table. Streams will be spread across tables that Merge table will use. This allows more even distribution of work across threads and especially helpful when merged tables differ in size.

<table>
  <tr><td>Type</td><td><code>Float</code></td></tr>
  <tr><td>Default</td><td><code>5</code></td></tr>
</table>


## max_streams_to_max_threads_ratio

Allows you to use more sources than the number of threads - to more evenly distribute work across threads. It is assumed that this is a temporary solution, since it will be possible in the future to make the number of sources equal to the number of threads, but for each source to dynamically select available work for itself.

<table>
  <tr><td>Type</td><td><code>Float</code></td></tr>
  <tr><td>Default</td><td><code>1</code></td></tr>
</table>


## max_subquery_depth

If a query has more than the specified number of nested subqueries, throw an exception. This allows you to have a sanity check to protect the users of your cluster from going insane with their queries.

<table>
  <tr><td>Type</td><td><code>UInt64</code></td></tr>
  <tr><td>Default</td><td><code>100</code></td></tr>
</table>


## max_temporary_columns

If a query generates more than the specified number of temporary columns in memory as a result of intermediate calculation, exception is thrown. Zero value means unlimited. This setting is useful to prevent too complex queries.

<table>
  <tr><td>Type</td><td><code>UInt64</code></td></tr>
  <tr><td>Default</td><td><code>0</code></td></tr>
</table>


## max_temporary_data_on_disk_size_for_query

The maximum amount of data consumed by temporary files on disk in bytes for all concurrently running queries. Zero means unlimited.

<table>
  <tr><td>Type</td><td><code>UInt64</code></td></tr>
  <tr><td>Default</td><td><code>0</code></td></tr>
</table>


## max_temporary_data_on_disk_size_for_user

The maximum amount of data consumed by temporary files on disk in bytes for all concurrently running user queries. Zero means unlimited.

<table>
  <tr><td>Type</td><td><code>UInt64</code></td></tr>
  <tr><td>Default</td><td><code>0</code></td></tr>
</table>


## max_temporary_non_const_columns

Similar to the &#039;max_temporary_columns&#039; setting but applies only to non-constant columns. This makes sense, because constant columns are cheap and it is reasonable to allow more of them.

<table>
  <tr><td>Type</td><td><code>UInt64</code></td></tr>
  <tr><td>Default</td><td><code>0</code></td></tr>
</table>


## max_threads_for_annoy_index_creation

Number of threads used to build Annoy indexes (0 means all cores, not recommended)

<table>
  <tr><td>Type</td><td><code>UInt64</code></td></tr>
  <tr><td>Default</td><td><code>4</code></td></tr>
</table>


## max_threads_for_indexes

The maximum number of threads process indices.

<table>
  <tr><td>Type</td><td><code>UInt64</code></td></tr>
  <tr><td>Default</td><td><code>0</code></td></tr>
</table>


## max_untracked_memory

Small allocations and deallocations are grouped in thread local variable and tracked or profiled only when amount (in absolute value) becomes larger than specified value. If the value is higher than &#039;memory_profiler_step&#039; it will be effectively lowered to &#039;memory_profiler_step&#039;.

<table>
  <tr><td>Type</td><td><code>UInt64</code></td></tr>
  <tr><td>Default</td><td><code>4194304</code></td></tr>
</table>


## memory_profiler_sample_max_allocation_size

Collect random allocations of size less or equal than specified value with probability equal to `memory_profiler_sample_probability`. 0 means disabled. You may want to set &#039;max_untracked_memory&#039; to 0 to make this threshold to work as expected.

<table>
  <tr><td>Type</td><td><code>UInt64</code></td></tr>
  <tr><td>Default</td><td><code>0</code></td></tr>
</table>


## memory_profiler_sample_min_allocation_size

Collect random allocations of size greater or equal than specified value with probability equal to `memory_profiler_sample_probability`. 0 means disabled. You may want to set &#039;max_untracked_memory&#039; to 0 to make this threshold to work as expected.

<table>
  <tr><td>Type</td><td><code>UInt64</code></td></tr>
  <tr><td>Default</td><td><code>0</code></td></tr>
</table>


## memory_tracker_fault_probability

For testing of `exception safety` - throw an exception every time you allocate memory with the specified probability.

<table>
  <tr><td>Type</td><td><code>Float</code></td></tr>
  <tr><td>Default</td><td><code>0</code></td></tr>
</table>


## merge_tree_clear_old_parts_interval_seconds

<DeprecatedBadge />

Obsolete setting, does nothing.

<table>
  <tr><td>Type</td><td><code>UInt64</code></td></tr>
  <tr><td>Default</td><td><code>1</code></td></tr>
</table>


## merge_tree_clear_old_temporary_directories_interval_seconds

<DeprecatedBadge />

Obsolete setting, does nothing.

<table>
  <tr><td>Type</td><td><code>UInt64</code></td></tr>
  <tr><td>Default</td><td><code>60</code></td></tr>
</table>


## merge_tree_compact_parts_min_granules_to_multibuffer_read

Number of granules in stripe of compact part of MergeTree tables to use multibuffer reader, which supports parallel reading and prefetch. In case of reading from remote fs using of multibuffer reader increases number of read request.

<table>
  <tr><td>Type</td><td><code>UInt64</code></td></tr>
  <tr><td>Default</td><td><code>16</code></td></tr>
</table>


## merge_tree_determine_task_size_by_prewhere_columns

Whether to use only prewhere columns size to determine reading task size.

<table>
  <tr><td>Type</td><td><code>Bool</code></td></tr>
  <tr><td>Default</td><td><code>1</code></td></tr>
</table>


## merge_tree_min_bytes_per_task_for_remote_reading

Min bytes to read per task.

<table>
  <tr><td>Type</td><td><code>UInt64</code></td></tr>
  <tr><td>Default</td><td><code>4194304</code></td></tr>
</table>


## merge_tree_read_split_ranges_into_intersecting_and_non_intersecting_injection_probability

For testing of `PartsSplitter` - split read ranges into intersecting and non intersecting every time you read from MergeTree with the specified probability.

<table>
  <tr><td>Type</td><td><code>Float</code></td></tr>
  <tr><td>Default</td><td><code>0</code></td></tr>
</table>


## merge_tree_use_const_size_tasks_for_remote_reading

Whether to use constant size tasks for reading from a remote table.

<table>
  <tr><td>Type</td><td><code>Bool</code></td></tr>
  <tr><td>Default</td><td><code>1</code></td></tr>
</table>


## metrics_perf_events_enabled

If enabled, some of the perf events will be measured throughout queries&#039; execution.

<table>
  <tr><td>Type</td><td><code>Bool</code></td></tr>
  <tr><td>Default</td><td><code>0</code></td></tr>
</table>


## metrics_perf_events_list

Comma separated list of perf metrics that will be measured throughout queries&#039; execution. Empty means all events. See PerfEventInfo in sources for the available events.

<table>
  <tr><td>Type</td><td><code>String</code></td></tr>
</table>


## min_count_to_compile_sort_description

The number of identical sort descriptions before they are JIT-compiled

<table>
  <tr><td>Type</td><td><code>UInt64</code></td></tr>
  <tr><td>Default</td><td><code>3</code></td></tr>
</table>


## min_execution_speed

Minimum number of execution rows per second.

<table>
  <tr><td>Type</td><td><code>UInt64</code></td></tr>
  <tr><td>Default</td><td><code>0</code></td></tr>
</table>


## min_execution_speed_bytes

Minimum number of execution bytes per second.

<table>
  <tr><td>Type</td><td><code>UInt64</code></td></tr>
  <tr><td>Default</td><td><code>0</code></td></tr>
</table>


## min_external_table_block_size_bytes

Squash blocks passed to external table to specified size in bytes, if blocks are not big enough.

<table>
  <tr><td>Type</td><td><code>UInt64</code></td></tr>
  <tr><td>Default</td><td><code>268402944</code></td></tr>
</table>


## min_external_table_block_size_rows

Squash blocks passed to external table to specified size in rows, if blocks are not big enough.

<table>
  <tr><td>Type</td><td><code>UInt64</code></td></tr>
  <tr><td>Default</td><td><code>1048449</code></td></tr>
</table>


## min_free_disk_space_for_temporary_data

The minimum disk space to keep while writing temporary data used in external sorting and aggregation.

<table>
  <tr><td>Type</td><td><code>UInt64</code></td></tr>
  <tr><td>Default</td><td><code>0</code></td></tr>
</table>


## min_hit_rate_to_use_consecutive_keys_optimization

Minimal hit rate of a cache which is used for consecutive keys optimization in aggregation to keep it enabled

<table>
  <tr><td>Type</td><td><code>Float</code></td></tr>
  <tr><td>Default</td><td><code>0.5</code></td></tr>
</table>


## move_all_conditions_to_prewhere

Move all viable conditions from WHERE to PREWHERE

<table>
  <tr><td>Type</td><td><code>Bool</code></td></tr>
  <tr><td>Default</td><td><code>1</code></td></tr>
</table>


## move_primary_key_columns_to_end_of_prewhere

Move PREWHERE conditions containing primary key columns to the end of AND chain. It is likely that these conditions are taken into account during primary key analysis and thus will not contribute a lot to PREWHERE filtering.

<table>
  <tr><td>Type</td><td><code>Bool</code></td></tr>
  <tr><td>Default</td><td><code>1</code></td></tr>
</table>


## multiple_joins_rewriter_version

<DeprecatedBadge />

Obsolete setting, does nothing.

<table>
  <tr><td>Type</td><td><code>UInt64</code></td></tr>
  <tr><td>Default</td><td><code>0</code></td></tr>
</table>


## multiple_joins_try_to_keep_original_names

Do not add aliases to top level expression list on multiple joins rewrite

<table>
  <tr><td>Type</td><td><code>Bool</code></td></tr>
  <tr><td>Default</td><td><code>0</code></td></tr>
</table>


## mysql_max_rows_to_insert

The maximum number of rows in MySQL batch insertion of the MySQL storage engine

<table>
  <tr><td>Type</td><td><code>UInt64</code></td></tr>
  <tr><td>Default</td><td><code>65536</code></td></tr>
</table>


## normalize_function_names

Normalize function names to their canonical names

<table>
  <tr><td>Type</td><td><code>Bool</code></td></tr>
  <tr><td>Default</td><td><code>1</code></td></tr>
</table>


## number_of_mutations_to_delay

If the mutated table contains at least that many unfinished mutations, artificially slow down mutations of table. 0 - disabled

<table>
  <tr><td>Type</td><td><code>UInt64</code></td></tr>
  <tr><td>Default</td><td><code>0</code></td></tr>
</table>


## number_of_mutations_to_throw

If the mutated table contains at least that many unfinished mutations, throw &#039;Too many mutations ...&#039; exception. 0 - disabled

<table>
  <tr><td>Type</td><td><code>UInt64</code></td></tr>
  <tr><td>Default</td><td><code>0</code></td></tr>
</table>


## odbc_max_field_size

<DeprecatedBadge />

Obsolete setting, does nothing.

<table>
  <tr><td>Type</td><td><code>UInt64</code></td></tr>
  <tr><td>Default</td><td><code>0</code></td></tr>
</table>


## opentelemetry_trace_processors

Collect OpenTelemetry spans for processors.

<table>
  <tr><td>Type</td><td><code>Bool</code></td></tr>
  <tr><td>Default</td><td><code>0</code></td></tr>
</table>


## optimize_aggregators_of_group_by_keys

Eliminates min/max/any/anyLast aggregators of GROUP BY keys in SELECT section

<table>
  <tr><td>Type</td><td><code>Bool</code></td></tr>
  <tr><td>Default</td><td><code>1</code></td></tr>
</table>


## optimize_arithmetic_operations_in_aggregate_functions

Move arithmetic operations out of aggregation functions

<table>
  <tr><td>Type</td><td><code>Bool</code></td></tr>
  <tr><td>Default</td><td><code>1</code></td></tr>
</table>


## optimize_distinct_in_order

Enable DISTINCT optimization if some columns in DISTINCT form a prefix of sorting. For example, prefix of sorting key in merge tree or ORDER BY statement

<table>
  <tr><td>Type</td><td><code>Bool</code></td></tr>
  <tr><td>Default</td><td><code>1</code></td></tr>
</table>


## optimize_duplicate_order_by_and_distinct

<DeprecatedBadge />

Obsolete setting, does nothing.

<table>
  <tr><td>Type</td><td><code>Bool</code></td></tr>
  <tr><td>Default</td><td><code>0</code></td></tr>
</table>


## optimize_fuse_sum_count_avg

<DeprecatedBadge />

Obsolete setting, does nothing.

<table>
  <tr><td>Type</td><td><code>Bool</code></td></tr>
  <tr><td>Default</td><td><code>0</code></td></tr>
</table>


## optimize_group_by_constant_keys

Optimize GROUP BY when all keys in block are constant

<table>
  <tr><td>Type</td><td><code>Bool</code></td></tr>
  <tr><td>Default</td><td><code>1</code></td></tr>
</table>


## optimize_group_by_function_keys

Eliminates functions of other keys in GROUP BY section

<table>
  <tr><td>Type</td><td><code>Bool</code></td></tr>
  <tr><td>Default</td><td><code>1</code></td></tr>
</table>


## optimize_if_chain_to_multiif

Replace if(cond1, then1, if(cond2, ...)) chains to multiIf. Currently it&#039;s not beneficial for numeric types.

<table>
  <tr><td>Type</td><td><code>Bool</code></td></tr>
  <tr><td>Default</td><td><code>0</code></td></tr>
</table>


## optimize_if_transform_strings_to_enum

Replaces string-type arguments in If and Transform to enum. Disabled by default cause it could make inconsistent change in distributed query that would lead to its fail.

<table>
  <tr><td>Type</td><td><code>Bool</code></td></tr>
  <tr><td>Default</td><td><code>0</code></td></tr>
</table>


## optimize_injective_functions_in_group_by

Replaces injective functions by it&#039;s arguments in GROUP BY section

<table>
  <tr><td>Type</td><td><code>Bool</code></td></tr>
  <tr><td>Default</td><td><code>1</code></td></tr>
</table>


## optimize_injective_functions_inside_uniq

Delete injective functions of one argument inside uniq*() functions.

<table>
  <tr><td>Type</td><td><code>Bool</code></td></tr>
  <tr><td>Default</td><td><code>1</code></td></tr>
</table>


## optimize_min_equality_disjunction_chain_length

The minimum length of the expression `expr = x1 OR ... expr = xN` for optimization

<table>
  <tr><td>Type</td><td><code>UInt64</code></td></tr>
  <tr><td>Default</td><td><code>3</code></td></tr>
</table>


## optimize_min_inequality_conjunction_chain_length

The minimum length of the expression `expr &lt;&gt; x1 AND ... expr &lt;&gt; xN` for optimization

<table>
  <tr><td>Type</td><td><code>UInt64</code></td></tr>
  <tr><td>Default</td><td><code>3</code></td></tr>
</table>


## optimize_monotonous_functions_in_order_by

Replace monotonous function with its argument in ORDER BY

<table>
  <tr><td>Type</td><td><code>Bool</code></td></tr>
  <tr><td>Default</td><td><code>0</code></td></tr>
</table>


## optimize_move_functions_out_of_any

<DeprecatedBadge />

Obsolete setting, does nothing.

<table>
  <tr><td>Type</td><td><code>Bool</code></td></tr>
  <tr><td>Default</td><td><code>0</code></td></tr>
</table>


## optimize_multiif_to_if

Replace &#039;multiIf&#039; with only one condition to &#039;if&#039;.

<table>
  <tr><td>Type</td><td><code>Bool</code></td></tr>
  <tr><td>Default</td><td><code>1</code></td></tr>
</table>


## optimize_normalize_count_variants

Rewrite aggregate functions that semantically equals to count() as count().

<table>
  <tr><td>Type</td><td><code>Bool</code></td></tr>
  <tr><td>Default</td><td><code>1</code></td></tr>
</table>


## optimize_or_like_chain

Optimize multiple OR LIKE into multiMatchAny. This optimization should not be enabled by default, because it defies index analysis in some cases.

<table>
  <tr><td>Type</td><td><code>Bool</code></td></tr>
  <tr><td>Default</td><td><code>0</code></td></tr>
</table>


## optimize_read_in_window_order

Enable ORDER BY optimization in window clause for reading data in corresponding order in MergeTree tables.

<table>
  <tr><td>Type</td><td><code>Bool</code></td></tr>
  <tr><td>Default</td><td><code>1</code></td></tr>
</table>


## optimize_redundant_functions_in_order_by

Remove functions from ORDER BY if its argument is also in ORDER BY

<table>
  <tr><td>Type</td><td><code>Bool</code></td></tr>
  <tr><td>Default</td><td><code>1</code></td></tr>
</table>


## optimize_respect_aliases

If it is set to true, it will respect aliases in WHERE/GROUP BY/ORDER BY, that will help with partition pruning/secondary indexes/optimize_aggregation_in_order/optimize_read_in_order/optimize_trivial_count

<table>
  <tr><td>Type</td><td><code>Bool</code></td></tr>
  <tr><td>Default</td><td><code>1</code></td></tr>
</table>


## optimize_rewrite_array_exists_to_has

Rewrite arrayExists() functions to has() when logically equivalent. For example, arrayExists(x -&gt; x = 1, arr) can be rewritten to has(arr, 1)

<table>
  <tr><td>Type</td><td><code>Bool</code></td></tr>
  <tr><td>Default</td><td><code>0</code></td></tr>
</table>


## optimize_rewrite_sum_if_to_count_if

Rewrite sumIf() and sum(if()) function countIf() function when logically equivalent

<table>
  <tr><td>Type</td><td><code>Bool</code></td></tr>
  <tr><td>Default</td><td><code>0</code></td></tr>
</table>


## optimize_sorting_by_input_stream_properties

Optimize sorting by sorting properties of input stream

<table>
  <tr><td>Type</td><td><code>Bool</code></td></tr>
  <tr><td>Default</td><td><code>1</code></td></tr>
</table>


## optimize_time_filter_with_preimage

Optimize Date and DateTime predicates by converting functions into equivalent comparisons without conversions (e.g. toYear(col) = 2023 -&gt; col &gt;= &#039;2023-01-01&#039; AND col &lt;= &#039;2023-12-31&#039;)

<table>
  <tr><td>Type</td><td><code>Bool</code></td></tr>
  <tr><td>Default</td><td><code>1</code></td></tr>
</table>


## optimize_trivial_insert_select

Optimize trivial &#039;INSERT INTO table SELECT ... FROM TABLES&#039; query

<table>
  <tr><td>Type</td><td><code>Bool</code></td></tr>
  <tr><td>Default</td><td><code>1</code></td></tr>
</table>


## optimize_uniq_to_count

Rewrite uniq and its variants(except uniqUpTo) to count if subquery has distinct or group by clause.

<table>
  <tr><td>Type</td><td><code>Bool</code></td></tr>
  <tr><td>Default</td><td><code>1</code></td></tr>
</table>


## optimize_use_implicit_projections

Automatically choose implicit projections to perform SELECT query

<table>
  <tr><td>Type</td><td><code>Bool</code></td></tr>
  <tr><td>Default</td><td><code>1</code></td></tr>
</table>


## output_format_arrow_compression_method

Compression method for Arrow output format. Supported codecs: lz4_frame, zstd, none (uncompressed)

<table>
  <tr><td>Type</td><td><code>ArrowCompression</code></td></tr>
  <tr><td>Default</td><td><code>lz4_frame</code></td></tr>
</table>


## output_format_arrow_fixed_string_as_fixed_byte_array

Use Arrow FIXED_SIZE_BINARY type instead of Binary for FixedString columns.

<table>
  <tr><td>Type</td><td><code>Bool</code></td></tr>
  <tr><td>Default</td><td><code>1</code></td></tr>
</table>


## output_format_arrow_low_cardinality_as_dictionary

Enable output LowCardinality type as Dictionary Arrow type

<table>
  <tr><td>Type</td><td><code>Bool</code></td></tr>
  <tr><td>Default</td><td><code>0</code></td></tr>
</table>


## output_format_arrow_string_as_string

Use Arrow String type instead of Binary for String columns

<table>
  <tr><td>Type</td><td><code>Bool</code></td></tr>
  <tr><td>Default</td><td><code>1</code></td></tr>
</table>


## output_format_arrow_use_64_bit_indexes_for_dictionary

Always use 64 bit integers for dictionary indexes in Arrow format

<table>
  <tr><td>Type</td><td><code>Bool</code></td></tr>
  <tr><td>Default</td><td><code>0</code></td></tr>
</table>


## output_format_arrow_use_signed_indexes_for_dictionary

Use signed integers for dictionary indexes in Arrow format

<table>
  <tr><td>Type</td><td><code>Bool</code></td></tr>
  <tr><td>Default</td><td><code>1</code></td></tr>
</table>


## output_format_avro_codec

Compression codec used for output. Possible values: &#039;null&#039;, &#039;deflate&#039;, &#039;snappy&#039;, &#039;zstd&#039;.

<table>
  <tr><td>Type</td><td><code>String</code></td></tr>
</table>


## output_format_avro_rows_in_file

Max rows in a file (if permitted by storage)

<table>
  <tr><td>Type</td><td><code>UInt64</code></td></tr>
  <tr><td>Default</td><td><code>1</code></td></tr>
</table>


## output_format_avro_string_column_pattern

For Avro format: regexp of String columns to select as AVRO string.

<table>
  <tr><td>Type</td><td><code>String</code></td></tr>
</table>


## output_format_avro_sync_interval

Sync interval in bytes.

<table>
  <tr><td>Type</td><td><code>UInt64</code></td></tr>
  <tr><td>Default</td><td><code>16384</code></td></tr>
</table>


## output_format_bson_string_as_string

Use BSON String type instead of Binary for String columns.

<table>
  <tr><td>Type</td><td><code>Bool</code></td></tr>
  <tr><td>Default</td><td><code>0</code></td></tr>
</table>


## output_format_csv_crlf_end_of_line

If it is set true, end of line in CSV format will be \r\n instead of \n.

<table>
  <tr><td>Type</td><td><code>Bool</code></td></tr>
  <tr><td>Default</td><td><code>0</code></td></tr>
</table>


## output_format_decimal_trailing_zeros

Output trailing zeros when printing Decimal values. E.g. 1.230000 instead of 1.23.

<table>
  <tr><td>Type</td><td><code>Bool</code></td></tr>
  <tr><td>Default</td><td><code>0</code></td></tr>
</table>


## output_format_enable_streaming

Enable streaming in output formats that support it.

<table>
  <tr><td>Type</td><td><code>Bool</code></td></tr>
  <tr><td>Default</td><td><code>0</code></td></tr>
</table>


## output_format_json_array_of_rows

Output a JSON array of all rows in JSONEachRow(Compact) format.

<table>
  <tr><td>Type</td><td><code>Bool</code></td></tr>
  <tr><td>Default</td><td><code>0</code></td></tr>
</table>


## output_format_json_escape_forward_slashes

Controls escaping forward slashes for string outputs in JSON output format. This is intended for compatibility with JavaScript. Don&#039;t confuse with backslashes that are always escaped.

<table>
  <tr><td>Type</td><td><code>Bool</code></td></tr>
  <tr><td>Default</td><td><code>1</code></td></tr>
</table>


## output_format_json_named_tuples_as_objects

Serialize named tuple columns as JSON objects.

<table>
  <tr><td>Type</td><td><code>Bool</code></td></tr>
  <tr><td>Default</td><td><code>1</code></td></tr>
</table>


## output_format_json_quote_64bit_floats

Controls quoting of 64-bit float numbers in JSON output format.

<table>
  <tr><td>Type</td><td><code>Bool</code></td></tr>
  <tr><td>Default</td><td><code>0</code></td></tr>
</table>


## output_format_json_quote_64bit_integers

Controls quoting of 64-bit integers in JSON output format.

<table>
  <tr><td>Type</td><td><code>Bool</code></td></tr>
  <tr><td>Default</td><td><code>1</code></td></tr>
</table>


## output_format_json_quote_decimals

Controls quoting of decimals in JSON output format.

<table>
  <tr><td>Type</td><td><code>Bool</code></td></tr>
  <tr><td>Default</td><td><code>0</code></td></tr>
</table>


## output_format_json_quote_denormals

Enables &#039;+nan&#039;, &#039;-nan&#039;, &#039;+inf&#039;, &#039;-inf&#039; outputs in JSON output format.

<table>
  <tr><td>Type</td><td><code>Bool</code></td></tr>
  <tr><td>Default</td><td><code>0</code></td></tr>
</table>


## output_format_json_skip_null_value_in_named_tuples

Skip key value pairs with null value when serialize named tuple columns as JSON objects. It is only valid when output_format_json_named_tuples_as_objects is true.

<table>
  <tr><td>Type</td><td><code>Bool</code></td></tr>
  <tr><td>Default</td><td><code>0</code></td></tr>
</table>


## output_format_json_validate_utf8

Validate UTF-8 sequences in JSON output formats, doesn&#039;t impact formats JSON/JSONCompact/JSONColumnsWithMetadata, they always validate utf8

<table>
  <tr><td>Type</td><td><code>Bool</code></td></tr>
  <tr><td>Default</td><td><code>0</code></td></tr>
</table>


## output_format_markdown_escape_special_characters

Escape special characters in Markdown

<table>
  <tr><td>Type</td><td><code>Bool</code></td></tr>
  <tr><td>Default</td><td><code>0</code></td></tr>
</table>


## output_format_msgpack_uuid_representation

The way how to output UUID in MsgPack format.

<table>
  <tr><td>Type</td><td><code>MsgPackUUIDRepresentation</code></td></tr>
  <tr><td>Default</td><td><code>ext</code></td></tr>
</table>


## output_format_orc_compression_method

Compression method for ORC output format. Supported codecs: lz4, snappy, zlib, zstd, none (uncompressed)

<table>
  <tr><td>Type</td><td><code>ORCCompression</code></td></tr>
  <tr><td>Default</td><td><code>zstd</code></td></tr>
</table>


## output_format_orc_row_index_stride

Target row index stride in ORC output format

<table>
  <tr><td>Type</td><td><code>UInt64</code></td></tr>
  <tr><td>Default</td><td><code>10000</code></td></tr>
</table>


## output_format_orc_string_as_string

Use ORC String type instead of Binary for String columns

<table>
  <tr><td>Type</td><td><code>Bool</code></td></tr>
  <tr><td>Default</td><td><code>1</code></td></tr>
</table>


## output_format_parquet_batch_size

Check page size every this many rows. Consider decreasing if you have columns with average values size above a few KBs.

<table>
  <tr><td>Type</td><td><code>UInt64</code></td></tr>
  <tr><td>Default</td><td><code>1024</code></td></tr>
</table>


## output_format_parquet_compliant_nested_types

In parquet file schema, use name &#039;element&#039; instead of &#039;item&#039; for list elements. This is a historical artifact of Arrow library implementation. Generally increases compatibility, except perhaps with some old versions of Arrow.

<table>
  <tr><td>Type</td><td><code>Bool</code></td></tr>
  <tr><td>Default</td><td><code>1</code></td></tr>
</table>


## output_format_parquet_compression_method

Compression method for Parquet output format. Supported codecs: snappy, lz4, brotli, zstd, gzip, none (uncompressed)

<table>
  <tr><td>Type</td><td><code>ParquetCompression</code></td></tr>
  <tr><td>Default</td><td><code>zstd</code></td></tr>
</table>


## output_format_parquet_data_page_size

Target page size in bytes, before compression.

<table>
  <tr><td>Type</td><td><code>UInt64</code></td></tr>
  <tr><td>Default</td><td><code>1048576</code></td></tr>
</table>


## output_format_parquet_fixed_string_as_fixed_byte_array

Use Parquet FIXED_LENGTH_BYTE_ARRAY type instead of Binary for FixedString columns.

<table>
  <tr><td>Type</td><td><code>Bool</code></td></tr>
  <tr><td>Default</td><td><code>1</code></td></tr>
</table>


## output_format_parquet_parallel_encoding

Do Parquet encoding in multiple threads. Requires output_format_parquet_use_custom_encoder.

<table>
  <tr><td>Type</td><td><code>Bool</code></td></tr>
  <tr><td>Default</td><td><code>1</code></td></tr>
</table>


## output_format_parquet_row_group_size

Target row group size in rows.

<table>
  <tr><td>Type</td><td><code>UInt64</code></td></tr>
  <tr><td>Default</td><td><code>1000000</code></td></tr>
</table>


## output_format_parquet_row_group_size_bytes

Target row group size in bytes, before compression.

<table>
  <tr><td>Type</td><td><code>UInt64</code></td></tr>
  <tr><td>Default</td><td><code>536870912</code></td></tr>
</table>


## output_format_parquet_string_as_string

Use Parquet String type instead of Binary for String columns.

<table>
  <tr><td>Type</td><td><code>Bool</code></td></tr>
  <tr><td>Default</td><td><code>1</code></td></tr>
</table>


## output_format_parquet_use_custom_encoder

Use a faster Parquet encoder implementation.

<table>
  <tr><td>Type</td><td><code>Bool</code></td></tr>
  <tr><td>Default</td><td><code>0</code></td></tr>
</table>


## output_format_parquet_version

Parquet format version for output format. Supported versions: 1.0, 2.4, 2.6 and 2.latest (default)

<table>
  <tr><td>Type</td><td><code>ParquetVersion</code></td></tr>
  <tr><td>Default</td><td><code>2.latest</code></td></tr>
</table>


## output_format_pretty_color

Use ANSI escape sequences in Pretty formats. 0 - disabled, 1 - enabled, &#039;auto&#039; - enabled if a terminal.

<table>
  <tr><td>Type</td><td><code>UInt64Auto</code></td></tr>
  <tr><td>Default</td><td><code>auto</code></td></tr>
</table>


## output_format_pretty_grid_charset

Charset for printing grid borders. Available charsets: ASCII, UTF-8 (default one).

<table>
  <tr><td>Type</td><td><code>String</code></td></tr>
  <tr><td>Default</td><td><code>UTF-8</code></td></tr>
</table>


## output_format_pretty_highlight_digit_groups

If enabled and if output is a terminal, highlight every digit corresponding to the number of thousands, millions, etc. with underline.

<table>
  <tr><td>Type</td><td><code>Bool</code></td></tr>
  <tr><td>Default</td><td><code>1</code></td></tr>
</table>


## output_format_pretty_max_column_pad_width

Maximum width to pad all values in a column in Pretty formats.

<table>
  <tr><td>Type</td><td><code>UInt64</code></td></tr>
  <tr><td>Default</td><td><code>250</code></td></tr>
</table>


## output_format_pretty_max_rows

Rows limit for Pretty formats.

<table>
  <tr><td>Type</td><td><code>UInt64</code></td></tr>
  <tr><td>Default</td><td><code>10000</code></td></tr>
</table>


## output_format_pretty_max_value_width

Maximum width of value to display in Pretty formats. If greater - it will be cut.

<table>
  <tr><td>Type</td><td><code>UInt64</code></td></tr>
  <tr><td>Default</td><td><code>10000</code></td></tr>
</table>


## output_format_pretty_max_value_width_apply_for_single_value

Only cut values (see the `output_format_pretty_max_value_width` setting) when it is not a single value in a block. Otherwise output it entirely, which is useful for the `SHOW CREATE TABLE` query.

<table>
  <tr><td>Type</td><td><code>UInt64</code></td></tr>
  <tr><td>Default</td><td><code>0</code></td></tr>
</table>


## output_format_pretty_row_numbers

Add row numbers before each row for pretty output format

<table>
  <tr><td>Type</td><td><code>Bool</code></td></tr>
  <tr><td>Default</td><td><code>0</code></td></tr>
</table>


## output_format_pretty_single_large_number_tip_threshold

Print a readable number tip on the right side of the table if the block consists of a single number which exceeds this value (except 0)

<table>
  <tr><td>Type</td><td><code>UInt64</code></td></tr>
  <tr><td>Default</td><td><code>1000000</code></td></tr>
</table>


## output_format_protobuf_nullables_with_google_wrappers

When serializing Nullable columns with Google wrappers, serialize default values as empty wrappers. If turned off, default and null values are not serialized

<table>
  <tr><td>Type</td><td><code>Bool</code></td></tr>
  <tr><td>Default</td><td><code>0</code></td></tr>
</table>


## output_format_schema

The path to the file where the automatically generated schema will be saved

<table>
  <tr><td>Type</td><td><code>String</code></td></tr>
</table>


## output_format_sql_insert_include_column_names

Include column names in INSERT query

<table>
  <tr><td>Type</td><td><code>Bool</code></td></tr>
  <tr><td>Default</td><td><code>1</code></td></tr>
</table>


## output_format_sql_insert_max_batch_size

The maximum number  of rows in one INSERT statement.

<table>
  <tr><td>Type</td><td><code>UInt64</code></td></tr>
  <tr><td>Default</td><td><code>65409</code></td></tr>
</table>


## output_format_sql_insert_quote_names

Quote column names with &#039;`&#039; characters

<table>
  <tr><td>Type</td><td><code>Bool</code></td></tr>
  <tr><td>Default</td><td><code>1</code></td></tr>
</table>


## output_format_sql_insert_table_name

The name of table in the output INSERT query

<table>
  <tr><td>Type</td><td><code>String</code></td></tr>
  <tr><td>Default</td><td><code>table</code></td></tr>
</table>


## output_format_sql_insert_use_replace

Use REPLACE statement instead of INSERT

<table>
  <tr><td>Type</td><td><code>Bool</code></td></tr>
  <tr><td>Default</td><td><code>0</code></td></tr>
</table>


## output_format_tsv_crlf_end_of_line

If it is set true, end of line in TSV format will be \r\n instead of \n.

<table>
  <tr><td>Type</td><td><code>Bool</code></td></tr>
  <tr><td>Default</td><td><code>0</code></td></tr>
</table>


## output_format_values_escape_quote_with_quote

If true escape &#039; with &#039;&#039;, otherwise quoted with \&#039;

<table>
  <tr><td>Type</td><td><code>Bool</code></td></tr>
  <tr><td>Default</td><td><code>0</code></td></tr>
</table>


## output_format_write_statistics

Write statistics about read rows, bytes, time elapsed in suitable output formats.

<table>
  <tr><td>Type</td><td><code>Bool</code></td></tr>
  <tr><td>Default</td><td><code>1</code></td></tr>
</table>


## page_cache_inject_eviction

Userspace page cache will sometimes invalidate some pages at random. Intended for testing.

<table>
  <tr><td>Type</td><td><code>Bool</code></td></tr>
  <tr><td>Default</td><td><code>0</code></td></tr>
</table>


## parallel_replica_offset

This is internal setting that should not be used directly and represents an implementation detail of the &#039;parallel replicas&#039; mode. This setting will be automatically set up by the initiator server for distributed queries to the index of the replica participating in query processing among parallel replicas.

<table>
  <tr><td>Type</td><td><code>UInt64</code></td></tr>
  <tr><td>Default</td><td><code>0</code></td></tr>
</table>


## parallel_replicas_allow_in_with_subquery

If true, subquery for IN will be executed on every follower replica.

<table>
  <tr><td>Type</td><td><code>Bool</code></td></tr>
  <tr><td>Default</td><td><code>1</code></td></tr>
</table>


## parallel_replicas_count

This is internal setting that should not be used directly and represents an implementation detail of the &#039;parallel replicas&#039; mode. This setting will be automatically set up by the initiator server for distributed queries to the number of parallel replicas participating in query processing.

<table>
  <tr><td>Type</td><td><code>UInt64</code></td></tr>
  <tr><td>Default</td><td><code>0</code></td></tr>
</table>


## parallel_replicas_for_non_replicated_merge_tree

If true, ClickHouse will use parallel replicas algorithm also for non-replicated MergeTree tables

<table>
  <tr><td>Type</td><td><code>Bool</code></td></tr>
  <tr><td>Default</td><td><code>0</code></td></tr>
</table>


## parallel_replicas_mark_segment_size

Parts virtually divided into segments to be distributed between replicas for parallel reading. This setting controls the size of these segments. Not recommended to change until you&#039;re absolutely sure in what you&#039;re doing

<table>
  <tr><td>Type</td><td><code>UInt64</code></td></tr>
  <tr><td>Default</td><td><code>128</code></td></tr>
</table>


## parallel_replicas_min_number_of_granules_to_enable

<DeprecatedBadge />

Obsolete setting, does nothing.

<table>
  <tr><td>Type</td><td><code>UInt64</code></td></tr>
  <tr><td>Default</td><td><code>0</code></td></tr>
</table>


## parallel_replicas_min_number_of_rows_per_replica

Limit the number of replicas used in a query to (estimated rows to read / min_number_of_rows_per_replica). The max is still limited by &#039;max_parallel_replicas&#039;

<table>
  <tr><td>Type</td><td><code>UInt64</code></td></tr>
  <tr><td>Default</td><td><code>0</code></td></tr>
</table>


## parallel_replicas_prefer_local_join

If true, and JOIN can be executed with parallel replicas algorithm, and all storages of right JOIN part are *MergeTree, local JOIN will be used instead of GLOBAL JOIN.

<table>
  <tr><td>Type</td><td><code>Bool</code></td></tr>
  <tr><td>Default</td><td><code>1</code></td></tr>
</table>


## parallel_replicas_single_task_marks_count_multiplier

A multiplier which will be added during calculation for minimal number of marks to retrieve from coordinator. This will be applied only for remote replicas.

<table>
  <tr><td>Type</td><td><code>Float</code></td></tr>
  <tr><td>Default</td><td><code>2</code></td></tr>
</table>


## parallelize_output_from_storages

Parallelize output for reading step from storage. It allows parallelization of  query processing right after reading from storage if possible

<table>
  <tr><td>Type</td><td><code>Bool</code></td></tr>
  <tr><td>Default</td><td><code>1</code></td></tr>
</table>


## parsedatetime_parse_without_leading_zeros

Formatters &#039;%c&#039;, &#039;%l&#039; and &#039;%k&#039; in function &#039;parseDateTime()&#039; parse months and hours without leading zeros.

<table>
  <tr><td>Type</td><td><code>Bool</code></td></tr>
  <tr><td>Default</td><td><code>1</code></td></tr>
</table>


## partial_merge_join_left_table_buffer_bytes

If not 0 group left table blocks in bigger ones for left-side table in partial merge join. It uses up to 2x of specified memory per joining thread.

<table>
  <tr><td>Type</td><td><code>UInt64</code></td></tr>
  <tr><td>Default</td><td><code>0</code></td></tr>
</table>


## parts_to_delay_insert

If the destination table contains at least that many active parts in a single partition, artificially slow down insert into table.

<table>
  <tr><td>Type</td><td><code>UInt64</code></td></tr>
  <tr><td>Default</td><td><code>0</code></td></tr>
</table>


## parts_to_throw_insert

If more than this number active parts in a single partition of the destination table, throw &#039;Too many parts ...&#039; exception.

<table>
  <tr><td>Type</td><td><code>UInt64</code></td></tr>
  <tr><td>Default</td><td><code>0</code></td></tr>
</table>


## prefer_warmed_unmerged_parts_seconds

Only available in ClickHouse Cloud. If a merged part is less than this many seconds old and is not pre-warmed (see cache_populated_by_fetch), but all its source parts are available and pre-warmed, SELECT queries will read from those parts instead. Only for ReplicatedMergeTree. Note that this only checks whether CacheWarmer processed the part; if the part was fetched into cache by something else, it&#039;ll still be considered cold until CacheWarmer gets to it; if it was warmed, then evicted from cache, it&#039;ll still be considered warm.

<table>
  <tr><td>Type</td><td><code>Int64</code></td></tr>
  <tr><td>Default</td><td><code>0</code></td></tr>
</table>


## preferred_max_column_in_block_size_bytes

Limit on max column size in block while reading. Helps to decrease cache misses count. Should be close to L2 cache size.

<table>
  <tr><td>Type</td><td><code>UInt64</code></td></tr>
  <tr><td>Default</td><td><code>0</code></td></tr>
</table>


## prefetch_buffer_size

The maximum size of the prefetch buffer to read from the filesystem.

<table>
  <tr><td>Type</td><td><code>UInt64</code></td></tr>
  <tr><td>Default</td><td><code>1048576</code></td></tr>
</table>


## priority

Priority of the query. 1 - the highest, higher value - lower priority; 0 - do not use priorities.

<table>
  <tr><td>Type</td><td><code>UInt64</code></td></tr>
  <tr><td>Default</td><td><code>0</code></td></tr>
</table>


## query_cache_store_results_of_queries_with_nondeterministic_functions

<DeprecatedBadge />

Obsolete setting, does nothing.

<table>
  <tr><td>Type</td><td><code>Bool</code></td></tr>
  <tr><td>Default</td><td><code>0</code></td></tr>
</table>


## query_plan_enable_multithreading_after_window_functions

Enable multithreading after evaluating window functions to allow parallel stream processing

<table>
  <tr><td>Type</td><td><code>Bool</code></td></tr>
  <tr><td>Default</td><td><code>1</code></td></tr>
</table>


## query_plan_optimize_prewhere

Allow to push down filter to PREWHERE expression for supported storages

<table>
  <tr><td>Type</td><td><code>Bool</code></td></tr>
  <tr><td>Default</td><td><code>1</code></td></tr>
</table>


## query_plan_optimize_primary_key

<DeprecatedBadge />

Obsolete setting, does nothing.

<table>
  <tr><td>Type</td><td><code>Bool</code></td></tr>
  <tr><td>Default</td><td><code>1</code></td></tr>
</table>


## query_plan_optimize_projection

<DeprecatedBadge />

Obsolete setting, does nothing.

<table>
  <tr><td>Type</td><td><code>Bool</code></td></tr>
  <tr><td>Default</td><td><code>1</code></td></tr>
</table>


## queue_max_wait_ms

The wait time in the request queue, if the number of concurrent requests exceeds the maximum.

<table>
  <tr><td>Type</td><td><code>Milliseconds</code></td></tr>
  <tr><td>Default</td><td><code>0</code></td></tr>
</table>


## rabbitmq_max_wait_ms

The wait time for reading from RabbitMQ before retry.

<table>
  <tr><td>Type</td><td><code>Milliseconds</code></td></tr>
  <tr><td>Default</td><td><code>5000</code></td></tr>
</table>


## read_backoff_max_throughput

Settings to reduce the number of threads in case of slow reads. Count events when the read bandwidth is less than that many bytes per second.

<table>
  <tr><td>Type</td><td><code>UInt64</code></td></tr>
  <tr><td>Default</td><td><code>1048576</code></td></tr>
</table>


## read_backoff_min_concurrency

Settings to try keeping the minimal number of threads in case of slow reads.

<table>
  <tr><td>Type</td><td><code>UInt64</code></td></tr>
  <tr><td>Default</td><td><code>1</code></td></tr>
</table>


## read_backoff_min_events

Settings to reduce the number of threads in case of slow reads. The number of events after which the number of threads will be reduced.

<table>
  <tr><td>Type</td><td><code>UInt64</code></td></tr>
  <tr><td>Default</td><td><code>2</code></td></tr>
</table>


## read_backoff_min_interval_between_events_ms

Settings to reduce the number of threads in case of slow reads. Do not pay attention to the event, if the previous one has passed less than a certain amount of time.

<table>
  <tr><td>Type</td><td><code>Milliseconds</code></td></tr>
  <tr><td>Default</td><td><code>1000</code></td></tr>
</table>


## read_backoff_min_latency_ms

Setting to reduce the number of threads in case of slow reads. Pay attention only to reads that took at least that much time.

<table>
  <tr><td>Type</td><td><code>Milliseconds</code></td></tr>
  <tr><td>Default</td><td><code>1000</code></td></tr>
</table>


## read_from_filesystem_cache_if_exists_otherwise_bypass_cache

Allow to use the filesystem cache in passive mode - benefit from the existing cache entries, but don&#039;t put more entries into the cache. If you set this setting for heavy ad-hoc queries and leave it disabled for short real-time queries, this will allows to avoid cache threshing by too heavy queries and to improve the overall system efficiency.

<table>
  <tr><td>Type</td><td><code>Bool</code></td></tr>
  <tr><td>Default</td><td><code>0</code></td></tr>
</table>


## read_from_page_cache_if_exists_otherwise_bypass_cache

Use userspace page cache in passive mode, similar to read_from_filesystem_cache_if_exists_otherwise_bypass_cache.

<table>
  <tr><td>Type</td><td><code>Bool</code></td></tr>
  <tr><td>Default</td><td><code>0</code></td></tr>
</table>


## read_in_order_two_level_merge_threshold

Minimal number of parts to read to run preliminary merge step during multithread reading in order of primary key.

<table>
  <tr><td>Type</td><td><code>UInt64</code></td></tr>
  <tr><td>Default</td><td><code>100</code></td></tr>
</table>


## read_overflow_mode

What to do when the limit is exceeded.

<table>
  <tr><td>Type</td><td><code>OverflowMode</code></td></tr>
  <tr><td>Default</td><td><code>throw</code></td></tr>
</table>


## read_overflow_mode_leaf

What to do when the leaf limit is exceeded.

<table>
  <tr><td>Type</td><td><code>OverflowMode</code></td></tr>
  <tr><td>Default</td><td><code>throw</code></td></tr>
</table>


## read_priority

Priority to read data from local filesystem or remote filesystem. Only supported for &#039;pread_threadpool&#039; method for local filesystem and for `threadpool` method for remote filesystem.

<table>
  <tr><td>Type</td><td><code>Int64</code></td></tr>
  <tr><td>Default</td><td><code>0</code></td></tr>
</table>


## read_through_distributed_cache

Allow reading from distributed cache

<table>
  <tr><td>Type</td><td><code>Bool</code></td></tr>
  <tr><td>Default</td><td><code>0</code></td></tr>
</table>


## readonly

0 - no read-only restrictions. 1 - only read requests, as well as changing explicitly allowed settings. 2 - only read requests, as well as changing settings, except for the &#039;readonly&#039; setting.

<table>
  <tr><td>Type</td><td><code>UInt64</code></td></tr>
  <tr><td>Default</td><td><code>0</code></td></tr>
</table>


## receive_data_timeout_ms

Connection timeout for receiving first packet of data or packet with positive progress from replica

<table>
  <tr><td>Type</td><td><code>Milliseconds</code></td></tr>
  <tr><td>Default</td><td><code>2000</code></td></tr>
</table>


## receive_timeout

Timeout for receiving data from network, in seconds. If no bytes were received in this interval, exception is thrown. If you set this setting on client, the &#039;send_timeout&#039; for the socket will be also set on the corresponding connection end on the server.

<table>
  <tr><td>Type</td><td><code>Seconds</code></td></tr>
  <tr><td>Default</td><td><code>300</code></td></tr>
</table>


## regexp_dict_allow_hyperscan

Allow regexp_tree dictionary using Hyperscan library.

<table>
  <tr><td>Type</td><td><code>Bool</code></td></tr>
  <tr><td>Default</td><td><code>1</code></td></tr>
</table>


## regexp_dict_flag_case_insensitive

Use case-insensitive matching for a regexp_tree dictionary. Can be overridden in individual expressions with (?i) and (?-i).

<table>
  <tr><td>Type</td><td><code>Bool</code></td></tr>
  <tr><td>Default</td><td><code>0</code></td></tr>
</table>


## regexp_dict_flag_dotall

Allow &#039;.&#039; to match newline characters for a regexp_tree dictionary.

<table>
  <tr><td>Type</td><td><code>Bool</code></td></tr>
  <tr><td>Default</td><td><code>0</code></td></tr>
</table>


## reject_expensive_hyperscan_regexps

Reject patterns which will likely be expensive to evaluate with hyperscan (due to NFA state explosion)

<table>
  <tr><td>Type</td><td><code>Bool</code></td></tr>
  <tr><td>Default</td><td><code>1</code></td></tr>
</table>


## remerge_sort_lowered_memory_bytes_ratio

If memory usage after remerge does not reduced by this ratio, remerge will be disabled.

<table>
  <tr><td>Type</td><td><code>Float</code></td></tr>
  <tr><td>Default</td><td><code>2</code></td></tr>
</table>


## remote_filesystem_read_method

Method of reading data from remote filesystem, one of: read, threadpool.

<table>
  <tr><td>Type</td><td><code>String</code></td></tr>
  <tr><td>Default</td><td><code>threadpool</code></td></tr>
</table>


## remote_filesystem_read_prefetch

Should use prefetching when reading data from remote filesystem.

<table>
  <tr><td>Type</td><td><code>Bool</code></td></tr>
  <tr><td>Default</td><td><code>1</code></td></tr>
</table>


## remote_fs_read_backoff_max_tries

Max attempts to read with backoff

<table>
  <tr><td>Type</td><td><code>UInt64</code></td></tr>
  <tr><td>Default</td><td><code>5</code></td></tr>
</table>


## remote_fs_read_max_backoff_ms

Max wait time when trying to read data for remote disk

<table>
  <tr><td>Type</td><td><code>UInt64</code></td></tr>
  <tr><td>Default</td><td><code>10000</code></td></tr>
</table>


## remote_read_min_bytes_for_seek

Min bytes required for remote read (url, s3) to do seek, instead of read with ignore.

<table>
  <tr><td>Type</td><td><code>UInt64</code></td></tr>
  <tr><td>Default</td><td><code>4194304</code></td></tr>
</table>


## replication_alter_columns_timeout

<DeprecatedBadge />

Obsolete setting, does nothing.

<table>
  <tr><td>Type</td><td><code>UInt64</code></td></tr>
  <tr><td>Default</td><td><code>60</code></td></tr>
</table>


## replication_alter_partitions_sync

Wait for actions to manipulate the partitions. 0 - do not wait, 1 - wait for execution only of itself, 2 - wait for everyone.

<table>
  <tr><td>Type</td><td><code>UInt64</code></td></tr>
  <tr><td>Default</td><td><code>1</code></td></tr>
  <tr><td>Alias for</td><td><code>alter_sync</code></td></tr>
</table>


## restore_threads

<DeprecatedBadge />

Obsolete setting, does nothing.

<table>
  <tr><td>Type</td><td><code>UInt64</code></td></tr>
  <tr><td>Default</td><td><code>16</code></td></tr>
</table>


## result_overflow_mode

What to do when the limit is exceeded.

<table>
  <tr><td>Type</td><td><code>OverflowMode</code></td></tr>
  <tr><td>Default</td><td><code>throw</code></td></tr>
</table>


## s3_allow_parallel_part_upload

Use multiple threads for s3 multipart upload. It may lead to slightly higher memory usage

<table>
  <tr><td>Type</td><td><code>Bool</code></td></tr>
  <tr><td>Default</td><td><code>1</code></td></tr>
</table>


## s3_check_objects_after_upload

Check each uploaded object to s3 with head request to be sure that upload was successful

<table>
  <tr><td>Type</td><td><code>Bool</code></td></tr>
  <tr><td>Default</td><td><code>0</code></td></tr>
</table>


## s3_connect_timeout_ms

Connection timeout for host from s3 disks.

<table>
  <tr><td>Type</td><td><code>UInt64</code></td></tr>
  <tr><td>Default</td><td><code>1000</code></td></tr>
</table>


## s3_disable_checksum

Do not calculate a checksum when sending a file to S3. This speeds up writes by avoiding excessive processing passes on a file. It is mostly safe as the data of MergeTree tables is checksummed by ClickHouse anyway, and when S3 is accessed with HTTPS, the TLS layer already provides integrity while transferring through the network. While additional checksums on S3 give defense in depth.

<table>
  <tr><td>Type</td><td><code>Bool</code></td></tr>
  <tr><td>Default</td><td><code>0</code></td></tr>
</table>


## s3_list_object_keys_size

Maximum number of files that could be returned in batch by ListObject request

<table>
  <tr><td>Type</td><td><code>UInt64</code></td></tr>
  <tr><td>Default</td><td><code>1000</code></td></tr>
</table>


## s3_max_connections

The maximum number of connections per server.

<table>
  <tr><td>Type</td><td><code>UInt64</code></td></tr>
  <tr><td>Default</td><td><code>1024</code></td></tr>
</table>


## s3_max_get_burst

Max number of requests that can be issued simultaneously before hitting request per second limit. By default (0) equals to `s3_max_get_rps`

<table>
  <tr><td>Type</td><td><code>UInt64</code></td></tr>
  <tr><td>Default</td><td><code>0</code></td></tr>
</table>


## s3_max_get_rps

Limit on S3 GET request per second rate before throttling. Zero means unlimited.

<table>
  <tr><td>Type</td><td><code>UInt64</code></td></tr>
  <tr><td>Default</td><td><code>0</code></td></tr>
</table>


## s3_max_inflight_parts_for_one_file

The maximum number of a concurrent loaded parts in multipart upload request. 0 means unlimited. You

<table>
  <tr><td>Type</td><td><code>UInt64</code></td></tr>
  <tr><td>Default</td><td><code>20</code></td></tr>
</table>


## s3_max_put_burst

Max number of requests that can be issued simultaneously before hitting request per second limit. By default (0) equals to `s3_max_put_rps`

<table>
  <tr><td>Type</td><td><code>UInt64</code></td></tr>
  <tr><td>Default</td><td><code>0</code></td></tr>
</table>


## s3_max_put_rps

Limit on S3 PUT request per second rate before throttling. Zero means unlimited.

<table>
  <tr><td>Type</td><td><code>UInt64</code></td></tr>
  <tr><td>Default</td><td><code>0</code></td></tr>
</table>


## s3_max_redirects

Max number of S3 redirects hops allowed.

<table>
  <tr><td>Type</td><td><code>UInt64</code></td></tr>
  <tr><td>Default</td><td><code>10</code></td></tr>
</table>


## s3_max_single_part_upload_size

The maximum size of object to upload using singlepart upload to S3.

<table>
  <tr><td>Type</td><td><code>UInt64</code></td></tr>
  <tr><td>Default</td><td><code>33554432</code></td></tr>
</table>


## s3_max_single_read_retries

The maximum number of retries during single S3 read.

<table>
  <tr><td>Type</td><td><code>UInt64</code></td></tr>
  <tr><td>Default</td><td><code>4</code></td></tr>
</table>


## s3_max_unexpected_write_error_retries

The maximum number of retries in case of unexpected errors during S3 write.

<table>
  <tr><td>Type</td><td><code>UInt64</code></td></tr>
  <tr><td>Default</td><td><code>4</code></td></tr>
</table>


## s3_max_upload_part_size

The maximum size of part to upload during multipart upload to S3.

<table>
  <tr><td>Type</td><td><code>UInt64</code></td></tr>
  <tr><td>Default</td><td><code>5368709120</code></td></tr>
</table>


## s3_min_upload_part_size

The minimum size of part to upload during multipart upload to S3.

<table>
  <tr><td>Type</td><td><code>UInt64</code></td></tr>
  <tr><td>Default</td><td><code>16777216</code></td></tr>
</table>


## s3_request_timeout_ms

Idleness timeout for sending and receiving data to/from S3. Fail if a single TCP read or write call blocks for this long.

<table>
  <tr><td>Type</td><td><code>UInt64</code></td></tr>
  <tr><td>Default</td><td><code>30000</code></td></tr>
</table>


## s3_retry_attempts

Setting for Aws::Client::RetryStrategy, Aws::Client does retries itself, 0 means no retries

<table>
  <tr><td>Type</td><td><code>UInt64</code></td></tr>
  <tr><td>Default</td><td><code>100</code></td></tr>
</table>


## s3_strict_upload_part_size

The exact size of part to upload during multipart upload to S3 (some implementations does not supports variable size parts).

<table>
  <tr><td>Type</td><td><code>UInt64</code></td></tr>
  <tr><td>Default</td><td><code>0</code></td></tr>
</table>


## s3_throw_on_zero_files_match

Throw an error, when ListObjects request cannot match any files

<table>
  <tr><td>Type</td><td><code>Bool</code></td></tr>
  <tr><td>Default</td><td><code>0</code></td></tr>
</table>


## s3_upload_part_size_multiply_factor

Multiply s3_min_upload_part_size by this factor each time s3_multiply_parts_count_threshold parts were uploaded from a single write to S3.

<table>
  <tr><td>Type</td><td><code>UInt64</code></td></tr>
  <tr><td>Default</td><td><code>2</code></td></tr>
</table>


## s3_upload_part_size_multiply_parts_count_threshold

Each time this number of parts was uploaded to S3, s3_min_upload_part_size is multiplied by s3_upload_part_size_multiply_factor.

<table>
  <tr><td>Type</td><td><code>UInt64</code></td></tr>
  <tr><td>Default</td><td><code>500</code></td></tr>
</table>


## s3queue_allow_experimental_sharded_mode

Enable experimental sharded mode of S3Queue table engine. It is experimental because it will be rewritten

<table>
  <tr><td>Readonly</td><td><code>1</code></td></tr>
  <tr><td>Type</td><td><code>Bool</code></td></tr>
  <tr><td>Default</td><td><code>0</code></td></tr>
</table>


## s3queue_default_zookeeper_path

Default zookeeper path prefix for S3Queue engine

<table>
  <tr><td>Type</td><td><code>String</code></td></tr>
  <tr><td>Default</td><td><code>/clickhouse/s3queue/</code></td></tr>
</table>


## s3queue_enable_logging_to_s3queue_log

Enable writing to system.s3queue_log. The value can be overwritten per table with table settings

<table>
  <tr><td>Type</td><td><code>Bool</code></td></tr>
  <tr><td>Default</td><td><code>0</code></td></tr>
</table>


## schema_inference_hints

The list of column names and types to use in schema inference for formats without column names. The format: &#039;column_name1 column_type1, column_name2 column_type2, ...&#039;

<table>
  <tr><td>Type</td><td><code>String</code></td></tr>
</table>


## schema_inference_make_columns_nullable

If set to true, all inferred types will be Nullable in schema inference for formats without information about nullability.

<table>
  <tr><td>Type</td><td><code>Bool</code></td></tr>
  <tr><td>Default</td><td><code>1</code></td></tr>
</table>


## schema_inference_use_cache_for_azure

Use cache in schema inference while using azure table function

<table>
  <tr><td>Type</td><td><code>Bool</code></td></tr>
  <tr><td>Default</td><td><code>1</code></td></tr>
</table>


## send_logs_level

Send server text logs with specified minimum level to client. Valid values: &#039;trace&#039;, &#039;debug&#039;, &#039;information&#039;, &#039;warning&#039;, &#039;error&#039;, &#039;fatal&#039;, &#039;none&#039;

<table>
  <tr><td>Type</td><td><code>LogsLevel</code></td></tr>
  <tr><td>Default</td><td><code>fatal</code></td></tr>
</table>


## send_logs_source_regexp

Send server text logs with specified regexp to match log source name. Empty means all sources.

<table>
  <tr><td>Type</td><td><code>String</code></td></tr>
</table>


## send_timeout

Timeout for sending data to network, in seconds. If client needs to sent some data, but it did not able to send any bytes in this interval, exception is thrown. If you set this setting on client, the &#039;receive_timeout&#039; for the socket will be also set on the corresponding connection end on the server.

<table>
  <tr><td>Type</td><td><code>Seconds</code></td></tr>
  <tr><td>Default</td><td><code>300</code></td></tr>
</table>


## set_overflow_mode

What to do when the limit is exceeded.

<table>
  <tr><td>Type</td><td><code>OverflowMode</code></td></tr>
  <tr><td>Default</td><td><code>throw</code></td></tr>
</table>


## single_join_prefer_left_table

For single JOIN in case of identifier ambiguity prefer left table

<table>
  <tr><td>Type</td><td><code>Bool</code></td></tr>
  <tr><td>Default</td><td><code>1</code></td></tr>
</table>


## skip_download_if_exceeds_query_cache

Skip download from remote filesystem if exceeds query cache size

<table>
  <tr><td>Type</td><td><code>Bool</code></td></tr>
  <tr><td>Default</td><td><code>1</code></td></tr>
</table>


## sleep_after_receiving_query_ms

Time to sleep after receiving query in TCPHandler

<table>
  <tr><td>Type</td><td><code>Milliseconds</code></td></tr>
  <tr><td>Default</td><td><code>0</code></td></tr>
</table>


## sleep_in_send_data_ms

Time to sleep in sending data in TCPHandler

<table>
  <tr><td>Type</td><td><code>Milliseconds</code></td></tr>
  <tr><td>Default</td><td><code>0</code></td></tr>
</table>


## sleep_in_send_tables_status_ms

Time to sleep in sending tables status response in TCPHandler

<table>
  <tr><td>Type</td><td><code>Milliseconds</code></td></tr>
  <tr><td>Default</td><td><code>0</code></td></tr>
</table>


## sort_overflow_mode

What to do when the limit is exceeded.

<table>
  <tr><td>Type</td><td><code>OverflowMode</code></td></tr>
  <tr><td>Default</td><td><code>throw</code></td></tr>
</table>


## split_intersecting_parts_ranges_into_layers_final

Split intersecting parts ranges into layers during FINAL optimization

<table>
  <tr><td>Type</td><td><code>Bool</code></td></tr>
  <tr><td>Default</td><td><code>1</code></td></tr>
</table>


## split_parts_ranges_into_intersecting_and_non_intersecting_final

Split parts ranges into intersecting and non intersecting during FINAL optimization

<table>
  <tr><td>Type</td><td><code>Bool</code></td></tr>
  <tr><td>Default</td><td><code>1</code></td></tr>
</table>


## stop_refreshable_materialized_views_on_startup

On server startup, prevent scheduling of refreshable materialized views, as if with SYSTEM STOP VIEWS. You can manually start them with SYSTEM START VIEWS or SYSTEM START VIEW &lt;name&gt; afterwards. Also applies to newly created views. Has no effect on non-refreshable materialized views.

<table>
  <tr><td>Type</td><td><code>Bool</code></td></tr>
  <tr><td>Default</td><td><code>0</code></td></tr>
</table>


## storage_system_stack_trace_pipe_read_timeout_ms

Maximum time to read from a pipe for receiving information from the threads when querying the `system.stack_trace` table. This setting is used for testing purposes and not meant to be changed by users.

<table>
  <tr><td>Type</td><td><code>Milliseconds</code></td></tr>
  <tr><td>Default</td><td><code>100</code></td></tr>
</table>


## stream_like_engine_allow_direct_select

Allow direct SELECT query for Kafka, RabbitMQ, FileLog, Redis Streams, and NATS engines. In case there are attached materialized views, SELECT query is not allowed even if this setting is enabled.

<table>
  <tr><td>Type</td><td><code>Bool</code></td></tr>
  <tr><td>Default</td><td><code>0</code></td></tr>
</table>


## stream_like_engine_insert_queue

When stream like engine reads from multiple queues, user will need to select one queue to insert into when writing. Used by Redis Streams and NATS.

<table>
  <tr><td>Type</td><td><code>String</code></td></tr>
</table>


## tcp_keep_alive_timeout

The time in seconds the connection needs to remain idle before TCP starts sending keepalive probes

<table>
  <tr><td>Type</td><td><code>Seconds</code></td></tr>
  <tr><td>Default</td><td><code>290</code></td></tr>
</table>


## temporary_data_in_cache_reserve_space_wait_lock_timeout_milliseconds

Wait time to lock cache for sapce reservation for temporary data in filesystem cache

<table>
  <tr><td>Type</td><td><code>UInt64</code></td></tr>
  <tr><td>Default</td><td><code>600000</code></td></tr>
</table>


## temporary_live_view_timeout

<DeprecatedBadge />

Obsolete setting, does nothing.

<table>
  <tr><td>Type</td><td><code>Seconds</code></td></tr>
  <tr><td>Default</td><td><code>1</code></td></tr>
</table>


## throw_if_deduplication_in_dependent_materialized_views_enabled_with_async_insert

Throw exception on INSERT query when the setting `deduplicate_blocks_in_dependent_materialized_views` is enabled along with `async_insert`. It guarantees correctness, because these features can&#039;t work together.

<table>
  <tr><td>Type</td><td><code>Bool</code></td></tr>
  <tr><td>Default</td><td><code>1</code></td></tr>
</table>


## throw_if_no_data_to_insert

Allows or forbids empty INSERTs, enabled by default (throws an error on an empty insert)

<table>
  <tr><td>Type</td><td><code>Bool</code></td></tr>
  <tr><td>Default</td><td><code>1</code></td></tr>
</table>


## throw_on_error_from_cache_on_write_operations

Ignore error from cache when caching on write operations (INSERT, merges)

<table>
  <tr><td>Type</td><td><code>Bool</code></td></tr>
  <tr><td>Default</td><td><code>0</code></td></tr>
</table>


## throw_on_max_partitions_per_insert_block

Used with max_partitions_per_insert_block. If true (default), an exception will be thrown when max_partitions_per_insert_block is reached. If false, details of the insert query reaching this limit with the number of partitions will be logged. This can be useful if you&#039;re trying to understand the impact on users when changing max_partitions_per_insert_block.

<table>
  <tr><td>Type</td><td><code>Bool</code></td></tr>
  <tr><td>Default</td><td><code>1</code></td></tr>
</table>


## throw_on_unsupported_query_inside_transaction

Throw exception if unsupported query is used inside transaction

<table>
  <tr><td>Type</td><td><code>Bool</code></td></tr>
  <tr><td>Default</td><td><code>1</code></td></tr>
</table>


## timeout_before_checking_execution_speed

Check that the speed is not too low after the specified time has elapsed.

<table>
  <tr><td>Type</td><td><code>Seconds</code></td></tr>
  <tr><td>Default</td><td><code>10</code></td></tr>
</table>


## timeout_overflow_mode

What to do when the limit is exceeded.

<table>
  <tr><td>Type</td><td><code>OverflowMode</code></td></tr>
  <tr><td>Default</td><td><code>throw</code></td></tr>
</table>


## timeout_overflow_mode_leaf

What to do when the leaf limit is exceeded.

<table>
  <tr><td>Type</td><td><code>OverflowMode</code></td></tr>
  <tr><td>Default</td><td><code>throw</code></td></tr>
</table>


## transfer_overflow_mode

What to do when the limit is exceeded.

<table>
  <tr><td>Type</td><td><code>OverflowMode</code></td></tr>
  <tr><td>Default</td><td><code>throw</code></td></tr>
</table>


## traverse_shadow_remote_data_paths

Traverse shadow directory when query system.remote_data_paths

<table>
  <tr><td>Type</td><td><code>Bool</code></td></tr>
  <tr><td>Default</td><td><code>0</code></td></tr>
</table>


## unknown_packet_in_send_data

Send unknown packet instead of data Nth data packet

<table>
  <tr><td>Type</td><td><code>UInt64</code></td></tr>
  <tr><td>Default</td><td><code>0</code></td></tr>
</table>


## use_client_time_zone

Use client timezone for interpreting DateTime string values, instead of adopting server timezone.

<table>
  <tr><td>Type</td><td><code>Bool</code></td></tr>
  <tr><td>Default</td><td><code>0</code></td></tr>
</table>


## use_concurrency_control

Respect the server&#039;s concurrency control (see the `concurrent_threads_soft_limit_num` and `concurrent_threads_soft_limit_ratio_to_cores` global server settings). If disabled, it allows using a larger number of threads even if the server is overloaded (not recommended for normal usage, and needed mostly for tests).

<table>
  <tr><td>Type</td><td><code>Bool</code></td></tr>
  <tr><td>Default</td><td><code>1</code></td></tr>
</table>


## use_index_for_in_with_subqueries

Try using an index if there is a subquery or a table expression on the right side of the IN operator.

<table>
  <tr><td>Type</td><td><code>Bool</code></td></tr>
  <tr><td>Default</td><td><code>1</code></td></tr>
</table>


## use_index_for_in_with_subqueries_max_values

The maximum size of set in the right hand side of the IN operator to use table index for filtering. It allows to avoid performance degradation and higher memory usage due to preparation of additional data structures for large queries. Zero means no limit.

<table>
  <tr><td>Type</td><td><code>UInt64</code></td></tr>
  <tr><td>Default</td><td><code>0</code></td></tr>
</table>


## use_local_cache_for_remote_storage

Use local cache for remote storage like HDFS or S3, it&#039;s used for remote table engine only

<table>
  <tr><td>Type</td><td><code>Bool</code></td></tr>
  <tr><td>Default</td><td><code>1</code></td></tr>
</table>


## use_mysql_types_in_show_columns

<DeprecatedBadge />

Obsolete setting, does nothing.

<table>
  <tr><td>Type</td><td><code>Bool</code></td></tr>
  <tr><td>Default</td><td><code>0</code></td></tr>
</table>


## use_page_cache_for_disks_without_file_cache

Use userspace page cache for remote disks that don&#039;t have filesystem cache enabled.

<table>
  <tr><td>Type</td><td><code>Bool</code></td></tr>
  <tr><td>Default</td><td><code>0</code></td></tr>
</table>


## use_skip_indexes_if_final

If query has FINAL, then skipping data based on indexes may produce incorrect result, hence disabled by default.

<table>
  <tr><td>Type</td><td><code>Bool</code></td></tr>
  <tr><td>Default</td><td><code>0</code></td></tr>
</table>


## use_with_fill_by_sorting_prefix

Columns preceding WITH FILL columns in ORDER BY clause form sorting prefix. Rows with different values in sorting prefix are filled independently

<table>
  <tr><td>Type</td><td><code>Bool</code></td></tr>
  <tr><td>Default</td><td><code>1</code></td></tr>
</table>


## validate_experimental_and_suspicious_types_inside_nested_types

Validate usage of experimental and suspicious types inside nested types like Array/Map/Tuple

<table>
  <tr><td>Readonly</td><td><code>1</code></td></tr>
  <tr><td>Type</td><td><code>Bool</code></td></tr>
  <tr><td>Default</td><td><code>1</code></td></tr>
</table>


## wait_changes_become_visible_after_commit_mode

Wait for committed changes to become actually visible in the latest snapshot

<table>
  <tr><td>Type</td><td><code>TransactionsWaitCSNMode</code></td></tr>
  <tr><td>Default</td><td><code>wait_unknown</code></td></tr>
</table>


## wait_for_window_view_fire_signal_timeout

Timeout for waiting for window view fire signal in event time processing

<table>
  <tr><td>Type</td><td><code>Seconds</code></td></tr>
  <tr><td>Default</td><td><code>10</code></td></tr>
</table>


## window_view_clean_interval

The clean interval of window view in seconds to free outdated data.

<table>
  <tr><td>Type</td><td><code>Seconds</code></td></tr>
  <tr><td>Default</td><td><code>60</code></td></tr>
</table>


## window_view_heartbeat_interval

The heartbeat interval in seconds to indicate watch query is alive.

<table>
  <tr><td>Type</td><td><code>Seconds</code></td></tr>
  <tr><td>Default</td><td><code>15</code></td></tr>
</table>


## workload

Name of workload to be used to access resources

<table>
  <tr><td>Type</td><td><code>String</code></td></tr>
  <tr><td>Default</td><td><code>default</code></td></tr>
</table>


## write_through_distributed_cache

Allow writing to distributed cache (writing to s3 will also be done by distributed cache)

<table>
  <tr><td>Type</td><td><code>Bool</code></td></tr>
  <tr><td>Default</td><td><code>0</code></td></tr>
</table>
=======

## restore_replace_external_engines_to_null

For testing purposes. Replaces all external engines to Null to not initiate external connections.

Default value: `False`

## restore_replace_external_table_functions_to_null

For testing purposes. Replaces all external table functions to Null to not initiate external connections.

Default value: `False`
>>>>>>> 240628da
<|MERGE_RESOLUTION|>--- conflicted
+++ resolved
@@ -5610,7 +5610,18 @@
 Minimal size of block to compress in CROSS JOIN. Zero value means - disable this threshold. This block is compressed when any of the two thresholds (by rows or by bytes) are reached.
 
 Default value: `1GiB`.
-<<<<<<< HEAD
+
+## restore_replace_external_engines_to_null
+
+For testing purposes. Replaces all external engines to Null to not initiate external connections.
+
+Default value: `False`
+
+## restore_replace_external_table_functions_to_null
+
+For testing purposes. Replaces all external table functions to Null to not initiate external connections.
+
+Default value: `False`
 ## add_http_cors_header
 
 Write add http CORS header.
@@ -12398,17 +12409,3 @@
   <tr><td>Type</td><td><code>Bool</code></td></tr>
   <tr><td>Default</td><td><code>0</code></td></tr>
 </table>
-=======
-
-## restore_replace_external_engines_to_null
-
-For testing purposes. Replaces all external engines to Null to not initiate external connections.
-
-Default value: `False`
-
-## restore_replace_external_table_functions_to_null
-
-For testing purposes. Replaces all external table functions to Null to not initiate external connections.
-
-Default value: `False`
->>>>>>> 240628da
