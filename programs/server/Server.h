--- conflicted
+++ resolved
@@ -123,17 +123,13 @@
         Poco::Util::AbstractConfiguration & config,
         Poco::ThreadPool & server_pool,
         AsynchronousMetrics & async_metrics,
-<<<<<<< HEAD
-        std::vector<ProtocolServerAdapter> & servers);
+        std::vector<ProtocolServerAdapter> & servers,
+        std::vector<ProtocolServerAdapter> & servers_to_start_before_tables);
 
     void stopServers(
         std::vector<ProtocolServerAdapter> & servers,
         const ServerType & server_type
     ) const;
-=======
-        std::vector<ProtocolServerAdapter> & servers,
-        std::vector<ProtocolServerAdapter> & servers_to_start_before_tables);
->>>>>>> 40f53c46
 };
 
 }