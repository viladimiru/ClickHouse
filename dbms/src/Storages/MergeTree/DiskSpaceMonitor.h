#pragma once

#include <mutex>
#include <sys/statvfs.h>
#include <sys/types.h>
#include <sys/stat.h>
#include <unistd.h>
#if defined(__linux__)
#include <cstdio>
#include <mntent.h>
#endif
#include <memory>
#include <filesystem>
#include <boost/noncopyable.hpp>
#include <Poco/Util/AbstractConfiguration.h>
#include <common/logger_useful.h>
#include <Common/Exception.h>
#include <IO/WriteHelpers.h>
#include <Common/formatReadable.h>
#include <Common/CurrentMetrics.h>


namespace CurrentMetrics
{
    extern const Metric DiskSpaceReservedForMerge;
}

namespace DB
{

namespace ErrorCodes
{
    extern const int CANNOT_STATVFS;
    extern const int NOT_ENOUGH_SPACE;
<<<<<<< HEAD
    extern const int SYSTEM_ERROR;
=======
    extern const int UNKNOWN_ELEMENT_IN_CONFIG;
    extern const int EXCESSIVE_ELEMENT_IN_CONFIG;
    extern const int UNKNOWN_POLICY;
    extern const int UNKNOWN_DISK;
>>>>>>> 0f1e8404
}

namespace DiskSpace
{


class Reservation;
using ReservationPtr = std::unique_ptr<Reservation>;


/** Space.
 *  Provide interface for reservation
 */
class Space : public std::enable_shared_from_this<Space>
{
public:
    Space() = default;

    virtual ~Space() = default;
    Space(const Space &) = default;
    Space(Space &&) = default;
    Space& operator=(const Space &) = default;
    Space& operator=(Space &&) = default;

    virtual ReservationPtr reserve(UInt64 bytes) const = 0;

    virtual const String & getName() const = 0;
};

using SpacePtr = std::shared_ptr<const Space>;


/** Disk - Smallest space unit.
 *  path - Path to space. Ends with /
 *  name - Unique key using for disk space reservation.
 */
class Disk : public Space
{
public:
    friend class Reservation;

    class Stat
    {
        struct statvfs fs = {};
        UInt64 keep_free_space_bytes;

    public:
        explicit Stat(const Disk & disk)
        {
            if (statvfs(disk.path.c_str(), &fs) != 0)
                throwFromErrno("Could not calculate available disk space (statvfs)", ErrorCodes::CANNOT_STATVFS);
            keep_free_space_bytes = disk.keep_free_space_bytes;
        }

        UInt64 getTotalSpace()
        {
            UInt64 size = fs.f_blocks * fs.f_bsize;
            if (size < keep_free_space_bytes)
                return 0;
            return size - keep_free_space_bytes;
        }

        UInt64 getAvailableSpace()
        {
            UInt64 size = fs.f_bfree * fs.f_bsize;
            if (size < keep_free_space_bytes)
                return 0;
            return size - keep_free_space_bytes;
        }
    };

    Disk(String name_, String path_, UInt64 keep_free_space_bytes_)
        : name(std::move(name_)),
          path(std::move(path_)),
          keep_free_space_bytes(keep_free_space_bytes_)
    {
    }

    ~Disk() override = default;

    ReservationPtr reserve(UInt64 bytes) const override;

    bool try_reserve(UInt64 bytes) const
    {
        auto available_space = getAvailableSpace();
        std::lock_guard lock(mutex);
        if (bytes == 0)
        {
            LOG_DEBUG(&Logger::get("DiskSpaceMonitor"), "Reserve 0 bytes on disk " << name);
            ++reservation_count;
            return true;
        }
        available_space -= std::min(available_space, reserved_bytes);
        LOG_DEBUG(&Logger::get("DiskSpaceMonitor"), "Unreserved " << available_space << " , to reserve " << bytes << " on disk " << name);
        if (available_space >= bytes)
        {
            ++reservation_count;
            reserved_bytes += bytes;
            return true;
        }
        return false;
    }

    const String & getName() const override
    {
        return name;
    }

    const String & getPath() const
    {
        return path;
    }

<<<<<<< HEAD
    inline static struct statvfs getStatVFS(const std::string & path)
    {
        struct statvfs fs;
        if (statvfs(path.c_str(), &fs) != 0)
            throwFromErrnoWithPath("Could not calculate available disk space (statvfs)", path,
                                   ErrorCodes::CANNOT_STATVFS);
        return fs;
    }

    static UInt64 getUnreservedFreeSpace(const std::string & path)
    {
        struct statvfs fs = getStatVFS(path);
=======
    UInt64 getKeepingFreeSpace() const
    {
        return keep_free_space_bytes;
    }

    auto getSpaceInformation() const
    {
        return Stat(*this);
    }
>>>>>>> 0f1e8404

    UInt64 getTotalSpace() const
    {
        return getSpaceInformation().getTotalSpace();
    }

    UInt64 getAvailableSpace() const
    {
        return getSpaceInformation().getAvailableSpace();
    }

    UInt64 getUnreservedSpace() const
    {
        auto available_space = getSpaceInformation().getAvailableSpace();
        std::lock_guard lock(mutex);
        available_space -= std::min(available_space, reserved_bytes);
        return available_space;
    }

private:
    String name;
    String path;
    UInt64 keep_free_space_bytes;

    /// Real reservation data
    static std::mutex mutex;
    mutable UInt64 reserved_bytes = 0;
    mutable UInt64 reservation_count = 0;
};

/// It is not possible to change disk runtime.
using DiskPtr = std::shared_ptr<const Disk>;
using Disks = std::vector<DiskPtr>;


/** Reservationcontain
 *  Contain information about disk and size of reservation
 *  Unreserve on destroy
 */
class Reservation : private boost::noncopyable
{
public:
    Reservation(UInt64 size_, DiskPtr disk_ptr_)
        : size(size_), metric_increment(CurrentMetrics::DiskSpaceReservedForMerge, size), disk_ptr(std::move(disk_ptr_)), valid(disk_ptr->try_reserve(size))
    {
    }

    ~Reservation()
    {
        try
        {
            std::lock_guard lock(Disk::mutex);
            if (disk_ptr->reserved_bytes < size)
            {
                disk_ptr->reserved_bytes = 0;
                LOG_ERROR(&Logger::get("DiskSpaceMonitor"), "Unbalanced reservations size; it's a bug");
            }
            else
            {
                disk_ptr->reserved_bytes -= size;
            }

            if (disk_ptr->reservation_count == 0)
            {
                LOG_ERROR(&Logger::get("DiskSpaceMonitor"), "Unbalanced reservation count; it's a bug");
            }
            else
            {
                --disk_ptr->reservation_count;
            }
        }
        catch (...)
        {
            tryLogCurrentException("~DiskSpaceMonitor");
        }
    }

    /// Change amount of reserved space. When new_size is greater than before, availability of free space is not checked.
    void update(UInt64 new_size)
    {
        std::lock_guard lock(Disk::mutex);
        disk_ptr->reserved_bytes -= size;
        size = new_size;
        disk_ptr->reserved_bytes += size;
    }

    UInt64 getSize() const
    {
        return size;
    }

<<<<<<< HEAD
    /// Returns mount point of filesystem where absoulte_path (must exist) is located
    static std::filesystem::path getMountPoint(std::filesystem::path absolute_path)
    {
        if (absolute_path.is_relative())
            throw Exception("Path is relative. It's a bug.", ErrorCodes::LOGICAL_ERROR);

        absolute_path = std::filesystem::canonical(absolute_path);

        const auto get_device_id = [](const std::filesystem::path & p)
        {
            struct stat st;
            if (stat(p.c_str(), &st))
                throwFromErrnoWithPath("Cannot stat " + p.string(), p.string(), ErrorCodes::SYSTEM_ERROR);
            return st.st_dev;
        };

        /// If /some/path/to/dir/ and /some/path/to/ have different device id,
        /// then device which contains /some/path/to/dir/filename is mounted to /some/path/to/dir/
        auto device_id = get_device_id(absolute_path);
        while (absolute_path.has_relative_path())
        {
            auto parent = absolute_path.parent_path();
            auto parent_device_id = get_device_id(parent);
            if (device_id != parent_device_id)
                return absolute_path;
            absolute_path = parent;
            device_id = parent_device_id;
        }

        return absolute_path;
    }

    /// Returns name of filesystem mounted to mount_point
#if !defined(__linux__)
[[noreturn]]
#endif
    static std::string getFilesystemName([[maybe_unused]] const std::string & mount_point)
    {
#if defined(__linux__)
        auto mounted_filesystems = setmntent("/etc/mtab", "r");
        if (!mounted_filesystems)
            throw DB::Exception("Cannot open /etc/mtab to get name of filesystem", ErrorCodes::SYSTEM_ERROR);
        mntent fs_info;
        constexpr size_t buf_size = 4096;     /// The same as buffer used for getmntent in glibc. It can happen that it's not enough
        char buf[buf_size];
        while (getmntent_r(mounted_filesystems, &fs_info, buf, buf_size) && fs_info.mnt_dir != mount_point)
            ;
        endmntent(mounted_filesystems);
        if (fs_info.mnt_dir != mount_point)
            throw DB::Exception("Cannot find name of filesystem by mount point " + mount_point, ErrorCodes::SYSTEM_ERROR);
        return fs_info.mnt_fsname;
#else
        throw DB::Exception("Supported on linux only", ErrorCodes::NOT_IMPLEMENTED);
#endif
    }
=======
    const DiskPtr & getDisk() const
    {
        return disk_ptr;
    }

    bool isValid() const { return valid; }
>>>>>>> 0f1e8404

private:
    UInt64 size;
    CurrentMetrics::Increment metric_increment;
    DiskPtr disk_ptr;
    bool valid = false;
};


class DiskSelector
{
public:
    DiskSelector(const Poco::Util::AbstractConfiguration & config, const std::string & config_prefix, String default_path);

    const DiskPtr & operator[](const String & name) const;

    bool has(const String & name) const;

    void add(const DiskPtr & disk);

    const auto & getDisksMap() const { return disks; }

private:
    std::map<String, DiskPtr> disks;
};


/** Volume.
 *  Contain set of "equivalent" disks
 */
class Volume : public Space
{
    friend class StoragePolicy;

public:
    Volume(String name_, std::vector<DiskPtr> disks_, UInt64 max_data_part_size_)
            : max_data_part_size(max_data_part_size_), disks(std::move(disks_)), name(std::move(name_)) { }

    Volume(String name_, const Poco::Util::AbstractConfiguration & config, const std::string & config_prefix, const DiskSelector & disk_selector);

    Volume(const Volume & other) : Space(other), max_data_part_size(other.max_data_part_size), disks(other.disks), name(other.name) { }

    Volume & operator=(const Volume & other)
    {
        disks = other.disks;
        max_data_part_size = other.max_data_part_size;
        last_used.store(0, std::memory_order_relaxed);
        name = other.name;
        return *this;
    }

    Volume(Volume && other) noexcept
            : max_data_part_size(other.max_data_part_size), disks(std::move(other.disks)), name(std::move(other.name)) { }

    Volume & operator=(Volume && other) noexcept
    {
        disks = std::move(other.disks);
        max_data_part_size = other.max_data_part_size;
        last_used.store(0, std::memory_order_relaxed);
        name = std::move(other.name);
        return *this;
    }

    /// Returns valid reservation or null
    ReservationPtr reserve(UInt64 bytes) const override;

    UInt64 getMaxUnreservedFreeSpace() const;

    const String & getName() const override { return name; }

    UInt64 max_data_part_size = std::numeric_limits<decltype(max_data_part_size)>::max();

    Disks disks;

private:
    mutable std::atomic<size_t> last_used = 0;
    String name;
};

using VolumePtr = std::shared_ptr<const Volume>;
using Volumes = std::vector<VolumePtr>;


/** Policy.
 *  Contain ordered set of Volumes
 */
class StoragePolicy : public Space
{
public:

    StoragePolicy(String name_, const Poco::Util::AbstractConfiguration & config, const std::string & config_prefix,
           const DiskSelector & disks);

    StoragePolicy(String name_, Volumes volumes_, double move_factor_) : volumes(std::move(volumes_)), name(std::move(name_)), move_factor(move_factor_)
    {
        if (volumes.empty())
            throw Exception("StoragePolicy must contain at least one Volume", ErrorCodes::UNKNOWN_POLICY);

        for (size_t i = 0; i != volumes.size(); ++i)
        {
            if (volumes_names.find(volumes[i]->getName()) != volumes_names.end())
                throw Exception("Volumes names must be unique (" + volumes[i]->getName() + " duplicated)", ErrorCodes::UNKNOWN_POLICY);
            volumes_names[volumes[i]->getName()] = i;
        }
    }

    /// Returns disks ordered by volumes priority
    Disks getDisks() const;

    DiskPtr getAnyDisk() const;

    DiskPtr getDiskByName(const String & disk_name) const;

    UInt64 getMaxUnreservedFreeSpace() const;

    const String & getName() const override { return name; }

    /// Returns valid reservation or null
    ReservationPtr reserve(UInt64 bytes) const override;

    /// Reserve space on any volume with priority > min_volume_index
    ReservationPtr reserve(UInt64 bytes, size_t min_volume_index) const;

    auto getVolumePriorityByDisk(const DiskPtr & disk_ptr) const
    {
        for (size_t i = 0; i != volumes.size(); ++i)
        {
            const auto & volume = volumes[i];
            for (auto && disk : volume->disks)
            {
                if (disk->getName() == disk_ptr->getName())
                    return i;
            }
        }
        throw Exception("No disk " + disk_ptr->getName() + " in Policy " + name, ErrorCodes::UNKNOWN_DISK);
    }

    /// Reserves 0 bytes on disk with max available space
    /// Do not use this function when it is possible to predict size!!!
    ReservationPtr reserveOnMaxDiskWithoutReservation() const;

    const auto & getVolumes() const { return volumes; }

    auto getMoveFactor() const { return move_factor; }

    VolumePtr getVolume(size_t i) const { return (i < volumes_names.size() ? volumes[i] : VolumePtr()); }

    VolumePtr getVolumeByName(const String & volume_name) const
    {
        auto it = volumes_names.find(volume_name);
        if (it == volumes_names.end())
            return {};
        return getVolume(it->second);
    }

private:
    Volumes volumes;
    String name;
    std::map<String, size_t> volumes_names;
    double move_factor;
};

using StoragePolicyPtr = std::shared_ptr<const StoragePolicy>;

class StoragePolicySelector
{
public:
    StoragePolicySelector(const Poco::Util::AbstractConfiguration & config, const String& config_prefix, const DiskSelector & disks);

    const StoragePolicyPtr & operator[](const String & name) const;

    const auto & getPoliciesMap() const { return policies; }

private:
    std::map<String, StoragePolicyPtr> policies;
};

}

}<|MERGE_RESOLUTION|>--- conflicted
+++ resolved
@@ -32,14 +32,11 @@
 {
     extern const int CANNOT_STATVFS;
     extern const int NOT_ENOUGH_SPACE;
-<<<<<<< HEAD
     extern const int SYSTEM_ERROR;
-=======
     extern const int UNKNOWN_ELEMENT_IN_CONFIG;
     extern const int EXCESSIVE_ELEMENT_IN_CONFIG;
     extern const int UNKNOWN_POLICY;
     extern const int UNKNOWN_DISK;
->>>>>>> 0f1e8404
 }
 
 namespace DiskSpace
@@ -153,7 +150,6 @@
         return path;
     }
 
-<<<<<<< HEAD
     inline static struct statvfs getStatVFS(const std::string & path)
     {
         struct statvfs fs;
@@ -163,10 +159,6 @@
         return fs;
     }
 
-    static UInt64 getUnreservedFreeSpace(const std::string & path)
-    {
-        struct statvfs fs = getStatVFS(path);
-=======
     UInt64 getKeepingFreeSpace() const
     {
         return keep_free_space_bytes;
@@ -176,7 +168,6 @@
     {
         return Stat(*this);
     }
->>>>>>> 0f1e8404
 
     UInt64 getTotalSpace() const
     {
@@ -268,7 +259,6 @@
         return size;
     }
 
-<<<<<<< HEAD
     /// Returns mount point of filesystem where absoulte_path (must exist) is located
     static std::filesystem::path getMountPoint(std::filesystem::path absolute_path)
     {
@@ -324,14 +314,13 @@
         throw DB::Exception("Supported on linux only", ErrorCodes::NOT_IMPLEMENTED);
 #endif
     }
-=======
+
     const DiskPtr & getDisk() const
     {
         return disk_ptr;
     }
 
     bool isValid() const { return valid; }
->>>>>>> 0f1e8404
 
 private:
     UInt64 size;
