#include <Common/ZooKeeper/Types.h>
#include <Common/ZooKeeper/KeeperException.h>
#include <Common/FieldVisitors.h>
#include <Common/Macros.h>
#include <Common/formatReadable.h>
#include <Common/escapeForFileName.h>
#include <Common/StringUtils/StringUtils.h>
#include <Common/typeid_cast.h>
#include <Common/ThreadPool.h>

#include <Storages/AlterCommands.h>
#include <Storages/PartitionCommands.h>
#include <Storages/ColumnsDescription.h>
#include <Storages/StorageReplicatedMergeTree.h>
#include <Storages/MergeTree/MergeTreeDataPart.h>
#include <Storages/MergeTree/MergeList.h>
#include <Storages/MergeTree/ReplicatedMergeTreeTableMetadata.h>
#include <Storages/MergeTree/ReplicatedMergeTreeBlockOutputStream.h>
#include <Storages/MergeTree/ReplicatedMergeTreeQuorumEntry.h>
#include <Storages/MergeTree/ReplicatedMergeTreeMutationEntry.h>
#include <Storages/MergeTree/ReplicatedMergeTreeAddress.h>
#include <Storages/MergeTree/ReplicatedMergeTreeQuorumAddedParts.h>
#include <Storages/MergeTree/ReplicatedMergeTreePartHeader.h>
#include <Storages/VirtualColumnUtils.h>

#include <Databases/IDatabase.h>

#include <Parsers/formatAST.h>
#include <Parsers/ASTDropQuery.h>
#include <Parsers/ASTOptimizeQuery.h>
#include <Parsers/ASTLiteral.h>
#include <Parsers/queryToString.h>

#include <IO/ReadBufferFromString.h>
#include <IO/Operators.h>
#include <IO/ConnectionTimeouts.h>

#include <Interpreters/InterpreterAlterQuery.h>
#include <Interpreters/PartLog.h>

#include <DataStreams/RemoteBlockInputStream.h>
#include <DataStreams/NullBlockOutputStream.h>
#include <DataStreams/copyData.h>

#include <Poco/DirectoryIterator.h>

#include <ext/range.h>
#include <ext/scope_guard.h>

#include <ctime>
#include <thread>
#include <future>


namespace ProfileEvents
{
    extern const Event ReplicatedPartMerges;
    extern const Event ReplicatedPartMutations;
    extern const Event ReplicatedPartFailedFetches;
    extern const Event ReplicatedPartFetchesOfMerged;
    extern const Event ObsoleteReplicatedParts;
    extern const Event ReplicatedPartFetches;
    extern const Event DataAfterMergeDiffersFromReplica;
    extern const Event DataAfterMutationDiffersFromReplica;
}

namespace CurrentMetrics
{
    extern const Metric LeaderReplica;
}


namespace DB
{

namespace ErrorCodes
{
    extern const int NO_ZOOKEEPER;
    extern const int INCORRECT_DATA;
    extern const int INCOMPATIBLE_COLUMNS;
    extern const int REPLICA_IS_ALREADY_EXIST;
    extern const int NO_SUCH_REPLICA;
    extern const int NO_REPLICA_HAS_PART;
    extern const int LOGICAL_ERROR;
    extern const int TOO_MANY_UNEXPECTED_DATA_PARTS;
    extern const int ABORTED;
    extern const int REPLICA_IS_NOT_IN_QUORUM;
    extern const int TABLE_IS_READ_ONLY;
    extern const int NOT_FOUND_NODE;
    extern const int NO_ACTIVE_REPLICAS;
    extern const int LEADERSHIP_CHANGED;
    extern const int TABLE_IS_READ_ONLY;
    extern const int TABLE_WAS_NOT_DROPPED;
    extern const int PARTITION_ALREADY_EXISTS;
    extern const int TOO_MANY_RETRIES_TO_FETCH_PARTS;
    extern const int RECEIVED_ERROR_FROM_REMOTE_IO_SERVER;
    extern const int PARTITION_DOESNT_EXIST;
    extern const int CHECKSUM_DOESNT_MATCH;
    extern const int BAD_SIZE_OF_FILE_IN_DATA_PART;
    extern const int UNEXPECTED_FILE_IN_DATA_PART;
    extern const int NO_FILE_IN_DATA_PART;
    extern const int UNFINISHED;
    extern const int RECEIVED_ERROR_TOO_MANY_REQUESTS;
    extern const int TOO_MANY_FETCHES;
    extern const int BAD_DATA_PART_NAME;
    extern const int PART_IS_TEMPORARILY_LOCKED;
<<<<<<< HEAD
=======
    extern const int INCORRECT_FILE_NAME;
    extern const int CANNOT_ASSIGN_OPTIMIZE;
    extern const int KEEPER_EXCEPTION;
    extern const int ALL_REPLICAS_LOST;
    extern const int REPLICA_STATUS_CHANGED;
}

namespace ActionLocks
{
    extern const StorageActionBlockType PartsMerge;
    extern const StorageActionBlockType PartsFetch;
    extern const StorageActionBlockType PartsSend;
    extern const StorageActionBlockType ReplicationQueue;
>>>>>>> aabee36d
}


static const auto QUEUE_UPDATE_ERROR_SLEEP_MS     = 1 * 1000;
static const auto MERGE_SELECTING_SLEEP_MS        = 5 * 1000;
static const auto MUTATIONS_FINALIZING_SLEEP_MS   = 1 * 1000;

/** There are three places for each part, where it should be
  * 1. In the RAM, data_parts, all_data_parts.
  * 2. In the filesystem (FS), the directory with the data of the table.
  * 3. in ZooKeeper (ZK).
  *
  * When adding a part, it must be added immediately to these three places.
  * This is done like this
  * - [FS] first write the part into a temporary directory on the filesystem;
  * - [FS] rename the temporary part to the result on the filesystem;
  * - [RAM] immediately afterwards add it to the `data_parts`, and remove from `data_parts` any parts covered by this one;
  * - [RAM] also set the `Transaction` object, which in case of an exception (in next point),
  *   rolls back the changes in `data_parts` (from the previous point) back;
  * - [ZK] then send a transaction (multi) to add a part to ZooKeeper (and some more actions);
  * - [FS, ZK] by the way, removing the covered (old) parts from filesystem, from ZooKeeper and from `all_data_parts`
  *   is delayed, after a few minutes.
  *
  * There is no atomicity here.
  * It could be possible to achieve atomicity using undo/redo logs and a flag in `DataPart` when it is completely ready.
  * But it would be inconvenient - I would have to write undo/redo logs for each `Part` in ZK, and this would increase already large number of interactions.
  *
  * Instead, we are forced to work in a situation where at any time
  *  (from another thread, or after server restart), there may be an unfinished transaction.
  *  (note - for this the part should be in RAM)
  * From these cases the most frequent one is when the part is already in the data_parts, but it's not yet in ZooKeeper.
  * This case must be distinguished from the case where such a situation is achieved due to some kind of damage to the state.
  *
  * Do this with the threshold for the time.
  * If the part is young enough, its lack in ZooKeeper will be perceived optimistically - as if it just did not have time to be added there
  *  - as if the transaction has not yet been executed, but will soon be executed.
  * And if the part is old, its absence in ZooKeeper will be perceived as an unfinished transaction that needs to be rolled back.
  *
  * PS. Perhaps it would be better to add a flag to the DataPart that a part is inserted into ZK.
  * But here it's too easy to get confused with the consistency of this flag.
  */
extern const int MAX_AGE_OF_LOCAL_PART_THAT_WASNT_ADDED_TO_ZOOKEEPER = 5 * 60;


/** For randomized selection of replicas. */
/// avoid error: non-local variable 'DB::rng' declared '__thread' needs dynamic initialization
#ifndef __APPLE__
thread_local
#endif
    pcg64 rng{randomSeed()};


void StorageReplicatedMergeTree::setZooKeeper(zkutil::ZooKeeperPtr zookeeper)
{
    std::lock_guard lock(current_zookeeper_mutex);
    current_zookeeper = zookeeper;
}

zkutil::ZooKeeperPtr StorageReplicatedMergeTree::tryGetZooKeeper()
{
    std::lock_guard lock(current_zookeeper_mutex);
    return current_zookeeper;
}

zkutil::ZooKeeperPtr StorageReplicatedMergeTree::getZooKeeper()
{
    auto res = tryGetZooKeeper();
    if (!res)
        throw Exception("Cannot get ZooKeeper", ErrorCodes::NO_ZOOKEEPER);
    return res;
}


StorageReplicatedMergeTree::StorageReplicatedMergeTree(
    const String & zookeeper_path_,
    const String & replica_name_,
    bool attach,
    const String & path_,
    const String & database_name_,
    const String & table_name_,
    const ColumnsDescription & columns_,
    const IndicesDescription & indices_,
    Context & context_,
    const String & date_column_name,
    const ASTPtr & partition_by_ast_,
    const ASTPtr & order_by_ast_,
    const ASTPtr & primary_key_ast_,
    const ASTPtr & sample_by_ast_,
    const ASTPtr & ttl_table_ast_,
    const MergingParams & merging_params_,
    const MergeTreeSettings & settings_,
    bool has_force_restore_data_flag)
        : MergeTreeData(database_name_, table_name_,
            path_ + escapeForFileName(table_name_) + '/',
            columns_, indices_,
            context_, date_column_name, partition_by_ast_, order_by_ast_, primary_key_ast_,
            sample_by_ast_, ttl_table_ast_, merging_params_,
            settings_, true, attach,
            [this] (const std::string & name) { enqueuePartForCheck(name); }),
        zookeeper_path(global_context.getMacros()->expand(zookeeper_path_, database_name_, table_name_)),
        replica_name(global_context.getMacros()->expand(replica_name_, database_name_, table_name_)),
        reader(*this), writer(*this), merger_mutator(*this, global_context.getBackgroundPool()), queue(*this), fetcher(*this),
        cleanup_thread(*this), alter_thread(*this), part_check_thread(*this), restarting_thread(*this)
{
    if (path_.empty())
        throw Exception("ReplicatedMergeTree storages require data path", ErrorCodes::INCORRECT_FILE_NAME);

    if (!zookeeper_path.empty() && zookeeper_path.back() == '/')
        zookeeper_path.resize(zookeeper_path.size() - 1);
    /// If zookeeper chroot prefix is used, path should start with '/', because chroot concatenates without it.
    if (!zookeeper_path.empty() && zookeeper_path.front() != '/')
        zookeeper_path = "/" + zookeeper_path;
    replica_path = zookeeper_path + "/replicas/" + replica_name;

    queue_updating_task = global_context.getSchedulePool().createTask(database_name + "." + table_name + " (StorageReplicatedMergeTree::queueUpdatingTask)", [this]{ queueUpdatingTask(); });

    mutations_updating_task = global_context.getSchedulePool().createTask(database_name + "." + table_name + " (StorageReplicatedMergeTree::mutationsUpdatingTask)", [this]{ mutationsUpdatingTask(); });

    merge_selecting_task = global_context.getSchedulePool().createTask(database_name + "." + table_name + " (StorageReplicatedMergeTree::mergeSelectingTask)", [this] { mergeSelectingTask(); });
    /// Will be activated if we win leader election.
    merge_selecting_task->deactivate();

    mutations_finalizing_task = global_context.getSchedulePool().createTask(database_name + "." + table_name + " (StorageReplicatedMergeTree::mutationsFinalizingTask)", [this] { mutationsFinalizingTask(); });

    if (global_context.hasZooKeeper())
        current_zookeeper = global_context.getZooKeeper();

    bool skip_sanity_checks = false;

    if (current_zookeeper && current_zookeeper->exists(replica_path + "/flags/force_restore_data"))
    {
        skip_sanity_checks = true;
        current_zookeeper->remove(replica_path + "/flags/force_restore_data");

        LOG_WARNING(log, "Skipping the limits on severity of changes to data parts and columns (flag "
            << replica_path << "/flags/force_restore_data).");
    }
    else if (has_force_restore_data_flag)
    {
        skip_sanity_checks = true;

        LOG_WARNING(log, "Skipping the limits on severity of changes to data parts and columns (flag force_restore_data).");
    }

    loadDataParts(skip_sanity_checks);

    if (!current_zookeeper)
    {
        if (!attach)
            throw Exception("Can't create replicated table without ZooKeeper", ErrorCodes::NO_ZOOKEEPER);

        /// Do not activate the replica. It will be readonly.
        LOG_ERROR(log, "No ZooKeeper: table will be in readonly mode.");
        is_readonly = true;
        return;
    }

    if (attach && !current_zookeeper->exists(zookeeper_path + "/metadata"))
    {
        LOG_WARNING(log, "No metadata in ZooKeeper: table will be in readonly mode.");
        is_readonly = true;
        return;
    }

    if (!attach)
    {
        if (!getDataParts().empty())
            throw Exception("Data directory for table already containing data parts - probably it was unclean DROP table or manual intervention. You must either clear directory by hand or use ATTACH TABLE instead of CREATE TABLE if you need to use that parts.", ErrorCodes::INCORRECT_DATA);

        createTableIfNotExists();

        checkTableStructure(false, false);
        createReplica();
    }
    else
    {
        checkTableStructure(skip_sanity_checks, true);
        checkParts(skip_sanity_checks);

        /// Temporary directories contain unfinalized results of Merges or Fetches (after forced restart)
        ///  and don't allow to reinitialize them, so delete each of them immediately
        clearOldTemporaryDirectories(0);
    }

    createNewZooKeeperNodes();
}


void StorageReplicatedMergeTree::createNewZooKeeperNodes()
{
    auto zookeeper = getZooKeeper();

    /// Working with quorum.
    zookeeper->createIfNotExists(zookeeper_path + "/quorum", String());
    zookeeper->createIfNotExists(zookeeper_path + "/quorum/last_part", String());
    zookeeper->createIfNotExists(zookeeper_path + "/quorum/failed_parts", String());

    /// Tracking lag of replicas.
    zookeeper->createIfNotExists(replica_path + "/min_unprocessed_insert_time", String());
    zookeeper->createIfNotExists(replica_path + "/max_processed_insert_time", String());

    /// Mutations
    zookeeper->createIfNotExists(zookeeper_path + "/mutations", String());
    zookeeper->createIfNotExists(replica_path + "/mutation_pointer", String());

    /// ALTERs of the metadata node.
    zookeeper->createIfNotExists(replica_path + "/metadata", String());
}


void StorageReplicatedMergeTree::createTableIfNotExists()
{
    auto zookeeper = getZooKeeper();

    if (zookeeper->exists(zookeeper_path))
        return;

    LOG_DEBUG(log, "Creating table " << zookeeper_path);

    zookeeper->createAncestors(zookeeper_path);

    /// We write metadata of table so that the replicas can check table parameters with them.
    String metadata = ReplicatedMergeTreeTableMetadata(*this).toString();

    Coordination::Requests ops;
    ops.emplace_back(zkutil::makeCreateRequest(zookeeper_path, "",
        zkutil::CreateMode::Persistent));
    ops.emplace_back(zkutil::makeCreateRequest(zookeeper_path + "/metadata", metadata,
        zkutil::CreateMode::Persistent));
    ops.emplace_back(zkutil::makeCreateRequest(zookeeper_path + "/columns", getColumns().toString(),
        zkutil::CreateMode::Persistent));
    ops.emplace_back(zkutil::makeCreateRequest(zookeeper_path + "/log", "",
        zkutil::CreateMode::Persistent));
    ops.emplace_back(zkutil::makeCreateRequest(zookeeper_path + "/blocks", "",
        zkutil::CreateMode::Persistent));
    ops.emplace_back(zkutil::makeCreateRequest(zookeeper_path + "/block_numbers", "",
        zkutil::CreateMode::Persistent));
    ops.emplace_back(zkutil::makeCreateRequest(zookeeper_path + "/nonincrement_block_numbers", "",
        zkutil::CreateMode::Persistent)); /// /nonincrement_block_numbers dir is unused, but is created nonetheless for backwards compatibility.
    ops.emplace_back(zkutil::makeCreateRequest(zookeeper_path + "/leader_election", "",
        zkutil::CreateMode::Persistent));
    ops.emplace_back(zkutil::makeCreateRequest(zookeeper_path + "/temp", "",
        zkutil::CreateMode::Persistent));
    ops.emplace_back(zkutil::makeCreateRequest(zookeeper_path + "/replicas", "",
        zkutil::CreateMode::Persistent));

    Coordination::Responses responses;
    auto code = zookeeper->tryMulti(ops, responses);
    if (code && code != Coordination::ZNODEEXISTS)
        throw Coordination::Exception(code);
}


/** Verify that list of columns and table settings match those specified in ZK (/ metadata).
    * If not, throw an exception.
    */
void StorageReplicatedMergeTree::checkTableStructure(bool skip_sanity_checks, bool allow_alter)
{
    auto zookeeper = getZooKeeper();

    ReplicatedMergeTreeTableMetadata old_metadata(*this);

    Coordination::Stat metadata_stat;
    String metadata_str = zookeeper->get(zookeeper_path + "/metadata", &metadata_stat);
    auto metadata_from_zk = ReplicatedMergeTreeTableMetadata::parse(metadata_str);
    auto metadata_diff = old_metadata.checkAndFindDiff(metadata_from_zk, allow_alter);
    metadata_version = metadata_stat.version;

    Coordination::Stat columns_stat;
    auto columns_from_zk = ColumnsDescription::parse(zookeeper->get(zookeeper_path + "/columns", &columns_stat));
    columns_version = columns_stat.version;

    const ColumnsDescription & old_columns = getColumns();
    if (columns_from_zk != old_columns || !metadata_diff.empty())
    {
        if (allow_alter &&
            (skip_sanity_checks ||
             old_columns.getOrdinary().sizeOfDifference(columns_from_zk.getOrdinary()) +
             old_columns.getMaterialized().sizeOfDifference(columns_from_zk.getMaterialized()) <= 2))
        {
            LOG_WARNING(log, "Table structure in ZooKeeper is a little different from local table structure. Assuming ALTER.");

            /// We delay setting table structure till startup() because otherwise new table metadata file can
            /// be overwritten in DatabaseOrdinary::createTable.
            set_table_structure_at_startup = [columns_from_zk, metadata_diff, this]()
            {
                /// Without any locks, because table has not been created yet.
                setTableStructure(std::move(columns_from_zk), metadata_diff);
            };
        }
        else
        {
            throw Exception("Table structure in ZooKeeper is too different from local table structure",
                            ErrorCodes::INCOMPATIBLE_COLUMNS);
        }
    }
}


void StorageReplicatedMergeTree::setTableStructure(ColumnsDescription new_columns, const ReplicatedMergeTreeTableMetadata::Diff & metadata_diff)
{
    ASTPtr new_primary_key_ast = primary_key_ast;
    ASTPtr new_order_by_ast = order_by_ast;
    auto new_indices = getIndices();
    ASTPtr new_ttl_table_ast = ttl_table_ast;
    IDatabase::ASTModifier storage_modifier;
    if (!metadata_diff.empty())
    {
        if (metadata_diff.sorting_key_changed)
        {
            ParserNotEmptyExpressionList parser(false);
            auto new_sorting_key_expr_list = parseQuery(parser, metadata_diff.new_sorting_key, 0);

            if (new_sorting_key_expr_list->children.size() == 1)
                new_order_by_ast = new_sorting_key_expr_list->children[0];
            else
            {
                auto tuple = makeASTFunction("tuple");
                tuple->arguments->children = new_sorting_key_expr_list->children;
                new_order_by_ast = tuple;
            }

            if (!primary_key_ast)
            {
                /// Primary and sorting key become independent after this ALTER so we have to
                /// save the old ORDER BY expression as the new primary key.
                new_primary_key_ast = order_by_ast->clone();
            }
        }

        if (metadata_diff.skip_indices_changed)
            new_indices = IndicesDescription::parse(metadata_diff.new_skip_indices);

        if (metadata_diff.ttl_table_changed)
        {
            ParserExpression parser;
            new_ttl_table_ast = parseQuery(parser, metadata_diff.new_ttl_table, 0);
        }

        storage_modifier = [&](IAST & ast)
        {
            auto & storage_ast = ast.as<ASTStorage &>();

            if (!storage_ast.order_by)
                throw Exception(
                    "ALTER MODIFY ORDER BY of default-partitioned tables is not supported",
                    ErrorCodes::LOGICAL_ERROR);

            if (new_primary_key_ast.get() != primary_key_ast.get())
                storage_ast.set(storage_ast.primary_key, new_primary_key_ast);

            if (new_ttl_table_ast.get() != ttl_table_ast.get())
                storage_ast.set(storage_ast.ttl_table, new_ttl_table_ast);

            storage_ast.set(storage_ast.order_by, new_order_by_ast);
        };
    }

    global_context.getDatabase(database_name)->alterTable(global_context, table_name, new_columns, new_indices, storage_modifier);

    /// Even if the primary/sorting keys didn't change we must reinitialize it
    /// because primary key column types might have changed.
    setPrimaryKeyIndicesAndColumns(new_order_by_ast, new_primary_key_ast, new_columns, new_indices);
    setTTLExpressions(new_columns.getColumnTTLs(), new_ttl_table_ast);
}


/** If necessary, restore a part, replica itself adds a record for its receipt.
  * What time should I put for this entry in the queue? Time is taken into account when calculating lag of replica.
  * For these purposes, it makes sense to use creation time of missing part
  *  (that is, in calculating lag, it will be taken into account how old is the part we need to recover).
  */
static time_t tryGetPartCreateTime(zkutil::ZooKeeperPtr & zookeeper, const String & replica_path, const String & part_name)
{
    time_t res = 0;

    /// We get creation time of part, if it still exists (was not merged, for example).
    Coordination::Stat stat;
    String unused;
    if (zookeeper->tryGet(replica_path + "/parts/" + part_name, unused, &stat))
        res = stat.ctime / 1000;

    return res;
}


void StorageReplicatedMergeTree::createReplica()
{
    auto zookeeper = getZooKeeper();

    LOG_DEBUG(log, "Creating replica " << replica_path);

    int32_t code;

    do
    {
        Coordination::Stat replicas_stat;
        String last_added_replica = zookeeper->get(zookeeper_path + "/replicas", &replicas_stat);

        /// If it is not the first replica, we will mark it as "lost", to immediately repair (clone) from existing replica.
        String is_lost_value = last_added_replica.empty() ? "0" : "1";

        Coordination::Requests ops;
        Coordination::Responses resps;
        ops.emplace_back(zkutil::makeCreateRequest(replica_path, "", zkutil::CreateMode::Persistent));
        ops.emplace_back(zkutil::makeCreateRequest(replica_path + "/host", "", zkutil::CreateMode::Persistent));
        ops.emplace_back(zkutil::makeCreateRequest(replica_path + "/log_pointer", "", zkutil::CreateMode::Persistent));
        ops.emplace_back(zkutil::makeCreateRequest(replica_path + "/queue", "", zkutil::CreateMode::Persistent));
        ops.emplace_back(zkutil::makeCreateRequest(replica_path + "/parts", "", zkutil::CreateMode::Persistent));
        ops.emplace_back(zkutil::makeCreateRequest(replica_path + "/flags", "", zkutil::CreateMode::Persistent));
        ops.emplace_back(zkutil::makeCreateRequest(replica_path + "/is_lost", is_lost_value, zkutil::CreateMode::Persistent));
        ops.emplace_back(zkutil::makeCreateRequest(replica_path + "/columns", getColumns().toString(), zkutil::CreateMode::Persistent));
        /// Check version of /replicas to see if there are any replicas created at the same moment of time.
        ops.emplace_back(zkutil::makeSetRequest(zookeeper_path + "/replicas", "last added replica: " + replica_name, replicas_stat.version));

        code = zookeeper->tryMulti(ops, resps);
        if (code == Coordination::Error::ZNODEEXISTS)
            throw Exception("Replica " + replica_path + " already exists.", ErrorCodes::REPLICA_IS_ALREADY_EXIST);
        else if (code == Coordination::Error::ZBADVERSION)
            LOG_ERROR(log, "Retrying createReplica(), because some other replicas were created at the same time");
        else
            zkutil::KeeperMultiException::check(code, ops, resps);
    } while (code == Coordination::Error::ZBADVERSION);
}


void StorageReplicatedMergeTree::checkParts(bool skip_sanity_checks)
{
    auto zookeeper = getZooKeeper();

    Strings expected_parts_vec = zookeeper->getChildren(replica_path + "/parts");

    /// Parts in ZK.
    NameSet expected_parts(expected_parts_vec.begin(), expected_parts_vec.end());

<<<<<<< HEAD
    auto parts = data.getDataParts({MergeTreeDataPartState::PreCommitted, MergeTreeDataPartState::Committed, MergeTreeDataPartState::Outdated});
=======
    /// There are no PreCommitted parts at startup.
    auto parts = getDataParts({MergeTreeDataPartState::Committed, MergeTreeDataPartState::Outdated});
>>>>>>> aabee36d

    /** Local parts that are not in ZK.
      * In very rare cases they may cover missing parts
      * and someone may think that pushing them to zookeeper is good idea.
      * But actually we can't precisely determine that ALL missing parts
      * covered by this unexpected part. So missing parts will be downloaded.
      */
    DataParts unexpected_parts;

    /// Collect unexpected parts
    for (const auto & part : parts)
        if (!expected_parts.count(part->name))
            unexpected_parts.insert(part); /// this parts we will place to detached with ignored_ prefix

    /// Which parts should be taken from other replicas.
    Strings parts_to_fetch;

    for (const String & missing_name : expected_parts)
        if (!getActiveContainingPart(missing_name))
            parts_to_fetch.push_back(missing_name);

    /** To check the adequacy, for the parts that are in the FS, but not in ZK, we will only consider not the most recent parts.
      * Because unexpected new parts usually arise only because they did not have time to enroll in ZK with a rough restart of the server.
      * It also occurs from deduplicated parts that did not have time to retire.
      */
    size_t unexpected_parts_nonnew = 0;
    UInt64 unexpected_parts_nonnew_rows = 0;
    UInt64 unexpected_parts_rows = 0;
    for (const auto & part : unexpected_parts)
    {
        if (part->info.level > 0)
        {
            ++unexpected_parts_nonnew;
            unexpected_parts_nonnew_rows += part->rows_count;
        }

        unexpected_parts_rows += part->rows_count;
    }

    /// Additional helpful statistics
    auto get_blocks_count_in_data_part = [&] (const String & part_name) -> UInt64
    {
        MergeTreePartInfo part_info;
        if (MergeTreePartInfo::tryParsePartName(part_name, &part_info, format_version))
            return part_info.getBlocksCount();

        LOG_ERROR(log, "Unexpected part name: " << part_name);
        return 0;
    };

    UInt64 parts_to_fetch_blocks = 0;
    for (const String & name : parts_to_fetch)
        parts_to_fetch_blocks += get_blocks_count_in_data_part(name);

    std::stringstream sanity_report;
    sanity_report << "There are "
        << unexpected_parts.size() << " unexpected parts with " << unexpected_parts_rows << " rows ("
        << unexpected_parts_nonnew << " of them is not just-written with " << unexpected_parts_rows << " rows), "
        << parts_to_fetch.size() << " missing parts (with " << parts_to_fetch_blocks << " blocks).";

    /** We can automatically synchronize data,
      *  if the ratio of the total number of errors to the total number of parts (minimum - on the local filesystem or in ZK)
      *  is no more than some threshold (for example 50%).
      *
      * A large ratio of mismatches in the data on the filesystem and the expected data
      *  may indicate a configuration error (the server accidentally connected as a replica not from right shard).
      * In this case, the protection mechanism does not allow the server to start.
      */

    UInt64 total_rows_on_filesystem = 0;
    for (const auto & part : parts)
        total_rows_on_filesystem += part->rows_count;

    bool insane = unexpected_parts_rows > total_rows_on_filesystem * settings.replicated_max_ratio_of_wrong_parts;

    if (insane && !skip_sanity_checks)
    {
        std::stringstream why;
        why << "The local set of parts of table " << database_name << "." << table_name << " doesn't look like the set of parts "
            << "in ZooKeeper: "
            << formatReadableQuantity(unexpected_parts_rows) << " rows of " << formatReadableQuantity(total_rows_on_filesystem)
            << " total rows in filesystem are suspicious.";

        throw Exception(why.str() + " " + sanity_report.str(), ErrorCodes::TOO_MANY_UNEXPECTED_DATA_PARTS);
    }

    if (unexpected_parts_nonnew_rows > 0)
        LOG_WARNING(log, sanity_report.str());

    /// Add to the queue jobs to pick up the missing parts from other replicas and remove from ZK the information that we have them.
    std::vector<std::future<Coordination::ExistsResponse>> exists_futures;
    exists_futures.reserve(parts_to_fetch.size());
    for (const String & part_name : parts_to_fetch)
    {
        String part_path = replica_path + "/parts/" + part_name;
        exists_futures.emplace_back(zookeeper->asyncExists(part_path));
    }

    std::vector<std::future<Coordination::MultiResponse>> enqueue_futures;
    enqueue_futures.reserve(parts_to_fetch.size());
    for (size_t i = 0; i < parts_to_fetch.size(); ++i)
    {
        const String & part_name = parts_to_fetch[i];
        LOG_ERROR(log, "Removing locally missing part from ZooKeeper and queueing a fetch: " << part_name);

        Coordination::Requests ops;

        time_t part_create_time = 0;
        Coordination::ExistsResponse exists_resp = exists_futures[i].get();
        if (!exists_resp.error)
        {
            part_create_time = exists_resp.stat.ctime / 1000;
            removePartFromZooKeeper(part_name, ops, exists_resp.stat.numChildren > 0);
        }

        LogEntry log_entry;
        log_entry.type = LogEntry::GET_PART;
        log_entry.source_replica = "";
        log_entry.new_part_name = part_name;
        log_entry.create_time = part_create_time;

        /// We assume that this occurs before the queue is loaded (queue.initialize).
        ops.emplace_back(zkutil::makeCreateRequest(
            replica_path + "/queue/queue-", log_entry.toString(), zkutil::CreateMode::PersistentSequential));

        enqueue_futures.emplace_back(zookeeper->asyncMulti(ops));
    }

    for (auto & future : enqueue_futures)
        future.get();

    /// Remove extra local parts.
    for (const DataPartPtr & part : unexpected_parts)
    {
        LOG_ERROR(log, "Renaming unexpected part " << part->name << " to ignored_" + part->name);
        forgetPartAndMoveToDetached(part, "ignored", true);
    }
}


void StorageReplicatedMergeTree::checkPartChecksumsAndAddCommitOps(const zkutil::ZooKeeperPtr & zookeeper,
    const DataPartPtr & part, Coordination::Requests & ops, String part_name, NameSet * absent_replicas_paths)
{
    if (part_name.empty())
        part_name = part->name;

    check(part->columns);
    int expected_columns_version = columns_version;

    auto local_part_header = ReplicatedMergeTreePartHeader::fromColumnsAndChecksums(
        part->columns, part->checksums);

    Strings replicas = zookeeper->getChildren(zookeeper_path + "/replicas");
    std::shuffle(replicas.begin(), replicas.end(), rng);
    bool has_been_already_added = false;

    for (const String & replica : replicas)
    {
        String current_part_path = zookeeper_path + "/replicas/" + replica + "/parts/" + part_name;

        String part_zk_str;
        if (!zookeeper->tryGet(current_part_path, part_zk_str))
        {
            if (absent_replicas_paths)
                absent_replicas_paths->emplace(current_part_path);

            continue;
        }

        ReplicatedMergeTreePartHeader replica_part_header;
        if (!part_zk_str.empty())
            replica_part_header = ReplicatedMergeTreePartHeader::fromString(part_zk_str);
        else
        {
            Coordination::Stat columns_stat_before, columns_stat_after;
            String columns_str;
            String checksums_str;
            /// Let's check that the node's version with the columns did not change while we were reading the checksums.
            /// This ensures that the columns and the checksum refer to the same
            if (!zookeeper->tryGet(current_part_path + "/columns", columns_str, &columns_stat_before) ||
                !zookeeper->tryGet(current_part_path + "/checksums", checksums_str) ||
                !zookeeper->exists(current_part_path + "/columns", &columns_stat_after) ||
                columns_stat_before.version != columns_stat_after.version)
            {
                LOG_INFO(log, "Not checking checksums of part " << part_name << " with replica " << replica
                    << " because part changed while we were reading its checksums");
                continue;
            }

            replica_part_header = ReplicatedMergeTreePartHeader::fromColumnsAndChecksumsZNodes(
                columns_str, checksums_str);
        }

        if (replica_part_header.getColumnsHash() != local_part_header.getColumnsHash())
        {
            LOG_INFO(log, "Not checking checksums of part " << part_name << " with replica " << replica
                << " because columns are different");
            continue;
        }

        replica_part_header.getChecksums().checkEqual(local_part_header.getChecksums(), true);

        if (replica == replica_name)
            has_been_already_added = true;

        /// If we verify checksums in "sequential manner" (i.e. recheck absence of checksums on other replicas when commit)
        /// then it is enough to verify checksums on at least one replica since checksums on other replicas must be the same.
        if (absent_replicas_paths)
        {
            absent_replicas_paths->clear();
            break;
        }
    }

    if (!has_been_already_added)
    {
        String part_path = replica_path + "/parts/" + part_name;

        ops.emplace_back(zkutil::makeCheckRequest(
            zookeeper_path + "/columns", expected_columns_version));

        if (settings.use_minimalistic_part_header_in_zookeeper)
        {
            ops.emplace_back(zkutil::makeCreateRequest(
                part_path, local_part_header.toString(), zkutil::CreateMode::Persistent));
        }
        else
        {
            ops.emplace_back(zkutil::makeCreateRequest(
                part_path, "", zkutil::CreateMode::Persistent));
            ops.emplace_back(zkutil::makeCreateRequest(
                part_path + "/columns", part->columns.toString(), zkutil::CreateMode::Persistent));
            ops.emplace_back(zkutil::makeCreateRequest(
                part_path + "/checksums", getChecksumsForZooKeeper(part->checksums), zkutil::CreateMode::Persistent));
        }
    }
    else
    {
        LOG_WARNING(log, "checkPartAndAddToZooKeeper: node " << replica_path + "/parts/" + part_name << " already exists."
            << " Will not commit any nodes.");
    }
}

MergeTreeData::DataPartsVector StorageReplicatedMergeTree::checkPartChecksumsAndCommit(Transaction & transaction,
    const DataPartPtr & part)
{
    auto zookeeper = getZooKeeper();

    while (true)
    {
        Coordination::Requests ops;
        NameSet absent_part_paths_on_replicas;

        /// Checksums are checked here and `ops` is filled. In fact, the part is added to ZK just below, when executing `multi`.
        checkPartChecksumsAndAddCommitOps(zookeeper, part, ops, part->name, &absent_part_paths_on_replicas);

        /// Do not commit if the part is obsolete, we have just briefly checked its checksums
        if (transaction.isEmpty())
            return {};

        /// Will check that the part did not suddenly appear on skipped replicas
        if (!absent_part_paths_on_replicas.empty())
        {
            Coordination::Requests new_ops;
            for (const String & part_path : absent_part_paths_on_replicas)
            {
                new_ops.emplace_back(zkutil::makeCreateRequest(part_path, "", zkutil::CreateMode::Persistent));
                new_ops.emplace_back(zkutil::makeRemoveRequest(part_path, -1));
            }

            /// Add check ops at the beginning
            new_ops.insert(new_ops.end(), ops.begin(), ops.end());
            ops = std::move(new_ops);
        }

        try
        {
            zookeeper->multi(ops);
            return transaction.commit();
        }
        catch (const zkutil::KeeperMultiException & e)
        {
            size_t num_check_ops = 2 * absent_part_paths_on_replicas.size();
            size_t failed_op_index = e.failed_op_index;

            if (failed_op_index < num_check_ops && e.code == Coordination::ZNODEEXISTS)
            {
                LOG_INFO(log, "The part " << e.getPathForFirstFailedOp() << " on a replica suddenly appeared, will recheck checksums");
            }
            else
                throw;
        }
    }
}

String StorageReplicatedMergeTree::getChecksumsForZooKeeper(const MergeTreeDataPartChecksums & checksums) const
{
    return MinimalisticDataPartChecksums::getSerializedString(checksums,
                                                              static_cast<bool>(settings.use_minimalistic_checksums_in_zookeeper));
}


bool StorageReplicatedMergeTree::executeLogEntry(LogEntry & entry)
{
    if (entry.type == LogEntry::DROP_RANGE)
    {
        executeDropRange(entry);
        return true;
    }

    if (entry.type == LogEntry::CLEAR_COLUMN)
    {
        executeClearColumnInPartition(entry);
        return true;
    }

    if (entry.type == LogEntry::REPLACE_RANGE)
    {
        executeReplaceRange(entry);
        return true;
    }

    if (entry.type == LogEntry::GET_PART ||
        entry.type == LogEntry::MERGE_PARTS ||
        entry.type == LogEntry::MUTATE_PART)
    {
        /// If we already have this part or a part covering it, we do not need to do anything.
        /// The part may be still in the PreCommitted -> Committed transition so we first search
        /// among PreCommitted parts to definitely find the desired part if it exists.
        DataPartPtr existing_part = getPartIfExists(entry.new_part_name, {MergeTreeDataPartState::PreCommitted});
        if (!existing_part)
            existing_part = getActiveContainingPart(entry.new_part_name);

        /// Even if the part is locally, it (in exceptional cases) may not be in ZooKeeper. Let's check that it is there.
        if (existing_part && getZooKeeper()->exists(replica_path + "/parts/" + existing_part->name))
        {
            if (!(entry.type == LogEntry::GET_PART && entry.source_replica == replica_name))
            {
                LOG_DEBUG(log, "Skipping action for part " << entry.new_part_name << " because part " + existing_part->name + " already exists.");
            }
            return true;
        }
    }

    if (entry.type == LogEntry::GET_PART && entry.source_replica == replica_name)
        LOG_WARNING(log, "Part " << entry.new_part_name << " from own log doesn't exist.");

    /// Perhaps we don't need this part, because during write with quorum, the quorum has failed (see below about `/quorum/failed_parts`).
    if (entry.quorum && getZooKeeper()->exists(zookeeper_path + "/quorum/failed_parts/" + entry.new_part_name))
    {
        LOG_DEBUG(log, "Skipping action for part " << entry.new_part_name << " because quorum for that part was failed.");
        return true;    /// NOTE Deletion from `virtual_parts` is not done, but it is only necessary for merge.
    }

    bool do_fetch = false;
    if (entry.type == LogEntry::GET_PART)
    {
        do_fetch = true;
    }
    else if (entry.type == LogEntry::MERGE_PARTS)
    {
        do_fetch = !tryExecuteMerge(entry);
    }
    else if (entry.type == LogEntry::MUTATE_PART)
    {
        do_fetch = !tryExecutePartMutation(entry);
    }
    else
    {
        throw Exception("Unexpected log entry type: " + toString(static_cast<int>(entry.type)), ErrorCodes::LOGICAL_ERROR);
    }

    if (do_fetch)
        return executeFetch(entry);

    return true;
}


void StorageReplicatedMergeTree::writePartLog(
    PartLogElement::Type type, const ExecutionStatus & execution_status, UInt64 elapsed_ns,
    const String & new_part_name,
    const DataPartPtr & result_part,
    const DataPartsVector & source_parts,
    const MergeListEntry * merge_entry)
{
    try
    {
        auto part_log = global_context.getPartLog(database_name);
        if (!part_log)
            return;

        PartLogElement part_log_elem;

        part_log_elem.event_type = type;

        part_log_elem.error = static_cast<UInt16>(execution_status.code);
        part_log_elem.exception = execution_status.message;

        part_log_elem.event_time = time(nullptr);
        /// TODO: Stop stopwatch in outer code to exclude ZK timings and so on
        part_log_elem.duration_ms = elapsed_ns / 10000000;

        part_log_elem.database_name = database_name;
        part_log_elem.table_name = table_name;
        part_log_elem.partition_id = MergeTreePartInfo::fromPartName(new_part_name, format_version).partition_id;
        part_log_elem.part_name = new_part_name;

        if (result_part)
        {
            part_log_elem.bytes_compressed_on_disk = result_part->bytes_on_disk;
            part_log_elem.rows = result_part->rows_count;
        }

        part_log_elem.source_part_names.reserve(source_parts.size());
        for (const auto & source_part : source_parts)
            part_log_elem.source_part_names.push_back(source_part->name);

        if (merge_entry)
        {
            part_log_elem.rows_read = (*merge_entry)->rows_read;
            part_log_elem.bytes_read_uncompressed = (*merge_entry)->bytes_read_uncompressed;

            part_log_elem.rows = (*merge_entry)->rows_written;
            part_log_elem.bytes_uncompressed = (*merge_entry)->bytes_written_uncompressed;
        }

        part_log->add(part_log_elem);
    }
    catch (...)
    {
        tryLogCurrentException(log, __PRETTY_FUNCTION__);
    }
}


bool StorageReplicatedMergeTree::tryExecuteMerge(const LogEntry & entry)
{
    // Log source part names just in case
    {
        std::stringstream log_message;
        log_message << "Executing log entry to merge parts ";
        for (auto i : ext::range(0, entry.source_parts.size()))
            log_message << (i != 0 ? ", " : "") << entry.source_parts[i];
        log_message << " to " << entry.new_part_name;

        LOG_TRACE(log, log_message.rdbuf());
    }

    DataPartsVector parts;
    bool have_all_parts = true;
    for (const String & name : entry.source_parts)
    {
        DataPartPtr part = getActiveContainingPart(name);
        if (!part)
        {
            have_all_parts = false;
            break;
        }
        if (part->name != name)
        {
            LOG_WARNING(log, "Part " << name << " is covered by " << part->name
                << " but should be merged into " << entry.new_part_name << ". This shouldn't happen often.");
            have_all_parts = false;
            break;
        }
        parts.push_back(part);
    }

    if (!have_all_parts)
    {
        /// If you do not have all the necessary parts, try to take some already merged part from someone.
        LOG_DEBUG(log, "Don't have all parts for merge " << entry.new_part_name << "; will try to fetch it instead");
        return false;
    }
    else if (entry.create_time + settings.prefer_fetch_merged_part_time_threshold.totalSeconds() <= time(nullptr))
    {
        /// If entry is old enough, and have enough size, and part are exists in any replica,
        ///  then prefer fetching of merged part from replica.

        size_t sum_parts_bytes_on_disk = 0;
        for (const auto & part : parts)
            sum_parts_bytes_on_disk += part->bytes_on_disk;

        if (sum_parts_bytes_on_disk >= settings.prefer_fetch_merged_part_size_threshold)
        {
            String replica = findReplicaHavingPart(entry.new_part_name, true);    /// NOTE excessive ZK requests for same data later, may remove.
            if (!replica.empty())
            {
                LOG_DEBUG(log, "Prefer to fetch " << entry.new_part_name << " from replica " << replica);
                return false;
            }
        }
    }

    /// Start to make the main work

    size_t estimated_space_for_merge = MergeTreeDataMergerMutator::estimateNeededDiskSpace(parts);

    /// Can throw an exception.
    DiskSpaceMonitor::ReservationPtr reserved_space = DiskSpaceMonitor::reserve(full_path, estimated_space_for_merge);

    auto table_lock = lockStructureForShare(false, RWLockImpl::NO_QUERY);

    FutureMergedMutatedPart future_merged_part(parts);
    if (future_merged_part.name != entry.new_part_name)
    {
        throw Exception("Future merged part name `" + future_merged_part.name + "` differs from part name in log entry: `"
                        + entry.new_part_name + "`", ErrorCodes::BAD_DATA_PART_NAME);
    }

    MergeList::EntryPtr merge_entry = global_context.getMergeList().insert(database_name, table_name, future_merged_part);

    Transaction transaction(*this);
    MutableDataPartPtr part;

    Stopwatch stopwatch;

    auto write_part_log = [&] (const ExecutionStatus & execution_status)
    {
        writePartLog(
            PartLogElement::MERGE_PARTS, execution_status, stopwatch.elapsed(),
            entry.new_part_name, part, parts, merge_entry.get());
    };

    try
    {
        part = merger_mutator.mergePartsToTemporaryPart(
            future_merged_part, *merge_entry, entry.create_time, reserved_space.get(), entry.deduplicate);

        merger_mutator.renameMergedTemporaryPart(part, parts, &transaction);
        removeEmptyColumnsFromPart(part);

        try
        {
            checkPartChecksumsAndCommit(transaction, part);
        }
        catch (const Exception & e)
        {
            if (MergeTreeDataPartChecksums::isBadChecksumsErrorCode(e.code()))
            {
<<<<<<< HEAD
                merger.renameMergedTemporaryPart(part, parts, &transaction);

                /// Do not commit if the part is obsolete
                if (!transaction.isEmpty())
                {
                    getZooKeeper()->multi(ops); /// After long merge, get fresh ZK handle, because previous session may be expired.
                    transaction.commit();
                }

                /** Removing old chunks from ZK and from the disk is delayed - see ReplicatedMergeTreeCleanupThread, clearOldParts.
                  */

                /** With `ZCONNECTIONLOSS` or `ZOPERATIONTIMEOUT`, we can inadvertently roll back local changes to the parts.
                  * This is not a problem, because in this case the merge will remain in the queue, and we will try again.
                  */
                merge_selecting_event.set();
=======
                transaction.rollback();
>>>>>>> aabee36d

                ProfileEvents::increment(ProfileEvents::DataAfterMergeDiffersFromReplica);

                LOG_ERROR(log, getCurrentExceptionMessage(false) << ". "
                    "Data after merge is not byte-identical to data on another replicas. "
                    "There could be several reasons: "
                    "1. Using newer version of compression library after server update. "
                    "2. Using another compression method. "
                    "3. Non-deterministic compression algorithm (highly unlikely). "
                    "4. Non-deterministic merge algorithm due to logical error in code. "
                    "5. Data corruption in memory due to bug in code. "
                    "6. Data corruption in memory due to hardware issue. "
                    "7. Manual modification of source data after server startup. "
                    "8. Manual modification of checksums stored in ZooKeeper. "
                    "We will download merged part from replica to force byte-identical result.");

                write_part_log(ExecutionStatus::fromCurrentException());

                tryRemovePartImmediately(std::move(part));
                /// No need to delete the part from ZK because we can be sure that the commit transaction
                /// didn't go through.

                return false;
            }

            throw;
        }

        /** Removing old parts from ZK and from the disk is delayed - see ReplicatedMergeTreeCleanupThread, clearOldParts.
          */

<<<<<<< HEAD
                ProfileEvents::increment(ProfileEvents::ReplicatedPartMerges);
            }
        }
=======
        /** With `ZSESSIONEXPIRED` or `ZOPERATIONTIMEOUT`, we can inadvertently roll back local changes to the parts.
          * This is not a problem, because in this case the merge will remain in the queue, and we will try again.
          */
        merge_selecting_task->schedule();
        ProfileEvents::increment(ProfileEvents::ReplicatedPartMerges);

        write_part_log({});

        return true;
>>>>>>> aabee36d
    }
    catch (...)
    {
        write_part_log(ExecutionStatus::fromCurrentException());
        throw;
    }
}


bool StorageReplicatedMergeTree::tryExecutePartMutation(const StorageReplicatedMergeTree::LogEntry & entry)
{
    const String & source_part_name = entry.source_parts.at(0);
    LOG_TRACE(log, "Executing log entry to mutate part " << source_part_name << " to " << entry.new_part_name);

    DataPartPtr source_part = getActiveContainingPart(source_part_name);
    if (!source_part)
    {
        LOG_DEBUG(log, "Source part " + source_part_name + " for " << entry.new_part_name << " is not ready; will try to fetch it instead");
        return false;
    }

    if (source_part->name != source_part_name)
    {
        throw Exception("Part " + source_part_name + " is covered by " + source_part->name
            + " but should be mutated to " + entry.new_part_name + ". This is a bug.",
            ErrorCodes::LOGICAL_ERROR);
    }

    /// TODO - some better heuristic?
    size_t estimated_space_for_result = MergeTreeDataMergerMutator::estimateNeededDiskSpace({source_part});

    if (entry.create_time + settings.prefer_fetch_merged_part_time_threshold.totalSeconds() <= time(nullptr)
        && estimated_space_for_result >= settings.prefer_fetch_merged_part_size_threshold)
    {
        /// If entry is old enough, and have enough size, and some replica has the desired part,
        /// then prefer fetching from replica.
        String replica = findReplicaHavingPart(entry.new_part_name, true);    /// NOTE excessive ZK requests for same data later, may remove.
        if (!replica.empty())
        {
            LOG_DEBUG(log, "Prefer to fetch " << entry.new_part_name << " from replica " << replica);
            return false;
        }
    }

    MergeTreePartInfo new_part_info = MergeTreePartInfo::fromPartName(
        entry.new_part_name, format_version);
    MutationCommands commands = queue.getMutationCommands(source_part, new_part_info.mutation);

    /// Can throw an exception.
    DiskSpaceMonitor::ReservationPtr reserved_space = DiskSpaceMonitor::reserve(full_path, estimated_space_for_result);

    auto table_lock = lockStructureForShare(false, RWLockImpl::NO_QUERY);

    MutableDataPartPtr new_part;
    Transaction transaction(*this);

    FutureMergedMutatedPart future_mutated_part;
    future_mutated_part.parts.push_back(source_part);
    future_mutated_part.part_info = new_part_info;
    future_mutated_part.name = entry.new_part_name;

    MergeList::EntryPtr merge_entry = global_context.getMergeList().insert(
        database_name, table_name, future_mutated_part);

    Stopwatch stopwatch;

    auto write_part_log = [&] (const ExecutionStatus & execution_status)
    {
        writePartLog(
            PartLogElement::MUTATE_PART, execution_status, stopwatch.elapsed(),
            entry.new_part_name, new_part, future_mutated_part.parts, merge_entry.get());
    };

    try
    {
        new_part = merger_mutator.mutatePartToTemporaryPart(future_mutated_part, commands, *merge_entry, global_context);
        renameTempPartAndReplace(new_part, nullptr, &transaction);

        try
        {
            checkPartChecksumsAndCommit(transaction, new_part);
        }
        catch (const Exception & e)
        {
            if (MergeTreeDataPartChecksums::isBadChecksumsErrorCode(e.code()))
            {
                transaction.rollback();

                ProfileEvents::increment(ProfileEvents::DataAfterMutationDiffersFromReplica);

                LOG_ERROR(log, getCurrentExceptionMessage(false) << ". "
                    "Data after mutation is not byte-identical to data on another replicas. "
                    "We will download merged part from replica to force byte-identical result.");

                write_part_log(ExecutionStatus::fromCurrentException());

                tryRemovePartImmediately(std::move(new_part));
                /// No need to delete the part from ZK because we can be sure that the commit transaction
                /// didn't go through.

                return false;
            }

            throw;
        }

        /** With `ZSESSIONEXPIRED` or `ZOPERATIONTIMEOUT`, we can inadvertently roll back local changes to the parts.
          * This is not a problem, because in this case the entry will remain in the queue, and we will try again.
          */
        merge_selecting_task->schedule();
        ProfileEvents::increment(ProfileEvents::ReplicatedPartMutations);
        write_part_log({});

        return true;
    }
    catch (...)
    {
        write_part_log(ExecutionStatus::fromCurrentException());
        throw;
    }
}


bool StorageReplicatedMergeTree::executeFetch(LogEntry & entry)
{
    String replica = findReplicaHavingCoveringPart(entry, true);

    static std::atomic_uint total_fetches {0};
    if (settings.replicated_max_parallel_fetches && total_fetches >= settings.replicated_max_parallel_fetches)
    {
        throw Exception("Too many total fetches from replicas, maximum: " + settings.replicated_max_parallel_fetches.toString(),
            ErrorCodes::TOO_MANY_FETCHES);
    }

    ++total_fetches;
    SCOPE_EXIT({--total_fetches;});

    if (settings.replicated_max_parallel_fetches_for_table && current_table_fetches >= settings.replicated_max_parallel_fetches_for_table)
    {
        throw Exception("Too many fetches from replicas for table, maximum: " + settings.replicated_max_parallel_fetches_for_table.toString(),
            ErrorCodes::TOO_MANY_FETCHES);
    }

    ++current_table_fetches;
    SCOPE_EXIT({--current_table_fetches;});

    try
    {
        if (replica.empty())
        {
            /** If a part is to be written with a quorum and the quorum is not reached yet,
              *  then (due to the fact that a part is impossible to download right now),
              *  the quorum entry should be considered unsuccessful.
              * TODO Complex code, extract separately.
              */
            if (entry.quorum)
            {
                if (entry.type != LogEntry::GET_PART)
                    throw Exception("Logical error: log entry with quorum but type is not GET_PART", ErrorCodes::LOGICAL_ERROR);

                LOG_DEBUG(log, "No active replica has part " << entry.new_part_name << " which needs to be written with quorum."
                    " Will try to mark that quorum as failed.");

                /** Atomically:
                  * - if replicas do not become active;
                  * - if there is a `quorum` node with this part;
                  * - delete `quorum` node;
                  * - add a part to the list `quorum/failed_parts`;
                  * - if the part is not already removed from the list for deduplication `blocks/block_num`, then delete it;
                  *
                  * If something changes, then we will nothing - we'll get here again next time.
                  */

                /** We collect the `host` node versions from the replicas.
                  * When the replica becomes active, it changes the value of host in the same transaction (with the creation of `is_active`).
                  * This will ensure that the replicas do not become active.
                  */

                auto zookeeper = getZooKeeper();

                Strings replicas = zookeeper->getChildren(zookeeper_path + "/replicas");

                Coordination::Requests ops;

                for (size_t i = 0, size = replicas.size(); i < size; ++i)
                {
                    Coordination::Stat stat;
                    String path = zookeeper_path + "/replicas/" + replicas[i] + "/host";
                    zookeeper->get(path, &stat);
                    ops.emplace_back(zkutil::makeCheckRequest(path, stat.version));
                }

                /// We verify that while we were collecting versions, the replica with the necessary part did not come alive.
                replica = findReplicaHavingPart(entry.new_part_name, true);

                /// Also during this time a completely new replica could be created.
                /// But if a part does not appear on the old, then it can not be on the new one either.

                if (replica.empty())
                {
                    Coordination::Stat quorum_stat;
                    String quorum_path = zookeeper_path + "/quorum/status";
                    String quorum_str = zookeeper->get(quorum_path, &quorum_stat);
                    ReplicatedMergeTreeQuorumEntry quorum_entry;
                    quorum_entry.fromString(quorum_str);

                    if (quorum_entry.part_name == entry.new_part_name)
                    {
                        ops.emplace_back(zkutil::makeRemoveRequest(quorum_path, quorum_stat.version));

                        auto part_info = MergeTreePartInfo::fromPartName(entry.new_part_name, format_version);

                        if (part_info.min_block != part_info.max_block)
                            throw Exception("Logical error: log entry with quorum for part covering more than one block number",
                                ErrorCodes::LOGICAL_ERROR);

                        ops.emplace_back(zkutil::makeCreateRequest(
                            zookeeper_path + "/quorum/failed_parts/" + entry.new_part_name,
                            "",
                            zkutil::CreateMode::Persistent));

                        /// Deleting from `blocks`.
                        if (!entry.block_id.empty() && zookeeper->exists(zookeeper_path + "/blocks/" + entry.block_id))
                            ops.emplace_back(zkutil::makeRemoveRequest(zookeeper_path + "/blocks/" + entry.block_id, -1));

                        Coordination::Responses responses;
                        auto code = zookeeper->tryMulti(ops, responses);

                        if (code == Coordination::ZOK)
                        {
                            LOG_DEBUG(log, "Marked quorum for part " << entry.new_part_name << " as failed.");
                            queue.removeFromVirtualParts(part_info);
                            return true;
                        }
                        else if (code == Coordination::ZBADVERSION || code == Coordination::ZNONODE || code == Coordination::ZNODEEXISTS)
                        {
                            LOG_DEBUG(log, "State was changed or isn't expected when trying to mark quorum for part "
                                << entry.new_part_name << " as failed. Code: " << zkutil::ZooKeeper::error2string(code));
                        }
                        else
                            throw Coordination::Exception(code);
                    }
                    else
                    {
                        LOG_WARNING(log, "No active replica has part " << entry.new_part_name
                            << ", but that part needs quorum and /quorum/status contains entry about another part " << quorum_entry.part_name
                            << ". It means that part was successfully written to " << entry.quorum
                            << " replicas, but then all of them goes offline."
                            << " Or it is a bug.");
                    }
                }
            }

            if (replica.empty())
            {
                ProfileEvents::increment(ProfileEvents::ReplicatedPartFailedFetches);
                throw Exception("No active replica has part " + entry.new_part_name + " or covering part", ErrorCodes::NO_REPLICA_HAS_PART);
            }
        }

        try
        {
            if (!fetchPart(entry.actual_new_part_name, zookeeper_path + "/replicas/" + replica, false, entry.quorum))
                return false;
        }
        catch (Exception & e)
        {
            /// No stacktrace, just log message
            if (e.code() == ErrorCodes::RECEIVED_ERROR_TOO_MANY_REQUESTS)
                e.addMessage("Too busy replica. Will try later.");
            throw;
        }

        if (entry.type == LogEntry::MERGE_PARTS)
            ProfileEvents::increment(ProfileEvents::ReplicatedPartFetchesOfMerged);
    }
    catch (...)
    {
        /** If you can not download the part you need for some merge, it's better not to try to get other parts for this merge,
          * but try to get already merged part. To do this, move the action to get the remaining parts
          * for this merge at the end of the queue.
          */
        try
        {
            auto parts_for_merge = queue.moveSiblingPartsForMergeToEndOfQueue(entry.new_part_name);

            if (!parts_for_merge.empty() && replica.empty())
            {
                LOG_INFO(log, "No active replica has part " << entry.new_part_name << ". Will fetch merged part instead.");
                return false;
            }

            /** If no active replica has a part, and there is no merge in the queue with its participation,
              * check to see if any (active or inactive) replica has such a part or covering it.
              */
            if (replica.empty())
                enqueuePartForCheck(entry.new_part_name);
        }
        catch (...)
        {
            tryLogCurrentException(log, __PRETTY_FUNCTION__);
        }

        throw;
    }

    return true;
}


void StorageReplicatedMergeTree::executeDropRange(const LogEntry & entry)
{
    auto drop_range_info = MergeTreePartInfo::fromPartName(entry.new_part_name, format_version);
    queue.removePartProducingOpsInRange(getZooKeeper(), drop_range_info, entry);

    LOG_DEBUG(log, (entry.detach ? "Detaching" : "Removing") << " parts.");

    /// Delete the parts contained in the range to be deleted.
    /// It's important that no old parts remain (after the merge), because otherwise,
    ///  after adding a new replica, this new replica downloads them, but does not delete them.
    /// And, if you do not, the parts will come to life after the server is restarted.
    /// Therefore, we use all data parts.
<<<<<<< HEAD
    auto parts = data.getDataParts({MergeTreeDataPartState::PreCommitted, MergeTreeDataPartState::Committed, MergeTreeDataPartState::Outdated});

    for (const auto & part : parts)
    {
        if (!entry_part_info.contains(part->info))
            continue;

        LOG_DEBUG(log, "Removing part " << part->name);
        ++removed_parts;
=======
>>>>>>> aabee36d

    DataPartsVector parts_to_remove;
    {
        auto data_parts_lock = lockParts();
        parts_to_remove = removePartsInRangeFromWorkingSet(drop_range_info, true, true, data_parts_lock);
    }

    if (entry.detach)
    {
        /// If DETACH clone parts to detached/ directory
        for (const auto & part : parts_to_remove)
        {
            LOG_INFO(log, "Detaching " << part->relative_path);
            part->makeCloneInDetached("");
        }
    }

    /// Forcibly remove parts from ZooKeeper
    tryRemovePartsFromZooKeeperWithRetries(parts_to_remove);

    LOG_INFO(log, (entry.detach ? "Detached " : "Removed ") << parts_to_remove.size() << " parts inside " << entry.new_part_name << ".");

    /// We want to remove dropped parts from disk as soon as possible
    /// To be removed a partition should have zero refcount, therefore call the cleanup thread at exit
    parts_to_remove.clear();
    cleanup_thread.wakeup();
}


void StorageReplicatedMergeTree::executeClearColumnInPartition(const LogEntry & entry)
{
    LOG_INFO(log, "Clear column " << entry.column_name << " in parts inside " << entry.new_part_name << " range");

    auto entry_part_info = MergeTreePartInfo::fromPartName(entry.new_part_name, format_version);

    /// We don't change table structure, only data in some parts
    /// To disable reading from these parts, we will sequentially acquire write lock for each part inside alterDataPart()
    /// If we will lock the whole table here, a deadlock can occur. For example, if use use Buffer table (CLICKHOUSE-3238)
    auto lock_read_structure = lockStructureForShare(false, RWLockImpl::NO_QUERY);

    auto zookeeper = getZooKeeper();

    AlterCommand alter_command;
    alter_command.type = AlterCommand::DROP_COLUMN;
    alter_command.column_name = entry.column_name;

    auto new_columns = getColumns();
    auto new_indices = getIndices();
    ASTPtr ignored_order_by_ast;
    ASTPtr ignored_primary_key_ast;
    ASTPtr ignored_ttl_table_ast;
    alter_command.apply(new_columns, new_indices, ignored_order_by_ast, ignored_primary_key_ast, ignored_ttl_table_ast);

    size_t modified_parts = 0;
    auto parts = getDataParts();
    auto columns_for_parts = new_columns.getAllPhysical();

    /// Check there are no merges in range again
    /// TODO: Currently, there are no guarantees that a merge covering entry_part_info will happen during the execution.
    /// To solve this problem we could add read/write flags for each part in future_parts
    ///  and make more sophisticated checks for merges in shouldExecuteLogEntry().
    /// But this feature will be useless when the mutation feature is implemented.
    queue.checkThereAreNoConflictsInRange(entry_part_info, entry);

    for (const auto & part : parts)
    {
        if (!entry_part_info.contains(part->info))
            continue;

        LOG_DEBUG(log, "Clearing column " << entry.column_name << " in part " << part->name);

        MergeTreeData::AlterDataPartTransactionPtr transaction(new MergeTreeData::AlterDataPartTransaction(part));
        alterDataPart(columns_for_parts, new_indices.indices, false, transaction);
        if (!transaction->isValid())
            continue;

        updatePartHeaderInZooKeeperAndCommit(zookeeper, *transaction);

        ++modified_parts;
    }

    LOG_DEBUG(log, "Cleared column " << entry.column_name << " in " << modified_parts << " parts");

    /// Recalculate columns size (not only for the modified column)
    recalculateColumnSizes();
}


bool StorageReplicatedMergeTree::executeReplaceRange(const LogEntry & entry)
{
    Stopwatch watch;
    auto & entry_replace = *entry.replace_range_entry;

    MergeTreePartInfo drop_range = MergeTreePartInfo::fromPartName(entry_replace.drop_range_part_name, format_version);
    /// Range with only one block has special meaning ATTACH PARTITION
    bool replace = drop_range.getBlocksCount() > 1;

    queue.removePartProducingOpsInRange(getZooKeeper(), drop_range, entry);

    struct PartDescription
    {
        PartDescription(size_t index_, const String & src_part_name_, const String & new_part_name_, const String & checksum_hex_,
                        MergeTreeDataFormatVersion format_version)
            : index(index_),
            src_part_name(src_part_name_), src_part_info(MergeTreePartInfo::fromPartName(src_part_name_, format_version)),
            new_part_name(new_part_name_), new_part_info(MergeTreePartInfo::fromPartName(new_part_name_, format_version)),
            checksum_hex(checksum_hex_) {}

        size_t index; // in log entry arrays
        String src_part_name;
        MergeTreePartInfo src_part_info;
        String new_part_name;
        MergeTreePartInfo new_part_info;
        String checksum_hex;

        /// Part which will be committed
        MutableDataPartPtr res_part;

        /// We could find a covering part
        MergeTreePartInfo found_new_part_info;
        String found_new_part_name;

        /// Hold pointer to part in source table if will clone it from local table
        DataPartPtr src_table_part;

        /// A replica that will be used to fetch part
        String replica;
    };

    using PartDescriptionPtr = std::shared_ptr<PartDescription>;
    using PartDescriptions = std::vector<PartDescriptionPtr>;

    PartDescriptions all_parts;
    PartDescriptions parts_to_add;
    DataPartsVector parts_to_remove;

    auto table_lock_holder_dst_table = lockStructureForShare(false, RWLockImpl::NO_QUERY);

    for (size_t i = 0; i < entry_replace.new_part_names.size(); ++i)
    {
        all_parts.emplace_back(std::make_shared<PartDescription>(i,
            entry_replace.src_part_names.at(i),
            entry_replace.new_part_names.at(i),
            entry_replace.part_names_checksums.at(i),
            format_version));
    }

    /// What parts we should add? Or we have already added all required parts (we an replica-initializer)
    {
        auto data_parts_lock = lockParts();

        for (const PartDescriptionPtr & part_desc : all_parts)
        {
            if (!getActiveContainingPart(part_desc->new_part_info, MergeTreeDataPartState::Committed, data_parts_lock))
                parts_to_add.emplace_back(part_desc);
        }

        if (parts_to_add.empty() && replace)
            parts_to_remove = removePartsInRangeFromWorkingSet(drop_range, true, false, data_parts_lock);
    }

    if (parts_to_add.empty())
    {
        LOG_INFO(log, "All parts from REPLACE PARTITION command have been already attached");
        tryRemovePartsFromZooKeeperWithRetries(parts_to_remove);
        return true;
    }

    if (parts_to_add.size() < all_parts.size())
    {
        LOG_WARNING(log, "Some (but not all) parts from REPLACE PARTITION command already exist. REPLACE PARTITION will not be atomic.");
    }

    StoragePtr source_table;
    TableStructureReadLockHolder table_lock_holder_src_table;
    String source_table_name = entry_replace.from_database + "." + entry_replace.from_table;

    auto clone_data_parts_from_source_table = [&] () -> size_t
    {
        source_table = global_context.tryGetTable(entry_replace.from_database, entry_replace.from_table);
        if (!source_table)
        {
            LOG_DEBUG(log, "Can't use " << source_table_name << " as source table for REPLACE PARTITION command. It does not exist.");
            return 0;
        }

        MergeTreeData * src_data = nullptr;
        try
        {
            src_data = &checkStructureAndGetMergeTreeData(source_table);
        }
        catch (Exception &)
        {
            LOG_INFO(log, "Can't use " << source_table_name << " as source table for REPLACE PARTITION command. Will fetch all parts."
                           << " Reason: " << getCurrentExceptionMessage(false));
            return 0;
        }

        table_lock_holder_src_table = source_table->lockStructureForShare(false, RWLockImpl::NO_QUERY);

        DataPartStates valid_states{MergeTreeDataPartState::PreCommitted, MergeTreeDataPartState::Committed,
                                                   MergeTreeDataPartState::Outdated};

        size_t num_clonable_parts = 0;
        for (PartDescriptionPtr & part_desc : parts_to_add)
        {
            auto src_part = src_data->getPartIfExists(part_desc->src_part_info, valid_states);
            if (!src_part)
            {
                LOG_DEBUG(log, "There is no part " << part_desc->src_part_name << " in " << source_table_name);
                continue;
            }

            String checksum_hex;
            {
                std::shared_lock<std::shared_mutex> part_lock(src_part->columns_lock);
                checksum_hex = src_part->checksums.getTotalChecksumHex();
            }
<<<<<<< HEAD
            else if (e.code() == ErrorCodes::PART_IS_TEMPORARILY_LOCKED)
            {
                /// Part cannot be added temporarily
                LOG_INFO(log, e.displayText());
            }
            else
                tryLogCurrentException(__PRETTY_FUNCTION__);
=======
>>>>>>> aabee36d

            if (checksum_hex != part_desc->checksum_hex)
            {
                LOG_DEBUG(log, "Part " << part_desc->src_part_name << " of " << source_table_name << " has inappropriate checksum");
                /// TODO: check version
                continue;
            }

            part_desc->found_new_part_name = part_desc->new_part_name;
            part_desc->found_new_part_info = part_desc->new_part_info;
            part_desc->src_table_part = src_part;

            ++num_clonable_parts;
        }

        return num_clonable_parts;
    };

    size_t num_clonable_parts = clone_data_parts_from_source_table();
    LOG_DEBUG(log, "Found " << num_clonable_parts << " parts that could be cloned (of " << parts_to_add.size() << " required parts)");

    ActiveDataPartSet adding_parts_active_set(format_version);
    std::unordered_map<String, PartDescriptionPtr> part_name_to_desc;

    for (PartDescriptionPtr & part_desc : parts_to_add)
    {
        if (part_desc->src_table_part)
        {
            /// It is clonable part
            adding_parts_active_set.add(part_desc->new_part_name);
            part_name_to_desc.emplace(part_desc->new_part_name, part_desc);
            continue;
        }

        /// Firstly, try find exact part to produce more accurate part set
        String replica = findReplicaHavingPart(part_desc->new_part_name, true);
        String found_part_name;
        /// TODO: check version

        if (replica.empty())
        {
            LOG_DEBUG(log, "Part " << part_desc->new_part_name << " is not found on remote replicas");

            /// Fallback to covering part
            replica = findReplicaHavingCoveringPart(part_desc->new_part_name, true, found_part_name);

            if (replica.empty())
            {
                /// It is not fail, since adjacent parts could cover current part
                LOG_DEBUG(log, "Parts covering " << part_desc->new_part_name << " are not found on remote replicas");
                continue;
            }
        }
        else
        {
            found_part_name = part_desc->new_part_name;
        }

        part_desc->found_new_part_name = found_part_name;
        part_desc->found_new_part_info = MergeTreePartInfo::fromPartName(found_part_name, format_version);
        part_desc->replica = replica;

        adding_parts_active_set.add(part_desc->found_new_part_name);
        part_name_to_desc.emplace(part_desc->found_new_part_name, part_desc);
    }

    /// Check that we could cover whole range
    for (PartDescriptionPtr & part_desc : parts_to_add)
    {
        if (adding_parts_active_set.getContainingPart(part_desc->new_part_info).empty())
        {
            throw Exception("Not found part " + part_desc->new_part_name +
                            " (or part covering it) neither source table neither remote replicas" , ErrorCodes::NO_REPLICA_HAS_PART);
        }
    }

    /// Filter covered parts
    PartDescriptions final_parts;
    {
        Strings final_part_names = adding_parts_active_set.getParts();

        for (const String & final_part_name : final_part_names)
        {
            auto part_desc = part_name_to_desc[final_part_name];
            if (!part_desc)
                throw Exception("There is no final part " + final_part_name + ". This is a bug", ErrorCodes::LOGICAL_ERROR);

            final_parts.emplace_back(part_desc);

            if (final_parts.size() > 1)
            {
                auto & prev = *final_parts[final_parts.size() - 2];
                auto & curr = *final_parts[final_parts.size() - 1];

                if (!prev.found_new_part_info.isDisjoint(curr.found_new_part_info))
                {
                    throw Exception("Intersected final parts detected: " + prev.found_new_part_name
                        + " and " + curr.found_new_part_name + ". It should be investigated.", ErrorCodes::INCORRECT_DATA);
                }
            }
        }
    }

    static const String TMP_PREFIX = "tmp_replace_from_";

    auto obtain_part = [&] (PartDescriptionPtr & part_desc)
    {
        if (part_desc->src_table_part)
        {
            std::shared_lock<std::shared_mutex> part_lock(part_desc->src_table_part->columns_lock);

            if (part_desc->checksum_hex != part_desc->src_table_part->checksums.getTotalChecksumHex())
                throw Exception("Checksums of " + part_desc->src_table_part->name + " is suddenly changed", ErrorCodes::UNFINISHED);

            part_desc->res_part = cloneAndLoadDataPart(
                part_desc->src_table_part, TMP_PREFIX + "clone_", part_desc->new_part_info);
        }
        else if (!part_desc->replica.empty())
        {
            String source_replica_path = zookeeper_path + "/replicas/" + part_desc->replica;
            ReplicatedMergeTreeAddress address(getZooKeeper()->get(source_replica_path + "/host"));
            auto timeouts = ConnectionTimeouts::getHTTPTimeouts(global_context);
            auto [user, password] = global_context.getInterserverCredentials();
            String interserver_scheme = global_context.getInterserverScheme();

            if (interserver_scheme != address.scheme)
                throw Exception("Interserver schemes are different '" + interserver_scheme + "' != '" + address.scheme + "', can't fetch part from " + address.host, ErrorCodes::LOGICAL_ERROR);

            part_desc->res_part = fetcher.fetchPart(part_desc->found_new_part_name, source_replica_path,
                address.host, address.replication_port, timeouts, user, password, interserver_scheme, false, TMP_PREFIX + "fetch_");

            /// TODO: check columns_version of fetched part

            ProfileEvents::increment(ProfileEvents::ReplicatedPartFetches);
        }
        else
            throw Exception("There is no receipt to produce part " + part_desc->new_part_name + ". This is bug", ErrorCodes::LOGICAL_ERROR);
    };

    /// Download or clone parts
    /// TODO: make it in parallel
    for (PartDescriptionPtr & part_desc : final_parts)
        obtain_part(part_desc);

    MutableDataPartsVector res_parts;
    for (PartDescriptionPtr & part_desc : final_parts)
        res_parts.emplace_back(part_desc->res_part);

    try
    {
        /// Commit parts
        auto zookeeper = getZooKeeper();
        Transaction transaction(*this);

        Coordination::Requests ops;
        for (PartDescriptionPtr & part_desc : final_parts)
        {
            renameTempPartAndReplace(part_desc->res_part, nullptr, &transaction);
            getCommitPartOps(ops, part_desc->res_part);

            if (ops.size() > zkutil::MULTI_BATCH_SIZE)
            {
                zookeeper->multi(ops);
                ops.clear();
            }
        }

        if (!ops.empty())
            zookeeper->multi(ops);

        {
            auto data_parts_lock = lockParts();

            transaction.commit(&data_parts_lock);
            if (replace)
                parts_to_remove = removePartsInRangeFromWorkingSet(drop_range, true, false, data_parts_lock);
        }

        PartLog::addNewParts(global_context, res_parts, watch.elapsed());
    }
    catch (...)
    {
        PartLog::addNewParts(global_context, res_parts, watch.elapsed(), ExecutionStatus::fromCurrentException());
        throw;
    }

    tryRemovePartsFromZooKeeperWithRetries(parts_to_remove);
    res_parts.clear();
    parts_to_remove.clear();
    cleanup_thread.wakeup();

    return true;
}


void StorageReplicatedMergeTree::cloneReplica(const String & source_replica, Coordination::Stat source_is_lost_stat, zkutil::ZooKeeperPtr & zookeeper)
{
    LOG_INFO(log, "Will mimic " << source_replica);

    String source_path = zookeeper_path + "/replicas/" + source_replica;

    /** TODO: it will be deleted! (It is only to support old version of CH server).
      * In current code, the replica is created in single transaction.
      * If the reference/master replica is not yet fully created, let's wait.
      */
    while (!zookeeper->exists(source_path + "/columns"))
    {
        LOG_INFO(log, "Waiting for replica " << source_path << " to be fully created");

        zkutil::EventPtr event = std::make_shared<Poco::Event>();
        if (zookeeper->exists(source_path + "/columns", nullptr, event))
        {
            LOG_WARNING(log, "Oops, a watch has leaked");
            break;
        }

        event->wait();
    }

    /// The order of the following three actions is important. Entries in the log can be duplicated, but they can not be lost.

    String raw_log_pointer = zookeeper->get(source_path + "/log_pointer");

    Coordination::Requests ops;
    ops.push_back(zkutil::makeSetRequest(replica_path + "/log_pointer", raw_log_pointer, -1));

    /// For support old versions CH.
    if (source_is_lost_stat.version == -1)
    {
        /// We check that it was not suddenly upgraded to new version.
        /// Otherwise it can be upgraded and instantly become lost, but we cannot notice that.
        ops.push_back(zkutil::makeCreateRequest(source_path + "/is_lost", "0", zkutil::CreateMode::Persistent));
        ops.push_back(zkutil::makeRemoveRequest(source_path + "/is_lost", -1));
    }
    else    /// The replica we clone should not suddenly become lost.
        ops.push_back(zkutil::makeCheckRequest(source_path + "/is_lost", source_is_lost_stat.version));

    Coordination::Responses resp;

    auto error = zookeeper->tryMulti(ops, resp);
    if (error == Coordination::Error::ZBADVERSION)
        throw Exception("Can not clone replica, because the " + source_replica + " became lost", ErrorCodes::REPLICA_STATUS_CHANGED);
    else if (error == Coordination::Error::ZNODEEXISTS)
        throw Exception("Can not clone replica, because the " + source_replica + " updated to new ClickHouse version", ErrorCodes::REPLICA_STATUS_CHANGED);
    else
        zkutil::KeeperMultiException::check(error, ops, resp);

    /// Let's remember the queue of the reference/master replica.
    Strings source_queue_names = zookeeper->getChildren(source_path + "/queue");
    std::sort(source_queue_names.begin(), source_queue_names.end());
    Strings source_queue;
    for (const String & entry_name : source_queue_names)
    {
        String entry;
        if (!zookeeper->tryGet(source_path + "/queue/" + entry_name, entry))
            continue;
        source_queue.push_back(entry);
    }

    /// Add to the queue jobs to receive all the active parts that the reference/master replica has.
    Strings parts = zookeeper->getChildren(source_path + "/parts");
    ActiveDataPartSet active_parts_set(format_version, parts);

    Strings active_parts = active_parts_set.getParts();
    for (const String & name : active_parts)
    {
        LogEntry log_entry;
        log_entry.type = LogEntry::GET_PART;
        log_entry.source_replica = "";
        log_entry.new_part_name = name;
        log_entry.create_time = tryGetPartCreateTime(zookeeper, source_path, name);

        zookeeper->create(replica_path + "/queue/queue-", log_entry.toString(), zkutil::CreateMode::PersistentSequential);
    }

    LOG_DEBUG(log, "Queued " << active_parts.size() << " parts to be fetched");

    /// Add content of the reference/master replica queue to the queue.
    for (const String & entry : source_queue)
    {
        zookeeper->create(replica_path + "/queue/queue-", entry, zkutil::CreateMode::PersistentSequential);
    }

    LOG_DEBUG(log, "Copied " << source_queue.size() << " queue entries");
}


void StorageReplicatedMergeTree::cloneReplicaIfNeeded(zkutil::ZooKeeperPtr zookeeper)
{
    String res;
    if (zookeeper->tryGet(replica_path + "/is_lost", res))
    {
        if (res == "0")
            return;
    }
    else
    {
        /// Replica was created by old version of CH, so me must create "/is_lost".
        /// Note that in old version of CH there was no "lost" replicas possible.
        zookeeper->create(replica_path + "/is_lost", "0", zkutil::CreateMode::Persistent);
        return;
    }

    /// is_lost is "1": it means that we are in repair mode.

    String source_replica;
    Coordination::Stat source_is_lost_stat;
    source_is_lost_stat.version = -1;

    for (const String & source_replica_name : zookeeper->getChildren(zookeeper_path + "/replicas"))
    {
        String source_replica_path = zookeeper_path + "/replicas/" + source_replica_name;

        /// Do not clone from myself.
        if (source_replica_path != replica_path)
        {
            /// Do not clone from lost replicas.
            String source_replica_is_lost_value;
            if (!zookeeper->tryGet(source_replica_path + "/is_lost", source_replica_is_lost_value, &source_is_lost_stat)
                || source_replica_is_lost_value == "0")
            {
                source_replica = source_replica_name;
                break;
            }
        }
    }

    if (source_replica.empty())
        throw Exception("All replicas are lost", ErrorCodes::ALL_REPLICAS_LOST);

    /// Clear obsolete queue that we no longer need.
    zookeeper->removeChildren(replica_path + "/queue");

    /// Will do repair from the selected replica.
    cloneReplica(source_replica, source_is_lost_stat, zookeeper);
    /// If repair fails to whatever reason, the exception is thrown, is_lost will remain "1" and the replica will be repaired later.

    /// If replica is repaired successfully, we remove is_lost flag.
    zookeeper->set(replica_path + "/is_lost", "0");
}


void StorageReplicatedMergeTree::queueUpdatingTask()
{
    if (!queue_update_in_progress)
    {
        last_queue_update_start_time.store(time(nullptr));
        queue_update_in_progress = true;
    }
    try
    {
        queue.pullLogsToQueue(getZooKeeper(), queue_updating_task->getWatchCallback());
        last_queue_update_finish_time.store(time(nullptr));
        queue_update_in_progress = false;
    }
    catch (const Coordination::Exception & e)
    {
        tryLogCurrentException(log, __PRETTY_FUNCTION__);

        if (e.code == Coordination::ZSESSIONEXPIRED)
        {
            restarting_thread.wakeup();
            return;
        }

        queue_updating_task->scheduleAfter(QUEUE_UPDATE_ERROR_SLEEP_MS);
    }
    catch (...)
    {
        tryLogCurrentException(log, __PRETTY_FUNCTION__);
        queue_updating_task->scheduleAfter(QUEUE_UPDATE_ERROR_SLEEP_MS);
    }
}


void StorageReplicatedMergeTree::mutationsUpdatingTask()
{
    try
    {
        queue.updateMutations(getZooKeeper(), mutations_updating_task->getWatchCallback());
    }
    catch (const Coordination::Exception & e)
    {
        tryLogCurrentException(log, __PRETTY_FUNCTION__);

        if (e.code == Coordination::ZSESSIONEXPIRED)
            return;

        mutations_updating_task->scheduleAfter(QUEUE_UPDATE_ERROR_SLEEP_MS);
    }
    catch (...)
    {
        tryLogCurrentException(log, __PRETTY_FUNCTION__);
        mutations_updating_task->scheduleAfter(QUEUE_UPDATE_ERROR_SLEEP_MS);
    }
}


BackgroundProcessingPoolTaskResult StorageReplicatedMergeTree::queueTask()
{
    /// If replication queue is stopped exit immediately as we successfully executed the task
    if (queue.actions_blocker.isCancelled())
    {
        std::this_thread::sleep_for(std::chrono::milliseconds(5));
        return BackgroundProcessingPoolTaskResult::SUCCESS;
    }

    /// This object will mark the element of the queue as running.
    ReplicatedMergeTreeQueue::SelectedEntry selected;

    try
    {
        selected = queue.selectEntryToProcess(merger_mutator, *this);
    }
    catch (...)
    {
        tryLogCurrentException(log, __PRETTY_FUNCTION__);
    }

    LogEntryPtr & entry = selected.first;

    if (!entry)
        return BackgroundProcessingPoolTaskResult::NOTHING_TO_DO;

    time_t prev_attempt_time = entry->last_attempt_time;

    bool res = queue.processEntry([this]{ return getZooKeeper(); }, entry, [&](LogEntryPtr & entry_to_process)
    {
        try
        {
            return executeLogEntry(*entry_to_process);
        }
        catch (const Exception & e)
        {
            if (e.code() == ErrorCodes::NO_REPLICA_HAS_PART)
            {
                /// If no one has the right part, probably not all replicas work; We will not write to log with Error level.
                LOG_INFO(log, e.displayText());
            }
            else if (e.code() == ErrorCodes::ABORTED)
            {
                /// Interrupted merge or downloading a part is not an error.
                LOG_INFO(log, e.message());
            }
            else if (e.code() == ErrorCodes::PART_IS_TEMPORARILY_LOCKED)
            {
                /// Part cannot be added temporarily
                LOG_INFO(log, e.displayText());
                cleanup_thread.wakeup();
            }
            else
                tryLogCurrentException(log, __PRETTY_FUNCTION__);

            /** This exception will be written to the queue element, and it can be looked up using `system.replication_queue` table.
              * The thread that performs this action will sleep a few seconds after the exception.
              * See `queue.processEntry` function.
              */
            throw;
        }
        catch (...)
        {
            tryLogCurrentException(log, __PRETTY_FUNCTION__);
            throw;
        }
    });

    /// We will go to sleep if the processing fails and if we have already processed this record recently.
    bool need_sleep = !res && (entry->last_attempt_time - prev_attempt_time < 10);

    /// If there was no exception, you do not need to sleep.
    return need_sleep ? BackgroundProcessingPoolTaskResult::ERROR : BackgroundProcessingPoolTaskResult::SUCCESS;
}


void StorageReplicatedMergeTree::mergeSelectingTask()
{
    if (!is_leader)
        return;

    const bool deduplicate = false; /// TODO: read deduplicate option from table config

    bool success = false;

    try
    {
        /// We must select parts for merge under merge_selecting_mutex because other threads
        /// (OPTIMIZE queries) can assign new merges.
        std::lock_guard merge_selecting_lock(merge_selecting_mutex);

        auto zookeeper = getZooKeeper();

        ReplicatedMergeTreeMergePredicate merge_pred = queue.getMergePredicate(zookeeper);

        /// If many merges is already queued, then will queue only small enough merges.
        /// Otherwise merge queue could be filled with only large merges,
        /// and in the same time, many small parts could be created and won't be merged.
        size_t merges_and_mutations_queued = queue.countMergesAndPartMutations();
        if (merges_and_mutations_queued >= settings.max_replicated_merges_in_queue)
        {
            LOG_TRACE(log, "Number of queued merges and part mutations (" << merges_and_mutations_queued
                << ") is greater than max_replicated_merges_in_queue ("
                << settings.max_replicated_merges_in_queue << "), so won't select new parts to merge or mutate.");
        }
        else
        {
            UInt64 max_source_parts_size = merger_mutator.getMaxSourcePartsSize(
                settings.max_replicated_merges_in_queue, merges_and_mutations_queued);

            if (max_source_parts_size > 0)
            {
                FutureMergedMutatedPart future_merged_part;
                if (merger_mutator.selectPartsToMerge(future_merged_part, false, max_source_parts_size, merge_pred))
                {
                    success = createLogEntryToMergeParts(zookeeper, future_merged_part.parts, future_merged_part.name, deduplicate);
                }
                else if (queue.countMutations() > 0)
                {
                    /// Choose a part to mutate.

                    DataPartsVector data_parts = getDataPartsVector();
                    for (const auto & part : data_parts)
                    {
                        if (part->bytes_on_disk > max_source_parts_size)
                            continue;

                        std::optional<Int64> desired_mutation_version = merge_pred.getDesiredMutationVersion(part);
                        if (!desired_mutation_version)
                            continue;

                        if (createLogEntryToMutatePart(*part, *desired_mutation_version))
                        {
                            success = true;
                            break;
                        }
                    }
                }
            }
        }
    }
    catch (...)
    {
        tryLogCurrentException(log, __PRETTY_FUNCTION__);
    }

    if (!is_leader)
        return;

    if (!success)
        merge_selecting_task->scheduleAfter(MERGE_SELECTING_SLEEP_MS);
    else
        merge_selecting_task->schedule();

}


void StorageReplicatedMergeTree::mutationsFinalizingTask()
{
    bool needs_reschedule = false;

    try
    {
        needs_reschedule = queue.tryFinalizeMutations(getZooKeeper());
    }
    catch (...)
    {
        tryLogCurrentException(log, __PRETTY_FUNCTION__);
        needs_reschedule = true;
    }

    if (needs_reschedule)
        mutations_finalizing_task->scheduleAfter(MUTATIONS_FINALIZING_SLEEP_MS);
}


bool StorageReplicatedMergeTree::createLogEntryToMergeParts(
    zkutil::ZooKeeperPtr & zookeeper,
    const DataPartsVector & parts,
    const String & merged_name,
    bool deduplicate,
    ReplicatedMergeTreeLogEntryData * out_log_entry)
{
    std::vector<std::future<Coordination::ExistsResponse>> exists_futures;
    exists_futures.reserve(parts.size());
    for (const auto & part : parts)
        exists_futures.emplace_back(zookeeper->asyncExists(replica_path + "/parts/" + part->name));

    bool all_in_zk = true;
    for (size_t i = 0; i < parts.size(); ++i)
    {
        /// If there is no information about part in ZK, we will not merge it.
        if (exists_futures[i].get().error == Coordination::ZNONODE)
        {
            all_in_zk = false;

            const auto & part = parts[i];
            if (part->modification_time + MAX_AGE_OF_LOCAL_PART_THAT_WASNT_ADDED_TO_ZOOKEEPER < time(nullptr))
            {
                LOG_WARNING(log, "Part " << part->name << " (that was selected for merge)"
                    << " with age " << (time(nullptr) - part->modification_time)
                    << " seconds exists locally but not in ZooKeeper."
                    << " Won't do merge with that part and will check it.");
                enqueuePartForCheck(part->name);
            }
        }
    }

    if (!all_in_zk)
        return false;

    ReplicatedMergeTreeLogEntryData entry;
    entry.type = LogEntry::MERGE_PARTS;
    entry.source_replica = replica_name;
    entry.new_part_name = merged_name;
    entry.deduplicate = deduplicate;
    entry.create_time = time(nullptr);

    for (const auto & part : parts)
        entry.source_parts.push_back(part->name);

    String path_created = zookeeper->create(zookeeper_path + "/log/log-", entry.toString(), zkutil::CreateMode::PersistentSequential);
    entry.znode_name = path_created.substr(path_created.find_last_of('/') + 1);

    if (out_log_entry)
        *out_log_entry = entry;

    return true;
}


bool StorageReplicatedMergeTree::createLogEntryToMutatePart(const MergeTreeDataPart & part, Int64 mutation_version)
{
    auto zookeeper = getZooKeeper();

    /// If there is no information about part in ZK, we will not mutate it.
    if (!zookeeper->exists(replica_path + "/parts/" + part.name))
    {
        if (part.modification_time + MAX_AGE_OF_LOCAL_PART_THAT_WASNT_ADDED_TO_ZOOKEEPER < time(nullptr))
        {
            LOG_WARNING(log, "Part " << part.name << " (that was selected for mutation)"
                << " with age " << (time(nullptr) - part.modification_time)
                << " seconds exists locally but not in ZooKeeper."
                << " Won't mutate that part and will check it.");
            enqueuePartForCheck(part.name);
        }

        return false;
    }

    MergeTreePartInfo new_part_info = part.info;
    new_part_info.mutation = mutation_version;

    String new_part_name = part.getNewName(new_part_info);

    ReplicatedMergeTreeLogEntryData entry;
    entry.type = LogEntry::MUTATE_PART;
    entry.source_replica = replica_name;
    entry.source_parts.push_back(part.name);
    entry.new_part_name = new_part_name;
    entry.create_time = time(nullptr);

    zookeeper->create(zookeeper_path + "/log/log-", entry.toString(), zkutil::CreateMode::PersistentSequential);
    return true;
}


void StorageReplicatedMergeTree::removePartFromZooKeeper(const String & part_name, Coordination::Requests & ops, bool has_children)
{
    String part_path = replica_path + "/parts/" + part_name;

    if (has_children)
    {
        ops.emplace_back(zkutil::makeRemoveRequest(part_path + "/checksums", -1));
        ops.emplace_back(zkutil::makeRemoveRequest(part_path + "/columns", -1));
    }
    ops.emplace_back(zkutil::makeRemoveRequest(part_path, -1));
}


void StorageReplicatedMergeTree::removePartAndEnqueueFetch(const String & part_name)
{
    auto zookeeper = getZooKeeper();

    String part_path = replica_path + "/parts/" + part_name;

    Coordination::Requests ops;

    time_t part_create_time = 0;
    Coordination::Stat stat;
    if (zookeeper->exists(part_path, &stat))
    {
        part_create_time = stat.ctime / 1000;
        removePartFromZooKeeper(part_name, ops, stat.numChildren > 0);
    }

    LogEntryPtr log_entry = std::make_shared<LogEntry>();
    log_entry->type = LogEntry::GET_PART;
    log_entry->create_time = part_create_time;
    log_entry->source_replica = "";
    log_entry->new_part_name = part_name;

    ops.emplace_back(zkutil::makeCreateRequest(
        replica_path + "/queue/queue-", log_entry->toString(),
        zkutil::CreateMode::PersistentSequential));

    auto results = zookeeper->multi(ops);

    String path_created = dynamic_cast<const Coordination::CreateResponse &>(*results[0]).path_created;
    log_entry->znode_name = path_created.substr(path_created.find_last_of('/') + 1);
    queue.insert(zookeeper, log_entry);
}


void StorageReplicatedMergeTree::enterLeaderElection()
{
    auto callback = [this]()
    {
        CurrentMetrics::add(CurrentMetrics::LeaderReplica);
        LOG_INFO(log, "Became leader");

        is_leader = true;
        merge_selecting_task->activateAndSchedule();
    };

    try
    {
        leader_election = std::make_shared<zkutil::LeaderElection>(
            global_context.getSchedulePool(),
            zookeeper_path + "/leader_election",
            *current_zookeeper,    /// current_zookeeper lives for the lifetime of leader_election,
                                   ///  since before changing `current_zookeeper`, `leader_election` object is destroyed in `partialShutdown` method.
            callback,
            replica_name);
    }
    catch (...)
    {
        leader_election = nullptr;
        throw;
    }
}

void StorageReplicatedMergeTree::exitLeaderElection()
{
    if (!leader_election)
        return;

    /// Shut down the leader election thread to avoid suddenly becoming the leader again after
    /// we have stopped the merge_selecting_thread, but before we have deleted the leader_election object.
    leader_election->shutdown();

    if (is_leader)
    {
        CurrentMetrics::sub(CurrentMetrics::LeaderReplica);
        LOG_INFO(log, "Stopped being leader");

        is_leader = false;
        merge_selecting_task->deactivate();
    }

    /// Delete the node in ZK only after we have stopped the merge_selecting_thread - so that only one
    /// replica assigns merges at any given time.
    leader_election = nullptr;
}


String StorageReplicatedMergeTree::findReplicaHavingPart(const String & part_name, bool active)
{
    auto zookeeper = getZooKeeper();
    Strings replicas = zookeeper->getChildren(zookeeper_path + "/replicas");

    /// Select replicas in uniformly random order.
    std::shuffle(replicas.begin(), replicas.end(), rng);

    for (const String & replica : replicas)
    {
        /// We don't interested in ourself.
        if (replica == replica_name)
            continue;

        if (zookeeper->exists(zookeeper_path + "/replicas/" + replica + "/parts/" + part_name) &&
            (!active || zookeeper->exists(zookeeper_path + "/replicas/" + replica + "/is_active")))
            return replica;

        /// Obviously, replica could become inactive or even vanish after return from this method.
    }

    return {};
}


String StorageReplicatedMergeTree::findReplicaHavingCoveringPart(LogEntry & entry, bool active)
{
    auto zookeeper = getZooKeeper();
    Strings replicas = zookeeper->getChildren(zookeeper_path + "/replicas");

    /// Select replicas in uniformly random order.
    std::shuffle(replicas.begin(), replicas.end(), rng);

    for (const String & replica : replicas)
    {
        if (replica == replica_name)
            continue;

        if (active && !zookeeper->exists(zookeeper_path + "/replicas/" + replica + "/is_active"))
            continue;

        String largest_part_found;
        Strings parts = zookeeper->getChildren(zookeeper_path + "/replicas/" + replica + "/parts");
        for (const String & part_on_replica : parts)
        {
            if (part_on_replica == entry.new_part_name
                || MergeTreePartInfo::contains(part_on_replica, entry.new_part_name, format_version))
            {
                if (largest_part_found.empty()
                    || MergeTreePartInfo::contains(part_on_replica, largest_part_found, format_version))
                {
                    largest_part_found = part_on_replica;
                }
            }
        }

        if (!largest_part_found.empty())
        {
            bool the_same_part = largest_part_found == entry.new_part_name;

            /// Make a check in case if selected part differs from source part
            if (!the_same_part)
            {
                String reject_reason;
                if (!queue.addFuturePartIfNotCoveredByThem(largest_part_found, entry, reject_reason))
                {
                    LOG_INFO(log, "Will not fetch part " << largest_part_found << " covering " << entry.new_part_name << ". " << reject_reason);
                    return {};
                }
            }
            else
            {
                entry.actual_new_part_name = entry.new_part_name;
            }

            return replica;
        }
    }

    return {};
}


String StorageReplicatedMergeTree::findReplicaHavingCoveringPart(
    const String & part_name, bool active, String & found_part_name)
{
    auto zookeeper = getZooKeeper();
    Strings replicas = zookeeper->getChildren(zookeeper_path + "/replicas");

    /// Select replicas in uniformly random order.
    std::shuffle(replicas.begin(), replicas.end(), rng);

    String largest_part_found;
    String largest_replica_found;

    for (const String & replica : replicas)
    {
        if (replica == replica_name)
            continue;

        if (active && !zookeeper->exists(zookeeper_path + "/replicas/" + replica + "/is_active"))
            continue;

        Strings parts = zookeeper->getChildren(zookeeper_path + "/replicas/" + replica + "/parts");
        for (const String & part_on_replica : parts)
        {
            if (part_on_replica == part_name
                || MergeTreePartInfo::contains(part_on_replica, part_name, format_version))
            {
                if (largest_part_found.empty()
                    || MergeTreePartInfo::contains(part_on_replica, largest_part_found, format_version))
                {
                    largest_part_found = part_on_replica;
                    largest_replica_found = replica;
                }
            }
        }
    }

    found_part_name = largest_part_found;
    return largest_replica_found;
}



/** If a quorum is tracked for a part, update information about it in ZK.
  */
void StorageReplicatedMergeTree::updateQuorum(const String & part_name)
{
    auto zookeeper = getZooKeeper();

    /// Information on which replicas a part has been added, if the quorum has not yet been reached.
    const String quorum_status_path = zookeeper_path + "/quorum/status";
    /// The name of the previous part for which the quorum was reached.
    const String quorum_last_part_path = zookeeper_path + "/quorum/last_part";

    String value;
    Coordination::Stat stat;

    /// If there is no node, then all quorum INSERTs have already reached the quorum, and nothing is needed.
    while (zookeeper->tryGet(quorum_status_path, value, &stat))
    {
        ReplicatedMergeTreeQuorumEntry quorum_entry;
        quorum_entry.fromString(value);

        if (quorum_entry.part_name != part_name)
        {
            /// The quorum has already been achieved. Moreover, another INSERT with a quorum has already started.
            break;
        }

        quorum_entry.replicas.insert(replica_name);

        if (quorum_entry.replicas.size() >= quorum_entry.required_number_of_replicas)
        {
            /// The quorum is reached. Delete the node, and update information about the last part that was successfully written with quorum.

            Coordination::Requests ops;
            Coordination::Responses responses;

            Coordination::Stat added_parts_stat;
            String old_added_parts = zookeeper->get(quorum_last_part_path, &added_parts_stat);

            ReplicatedMergeTreeQuorumAddedParts parts_with_quorum(format_version);

            if (!old_added_parts.empty())
                parts_with_quorum.fromString(old_added_parts);

            auto part_info = MergeTreePartInfo::fromPartName(part_name, format_version);
            parts_with_quorum.added_parts[part_info.partition_id] = part_name;

            String new_added_parts = parts_with_quorum.toString();

            ops.emplace_back(zkutil::makeRemoveRequest(quorum_status_path, stat.version));
            ops.emplace_back(zkutil::makeSetRequest(quorum_last_part_path, new_added_parts, added_parts_stat.version));
            auto code = zookeeper->tryMulti(ops, responses);

            if (code == Coordination::ZOK)
            {
                break;
            }
            else if (code == Coordination::ZNONODE)
            {
                /// The quorum has already been achieved.
                break;
            }
            else if (code == Coordination::ZBADVERSION)
            {
                /// Node was updated meanwhile. We must re-read it and repeat all the actions.
                continue;
            }
            else
                throw Coordination::Exception(code, quorum_status_path);
        }
        else
        {
            /// We update the node, registering there one more replica.
            auto code = zookeeper->trySet(quorum_status_path, quorum_entry.toString(), stat.version);

            if (code == Coordination::ZOK)
            {
                break;
            }
            else if (code == Coordination::ZNONODE)
            {
                /// The quorum has already been achieved.
                break;
            }
            else if (code == Coordination::ZBADVERSION)
            {
                /// Node was updated meanwhile. We must re-read it and repeat all the actions.
                continue;
            }
            else
                throw Coordination::Exception(code, quorum_status_path);
        }
    }
}


bool StorageReplicatedMergeTree::fetchPart(const String & part_name, const String & source_replica_path, bool to_detached, size_t quorum)
{
    const auto part_info = MergeTreePartInfo::fromPartName(part_name, format_version);

    if (auto part = getPartIfExists(part_info, {MergeTreeDataPart::State::Outdated, MergeTreeDataPart::State::Deleting}))
    {
        LOG_DEBUG(log, "Part " << part->name << " should be deleted after previous attempt before fetch");
        /// Force immediate parts cleanup to delete the part that was left from the previous fetch attempt.
        cleanup_thread.wakeup();
        return false;
    }

    {
        std::lock_guard lock(currently_fetching_parts_mutex);
        if (!currently_fetching_parts.insert(part_name).second)
        {
            LOG_DEBUG(log, "Part " << part_name << " is already fetching right now");
            return false;
        }
    }

    SCOPE_EXIT
    ({
        std::lock_guard lock(currently_fetching_parts_mutex);
        currently_fetching_parts.erase(part_name);
    });

    LOG_DEBUG(log, "Fetching part " << part_name << " from " << source_replica_path);

    TableStructureReadLockHolder table_lock_holder;
    if (!to_detached)
        table_lock_holder = lockStructureForShare(true, RWLockImpl::NO_QUERY);

    /// Logging
    Stopwatch stopwatch;
    MutableDataPartPtr part;
    DataPartsVector replaced_parts;

    auto write_part_log = [&] (const ExecutionStatus & execution_status)
    {
        writePartLog(
            PartLogElement::DOWNLOAD_PART, execution_status, stopwatch.elapsed(),
            part_name, part, replaced_parts, nullptr);
    };

    DataPartPtr part_to_clone;
    {
        /// If the desired part is a result of a part mutation, try to find the source part and compare
        /// its checksums to the checksums of the desired part. If they match, we can just clone the local part.

        /// If we have the source part, its part_info will contain covered_part_info.
        auto covered_part_info = part_info;
        covered_part_info.mutation = 0;
        auto source_part = getActiveContainingPart(covered_part_info);

<<<<<<< HEAD
        /// Do not commit if the part is obsolete
        if (!transaction.isEmpty())
        {
            getZooKeeper()->multi(ops);
            transaction.commit();
        }

        if (auto part_log = context.getPartLog(database_name, table_name))
=======
        if (source_part)
>>>>>>> aabee36d
        {
            MinimalisticDataPartChecksums source_part_checksums;
            source_part_checksums.computeTotalChecksums(source_part->checksums);

            MinimalisticDataPartChecksums desired_checksums;
            auto zookeeper = getZooKeeper();
            String part_path = source_replica_path + "/parts/" + part_name;
            String part_znode = zookeeper->get(part_path);
            if (!part_znode.empty())
                desired_checksums = ReplicatedMergeTreePartHeader::fromString(part_znode).getChecksums();
            else
            {
                String desired_checksums_str = zookeeper->get(part_path + "/checksums");
                desired_checksums = MinimalisticDataPartChecksums::deserializeFrom(desired_checksums_str);
            }

            if (source_part_checksums == desired_checksums)
            {
                LOG_TRACE(log, "Found local part " << source_part->name << " with the same checksums as " << part_name);
                part_to_clone = source_part;
            }
        }

<<<<<<< HEAD
        /** If a quorum is tracked for this part, you must update it.
          * If you do not have time, in case of losing the session, when you restart the server - see the `ReplicatedMergeTreeRestartingThread::updateQuorumIfWeHavePart` method.
          */
        if (quorum)
            updateQuorum(part_name);
=======
    }

    std::function<MutableDataPartPtr()> get_part;
    if (part_to_clone)
    {
        get_part = [&, part_to_clone]()
        {
            return cloneAndLoadDataPart(part_to_clone, "tmp_clone_", part_info);
        };
    }
    else
    {
        ReplicatedMergeTreeAddress address(getZooKeeper()->get(source_replica_path + "/host"));
        auto timeouts = ConnectionTimeouts::getHTTPTimeouts(global_context);
        auto user_password = global_context.getInterserverCredentials();
        String interserver_scheme = global_context.getInterserverScheme();

        get_part = [&, address, timeouts, user_password, interserver_scheme]()
        {
            if (interserver_scheme != address.scheme)
                throw Exception("Interserver schemes are different: '" + interserver_scheme
                    + "' != '" + address.scheme + "', can't fetch part from " + address.host,
                    ErrorCodes::LOGICAL_ERROR);

            return fetcher.fetchPart(
                part_name, source_replica_path,
                address.host, address.replication_port,
                timeouts, user_password.first, user_password.second, interserver_scheme, to_detached);
        };
    }

    try
    {
        part = get_part();

        if (!to_detached)
        {
            Transaction transaction(*this);
            renameTempPartAndReplace(part, nullptr, &transaction);
>>>>>>> aabee36d

            /** NOTE
              * Here, an error occurs if ALTER occurred with a change in the column type or column deletion,
              *  and the part on remote server has not yet been modified.
              * After a while, one of the following attempts to make `fetchPart` succeed.
              */
            replaced_parts = checkPartChecksumsAndCommit(transaction, part);

            /** If a quorum is tracked for this part, you must update it.
              * If you do not have time, in case of losing the session, when you restart the server - see the `ReplicatedMergeTreeRestartingThread::updateQuorumIfWeHavePart` method.
              */
            if (quorum)
                updateQuorum(part_name);

            merge_selecting_task->schedule();

            for (const auto & replaced_part : replaced_parts)
            {
                LOG_DEBUG(log, "Part " << replaced_part->name << " is rendered obsolete by fetching part " << part_name);
                ProfileEvents::increment(ProfileEvents::ObsoleteReplicatedParts);
            }

            write_part_log({});
        }
        else
        {
            part->renameTo("detached/" + part_name);
        }
    }
    catch (...)
    {
        if (!to_detached)
            write_part_log(ExecutionStatus::fromCurrentException());

        throw;
    }

    ProfileEvents::increment(ProfileEvents::ReplicatedPartFetches);

    if (part_to_clone)
        LOG_DEBUG(log, "Cloned part " << part_name << " from " << part_to_clone->name << (to_detached ? " (to 'detached' directory)" : ""));
    else
        LOG_DEBUG(log, "Fetched part " << part_name << " from " << source_replica_path << (to_detached ? " (to 'detached' directory)" : ""));

    return true;
}


void StorageReplicatedMergeTree::startup()
{
    if (is_readonly)
        return;

    if (set_table_structure_at_startup)
        set_table_structure_at_startup();

    queue.initialize(
        zookeeper_path, replica_path,
        database_name + "." + table_name + " (ReplicatedMergeTreeQueue)",
        getDataParts());

    StoragePtr ptr = shared_from_this();
    InterserverIOEndpointPtr data_parts_exchange_endpoint = std::make_shared<DataPartsExchange::Service>(*this, ptr);
    data_parts_exchange_endpoint_holder = std::make_shared<InterserverIOEndpointHolder>(
        data_parts_exchange_endpoint->getId(replica_path), data_parts_exchange_endpoint, global_context.getInterserverIOHandler());

    queue_task_handle = global_context.getBackgroundPool().addTask([this] { return queueTask(); });

    /// In this thread replica will be activated.
    restarting_thread.start();

    /// Wait while restarting_thread initializes LeaderElection (and so on) or makes first attmept to do it
    startup_event.wait();
}


void StorageReplicatedMergeTree::shutdown()
{
    /// Cancel fetches, merges and mutations to force the queue_task to finish ASAP.
    fetcher.blocker.cancelForever();
    merger_mutator.actions_blocker.cancelForever();

    restarting_thread.shutdown();

    if (queue_task_handle)
        global_context.getBackgroundPool().removeTask(queue_task_handle);
    queue_task_handle.reset();

    if (data_parts_exchange_endpoint_holder)
    {
        data_parts_exchange_endpoint_holder->getBlocker().cancelForever();
        data_parts_exchange_endpoint_holder = nullptr;
    }
}


StorageReplicatedMergeTree::~StorageReplicatedMergeTree()
{
    try
    {
        shutdown();
    }
    catch (...)
    {
        tryLogCurrentException(__PRETTY_FUNCTION__);
    }
}


BlockInputStreams StorageReplicatedMergeTree::read(
    const Names & column_names,
    const SelectQueryInfo & query_info,
    const Context & context,
    QueryProcessingStage::Enum /*processed_stage*/,
    const size_t max_block_size,
    const unsigned num_streams)
{
    const Settings & settings = context.getSettingsRef();

    /** The `select_sequential_consistency` setting has two meanings:
    * 1. To throw an exception if on a replica there are not all parts which have been written down on quorum of remaining replicas.
    * 2. Do not read parts that have not yet been written to the quorum of the replicas.
    * For this you have to synchronously go to ZooKeeper.
    */
    if (settings.select_sequential_consistency)
    {
        ReplicatedMergeTreeQuorumAddedParts::PartitionIdToMaxBlock max_added_blocks;

        for (const auto & data_part : getDataParts())
        {
            max_added_blocks[data_part->info.partition_id] = std::max(max_added_blocks[data_part->info.partition_id], data_part->info.max_block);
        }

        auto zookeeper = getZooKeeper();

        const String quorum_status_path = zookeeper_path + "/quorum/status";

        String value;
        Coordination::Stat stat;

        if (zookeeper->tryGet(quorum_status_path, value, &stat))
        {
            ReplicatedMergeTreeQuorumEntry quorum_entry;
            quorum_entry.fromString(value);

            auto part_info = MergeTreePartInfo::fromPartName(quorum_entry.part_name, format_version);

            max_added_blocks[part_info.partition_id] = part_info.max_block - 1;
        }

        String added_parts_str;
        if (zookeeper->tryGet(zookeeper_path + "/quorum/last_part", added_parts_str))
        {
            if (!added_parts_str.empty())
            {
                ReplicatedMergeTreeQuorumAddedParts part_with_quorum(format_version);
                part_with_quorum.fromString(added_parts_str);

                auto added_parts = part_with_quorum.added_parts;

                for (const auto & added_part : added_parts)
                    if (!getActiveContainingPart(added_part.second))
                        throw Exception("Replica doesn't have part " + added_part.second + " which was successfully written to quorum of other replicas."
                            " Send query to another replica or disable 'select_sequential_consistency' setting.", ErrorCodes::REPLICA_IS_NOT_IN_QUORUM);

                for (const auto & max_block : part_with_quorum.getMaxInsertedBlocks())
                        max_added_blocks[max_block.first] = max_block.second;
            }
        }

        return reader.read(column_names, query_info, context, max_block_size, num_streams, &max_added_blocks);
    }

    return reader.read(column_names, query_info, context, max_block_size, num_streams);
}


void StorageReplicatedMergeTree::assertNotReadonly() const
{
    if (is_readonly)
        throw Exception("Table is in readonly mode", ErrorCodes::TABLE_IS_READ_ONLY);
}


BlockOutputStreamPtr StorageReplicatedMergeTree::write(const ASTPtr & /*query*/, const Context & context)
{
    assertNotReadonly();

    const Settings & query_settings = context.getSettingsRef();
    bool deduplicate = settings.replicated_deduplication_window != 0 && query_settings.insert_deduplicate;

    return std::make_shared<ReplicatedMergeTreeBlockOutputStream>(*this,
        query_settings.insert_quorum, query_settings.insert_quorum_timeout.totalMilliseconds(), query_settings.max_partitions_per_insert_block, deduplicate);
}


bool StorageReplicatedMergeTree::optimize(const ASTPtr & query, const ASTPtr & partition, bool final, bool deduplicate, const Context & query_context)
{
    assertNotReadonly();

    if (!is_leader)
    {
        sendRequestToLeaderReplica(query, query_context);
        return true;
    }

    std::vector<ReplicatedMergeTreeLogEntryData> merge_entries;
    {
        /// We must select parts for merge under merge_selecting_mutex because other threads
        /// (merge_selecting_thread or OPTIMIZE queries) could assign new merges.
        std::lock_guard merge_selecting_lock(merge_selecting_mutex);

        auto zookeeper = getZooKeeper();
        ReplicatedMergeTreeMergePredicate can_merge = queue.getMergePredicate(zookeeper);

        auto handle_noop = [&] (const String & message)
        {
            if (query_context.getSettingsRef().optimize_throw_if_noop)
                throw Exception(message, ErrorCodes::CANNOT_ASSIGN_OPTIMIZE);
            return false;
        };

        if (!partition && final)
        {
            DataPartsVector data_parts = getDataPartsVector();
            std::unordered_set<String> partition_ids;

            for (const DataPartPtr & part : data_parts)
                partition_ids.emplace(part->info.partition_id);

            UInt64 disk_space = DiskSpaceMonitor::getUnreservedFreeSpace(full_path);

            for (const String & partition_id : partition_ids)
            {
                FutureMergedMutatedPart future_merged_part;
                bool selected = merger_mutator.selectAllPartsToMergeWithinPartition(
                    future_merged_part, disk_space, can_merge, partition_id, true, nullptr);
                ReplicatedMergeTreeLogEntryData merge_entry;
                if (selected &&
                    !createLogEntryToMergeParts(zookeeper, future_merged_part.parts, future_merged_part.name, deduplicate, &merge_entry))
                    return handle_noop("Can't create merge queue node in ZooKeeper");
                if (merge_entry.type != ReplicatedMergeTreeLogEntryData::Type::EMPTY)
                    merge_entries.push_back(std::move(merge_entry));
            }
        }
        else
        {
            FutureMergedMutatedPart future_merged_part;
            String disable_reason;
            bool selected = false;
            if (!partition)
            {
                selected = merger_mutator.selectPartsToMerge(
                    future_merged_part, true, settings.max_bytes_to_merge_at_max_space_in_pool, can_merge, &disable_reason);
            }
            else
            {
                UInt64 disk_space = DiskSpaceMonitor::getUnreservedFreeSpace(full_path);
                String partition_id = getPartitionIDFromQuery(partition, query_context);
                selected = merger_mutator.selectAllPartsToMergeWithinPartition(
                    future_merged_part, disk_space, can_merge, partition_id, final, &disable_reason);
            }

            if (!selected)
            {
                LOG_INFO(log, "Cannot select parts for optimization" + (disable_reason.empty() ? "" : ": " + disable_reason));
                return handle_noop(disable_reason);
            }

            ReplicatedMergeTreeLogEntryData merge_entry;
            if (!createLogEntryToMergeParts(zookeeper, future_merged_part.parts, future_merged_part.name, deduplicate, &merge_entry))
                return handle_noop("Can't create merge queue node in ZooKeeper");
            if (merge_entry.type != ReplicatedMergeTreeLogEntryData::Type::EMPTY)
                merge_entries.push_back(std::move(merge_entry));
        }
    }

    /// TODO: Bad setting name for such purpose
    if (query_context.getSettingsRef().replication_alter_partitions_sync != 0)
    {
        for (auto & merge_entry : merge_entries)
            waitForAllReplicasToProcessLogEntry(merge_entry);
    }

    return true;
}


void StorageReplicatedMergeTree::alter(
    const AlterCommands & params, const String & /*database_name*/, const String & /*table_name*/,
    const Context & query_context, TableStructureWriteLockHolder & table_lock_holder)
{
    assertNotReadonly();

    LOG_DEBUG(log, "Doing ALTER");

    /// Alter is done by modifying the metadata nodes in ZK that are shared between all replicas
    /// (/columns, /metadata). We set contents of the shared nodes to the new values and wait while
    /// replicas asynchronously apply changes (see ReplicatedMergeTreeAlterThread.cpp) and modify
    /// their respective replica metadata nodes (/replicas/<replica>/columns, /replicas/<replica>/metadata).

    struct ChangedNode
    {
        ChangedNode(const String & table_path_, String name_, String new_value_)
            : table_path(table_path_), name(std::move(name_)), shared_path(table_path + "/" + name)
            , new_value(std::move(new_value_))
        {}

        const String & table_path;
        String name;

        String shared_path;

        String getReplicaPath(const String & replica) const
        {
            return table_path + "/replicas/" + replica + "/" + name;
        }

        String new_value;
        int32_t new_version = -1; /// Initialization is to suppress (useless) false positive warning found by cppcheck.
    };

    std::vector<ChangedNode> changed_nodes;

    {
        /// Just to read current structure. Alter will be done in separate thread.
        auto table_lock = lockStructureForShare(false, query_context.getCurrentQueryId());

        if (is_readonly)
            throw Exception("Can't ALTER readonly table", ErrorCodes::TABLE_IS_READ_ONLY);

        checkAlter(params, query_context);

        ColumnsDescription new_columns = getColumns();
        IndicesDescription new_indices = getIndices();
        ASTPtr new_order_by_ast = order_by_ast;
        ASTPtr new_primary_key_ast = primary_key_ast;
        ASTPtr new_ttl_table_ast = ttl_table_ast;
        params.apply(new_columns, new_indices, new_order_by_ast, new_primary_key_ast, new_ttl_table_ast);

        String new_columns_str = new_columns.toString();
        if (new_columns_str != getColumns().toString())
            changed_nodes.emplace_back(zookeeper_path, "columns", new_columns_str);

        ReplicatedMergeTreeTableMetadata new_metadata(*this);
        if (new_order_by_ast.get() != order_by_ast.get())
            new_metadata.sorting_key = serializeAST(*extractKeyExpressionList(new_order_by_ast));

        if (new_ttl_table_ast.get() != ttl_table_ast.get())
            new_metadata.ttl_table = serializeAST(*new_ttl_table_ast);

        String new_indices_str = new_indices.toString();
        if (new_indices_str != getIndices().toString())
            new_metadata.skip_indices = new_indices_str;

        String new_metadata_str = new_metadata.toString();
        if (new_metadata_str != ReplicatedMergeTreeTableMetadata(*this).toString())
            changed_nodes.emplace_back(zookeeper_path, "metadata", new_metadata_str);

        /// Modify shared metadata nodes in ZooKeeper.
        Coordination::Requests ops;
        for (const auto & node : changed_nodes)
            ops.emplace_back(zkutil::makeSetRequest(node.shared_path, node.new_value, -1));

        Coordination::Responses results = getZooKeeper()->multi(ops);

        for (size_t i = 0; i < changed_nodes.size(); ++i)
            changed_nodes[i].new_version = dynamic_cast<const Coordination::SetResponse &>(*results[i]).stat.version;
    }

    LOG_DEBUG(log, "Updated shared metadata nodes in ZooKeeper. Waiting for replicas to apply changes.");

    table_lock_holder.release();

    /// Wait until all replicas will apply ALTER.

    for (const auto & node : changed_nodes)
    {
        Coordination::Stat stat;
        /// Subscribe to change of shared ZK metadata nodes, to finish waiting if someone will do another ALTER.
        if (!getZooKeeper()->exists(node.shared_path, &stat, alter_query_event))
            throw Exception(node.shared_path + " doesn't exist", ErrorCodes::NOT_FOUND_NODE);

        if (stat.version != node.new_version)
        {
            LOG_WARNING(log, node.shared_path + " changed before this ALTER finished; " +
                "overlapping ALTER-s are fine but use caution with nontransitive changes");
            return;
        }
    }

    Strings replicas = getZooKeeper()->getChildren(zookeeper_path + "/replicas");

    std::set<String> inactive_replicas;
    std::set<String> timed_out_replicas;

    time_t replication_alter_columns_timeout = query_context.getSettingsRef().replication_alter_columns_timeout;

    for (const String & replica : replicas)
    {
        LOG_DEBUG(log, "Waiting for " << replica << " to apply changes");

        while (!partial_shutdown_called)
        {
            auto zookeeper = getZooKeeper();

            /// Replica could be inactive.
            if (!zookeeper->exists(zookeeper_path + "/replicas/" + replica + "/is_active"))
            {
                LOG_WARNING(log, "Replica " << replica << " is not active during ALTER query."
                    " ALTER will be done asynchronously when replica becomes active.");

                inactive_replicas.emplace(replica);
                break;
            }

            struct ReplicaNode
            {
                explicit ReplicaNode(String path_) : path(std::move(path_)) {}

                String path;
                String value;
                int32_t version = -1;
            };

            std::vector<ReplicaNode> replica_nodes;
            for (const auto & node : changed_nodes)
                replica_nodes.emplace_back(node.getReplicaPath(replica));

            bool replica_was_removed = false;
            for (auto & node : replica_nodes)
            {
                Coordination::Stat stat;

                /// Replica could has been removed.
                if (!zookeeper->tryGet(node.path, node.value, &stat))
                {
                    LOG_WARNING(log, replica << " was removed");
                    replica_was_removed = true;
                    break;
                }

                node.version = stat.version;
            }

            if (replica_was_removed)
                break;

            bool alter_was_applied = true;
            for (size_t i = 0; i < replica_nodes.size(); ++i)
            {
                if (replica_nodes[i].value != changed_nodes[i].new_value)
                {
                    alter_was_applied = false;
                    break;
                }
            }

            /// The ALTER has been successfully applied.
            if (alter_was_applied)
                break;

            for (const auto & node : changed_nodes)
            {
                Coordination::Stat stat;
                if (!zookeeper->exists(node.shared_path, &stat))
                    throw Exception(node.shared_path + " doesn't exist", ErrorCodes::NOT_FOUND_NODE);

                if (stat.version != node.new_version)
                {
                    LOG_WARNING(log, node.shared_path + " changed before this ALTER finished; "
                        "overlapping ALTER-s are fine but use caution with nontransitive changes");
                    return;
                }
            }

            bool replica_nodes_changed_concurrently = false;
            for (const auto & replica_node : replica_nodes)
            {
                Coordination::Stat stat;
                if (!zookeeper->exists(replica_node.path, &stat, alter_query_event))
                {
                    LOG_WARNING(log, replica << " was removed");
                    replica_was_removed = true;
                    break;
                }

                if (stat.version != replica_node.version)
                {
                    replica_nodes_changed_concurrently = true;
                    break;
                }
            }

            if (replica_was_removed)
                break;

            if (replica_nodes_changed_concurrently)
                continue;

            /// Now wait for replica nodes to change.

            if (!replication_alter_columns_timeout)
            {
                alter_query_event->wait();
                /// Everything is fine.
            }
            else if (alter_query_event->tryWait(replication_alter_columns_timeout * 1000))
            {
                /// Everything is fine.
            }
            else
            {
                LOG_WARNING(log, "Timeout when waiting for replica " << replica << " to apply ALTER."
                    " ALTER will be done asynchronously.");

                timed_out_replicas.emplace(replica);
                break;
            }
        }

        if (partial_shutdown_called)
            throw Exception("Alter is not finished because table shutdown was called. Alter will be done after table restart.",
                ErrorCodes::UNFINISHED);

        if (!inactive_replicas.empty() || !timed_out_replicas.empty())
        {
            std::stringstream exception_message;
            exception_message << "Alter is not finished because";

            if (!inactive_replicas.empty())
            {
                exception_message << " some replicas are inactive right now";

                for (auto it = inactive_replicas.begin(); it != inactive_replicas.end(); ++it)
                    exception_message << (it == inactive_replicas.begin() ? ": " : ", ") << *it;
            }

            if (!timed_out_replicas.empty() && !inactive_replicas.empty())
                exception_message << " and";

            if (!timed_out_replicas.empty())
            {
                exception_message << " timeout when waiting for some replicas";

                for (auto it = timed_out_replicas.begin(); it != timed_out_replicas.end(); ++it)
                    exception_message << (it == timed_out_replicas.begin() ? ": " : ", ") << *it;

                exception_message << " (replication_alter_columns_timeout = " << replication_alter_columns_timeout << ")";
            }

            exception_message << ". Alter will be done asynchronously.";

            throw Exception(exception_message.str(), ErrorCodes::UNFINISHED);
        }
    }

    LOG_DEBUG(log, "ALTER finished");
}

void StorageReplicatedMergeTree::alterPartition(const ASTPtr & query, const PartitionCommands & commands, const Context & query_context)
{
    for (const PartitionCommand & command : commands)
    {
        switch (command.type)
        {
            case PartitionCommand::DROP_PARTITION:
                checkPartitionCanBeDropped(command.partition);
                dropPartition(query, command.partition, command.detach, query_context);
                break;

            case PartitionCommand::ATTACH_PARTITION:
                attachPartition(command.partition, command.part, query_context);
                break;

            case PartitionCommand::REPLACE_PARTITION:
            {
                checkPartitionCanBeDropped(command.partition);
                String from_database = command.from_database.empty() ? query_context.getCurrentDatabase() : command.from_database;
                auto from_storage = query_context.getTable(from_database, command.from_table);
                replacePartitionFrom(from_storage, command.partition, command.replace, query_context);
            }
            break;

            case PartitionCommand::FETCH_PARTITION:
                fetchPartition(command.partition, command.from_zookeeper_path, query_context);
                break;

            case PartitionCommand::FREEZE_PARTITION:
            {
                auto lock = lockStructureForShare(false, query_context.getCurrentQueryId());
                freezePartition(command.partition, command.with_name, query_context);
            }
            break;

            case PartitionCommand::CLEAR_COLUMN:
                clearColumnInPartition(command.partition, command.column_name, query_context);
                break;

            case PartitionCommand::FREEZE_ALL_PARTITIONS:
            {
                auto lock = lockStructureForShare(false, query_context.getCurrentQueryId());
                freezeAll(command.with_name, query_context);
            }
            break;
        }
    }
}


/// If new version returns ordinary name, else returns part name containing the first and last month of the month
static String getPartNamePossiblyFake(MergeTreeDataFormatVersion format_version, const MergeTreePartInfo & part_info)
{
    if (format_version < MERGE_TREE_DATA_MIN_FORMAT_VERSION_WITH_CUSTOM_PARTITIONING)
    {
        /// The date range is all month long.
        const auto & lut = DateLUT::instance();
        time_t start_time = lut.YYYYMMDDToDate(parse<UInt32>(part_info.partition_id + "01"));
        DayNum left_date = lut.toDayNum(start_time);
        DayNum right_date = DayNum(static_cast<size_t>(left_date) + lut.daysInMonth(start_time) - 1);
        return part_info.getPartNameV0(left_date, right_date);
    }

    return part_info.getPartName();
}

bool StorageReplicatedMergeTree::getFakePartCoveringAllPartsInPartition(const String & partition_id, MergeTreePartInfo & part_info)
{
    /// Even if there is no data in the partition, you still need to mark the range for deletion.
    /// - Because before executing DETACH, tasks for downloading parts to this partition can be executed.
    Int64 left = 0;

    /** Let's skip one number in `block_numbers` for the partition being deleted, and we will only delete parts until this number.
      * This prohibits merges of deleted parts with the new inserted
      * Invariant: merges of deleted parts with other parts do not appear in the log.
      * NOTE: If you need to similarly support a `DROP PART` request, you will have to think of some new mechanism for it,
      *     to guarantee this invariant.
      */
    Int64 right;
    Int64 mutation_version;

    {
        auto zookeeper = getZooKeeper();
        auto block_number_lock = allocateBlockNumber(partition_id, zookeeper);
        right = block_number_lock->getNumber();
        block_number_lock->unlock();
        mutation_version = queue.getCurrentMutationVersion(partition_id, right);
    }

    /// Empty partition.
    if (right == 0)
        return false;

    --right;

    /// Artificial high level is chosen, to make this part "covering" all parts inside.
    part_info = MergeTreePartInfo(partition_id, left, right, MergeTreePartInfo::MAX_LEVEL, mutation_version);
    return true;
}


void StorageReplicatedMergeTree::clearColumnInPartition(
    const ASTPtr & partition, const Field & column_name, const Context & query_context)
{
    assertNotReadonly();

    /// We don't block merges, so anyone can manage this task (not only leader)

    String partition_id = getPartitionIDFromQuery(partition, query_context);
    MergeTreePartInfo drop_range_info;

    if (!getFakePartCoveringAllPartsInPartition(partition_id, drop_range_info))
    {
        LOG_INFO(log, "Will not clear partition " << partition_id << ", it is empty.");
        return;
    }

    /// We allocated new block number for this part, so new merges can't merge clearing parts with new ones

    LogEntry entry;
    entry.type = LogEntry::CLEAR_COLUMN;
    entry.new_part_name = getPartNamePossiblyFake(format_version, drop_range_info);
    entry.column_name = column_name.safeGet<String>();
    entry.create_time = time(nullptr);

    String log_znode_path = getZooKeeper()->create(zookeeper_path + "/log/log-", entry.toString(), zkutil::CreateMode::PersistentSequential);
    entry.znode_name = log_znode_path.substr(log_znode_path.find_last_of('/') + 1);

    /// If necessary, wait until the operation is performed on itself or on all replicas.
    if (query_context.getSettingsRef().replication_alter_partitions_sync != 0)
    {
        if (query_context.getSettingsRef().replication_alter_partitions_sync == 1)
            waitForReplicaToProcessLogEntry(replica_name, entry);
        else
            waitForAllReplicasToProcessLogEntry(entry);
    }
}


void StorageReplicatedMergeTree::dropPartition(const ASTPtr & query, const ASTPtr & partition, bool detach, const Context & query_context)
{
    assertNotReadonly();

    zkutil::ZooKeeperPtr zookeeper = getZooKeeper();

    if (!is_leader)
    {
        // TODO: we can manually reconstruct the query from outside the |dropPartition()| and remove the |query| argument from interface.
        //       It's the only place where we need this argument.
        sendRequestToLeaderReplica(query, query_context);
        return;
    }

    String partition_id = getPartitionIDFromQuery(partition, query_context);

    LogEntry entry;
    if (dropPartsInPartition(*zookeeper, partition_id, entry, detach))
    {
        /// If necessary, wait until the operation is performed on itself or on all replicas.
        if (query_context.getSettingsRef().replication_alter_partitions_sync != 0)
        {
            if (query_context.getSettingsRef().replication_alter_partitions_sync == 1)
                waitForReplicaToProcessLogEntry(replica_name, entry);
            else
                waitForAllReplicasToProcessLogEntry(entry);
        }
    }
}


void StorageReplicatedMergeTree::truncate(const ASTPtr & query, const Context & query_context)
{
    assertNotReadonly();

    zkutil::ZooKeeperPtr zookeeper = getZooKeeper();

    if (!is_leader)
    {
        sendRequestToLeaderReplica(query, query_context);
        return;
    }

    Strings partitions = zookeeper->getChildren(zookeeper_path + "/block_numbers");

    for (String & partition_id : partitions)
    {
        LogEntry entry;

        if (dropPartsInPartition(*zookeeper, partition_id, entry, false))
            waitForAllReplicasToProcessLogEntry(entry);
    }
}


void StorageReplicatedMergeTree::attachPartition(const ASTPtr & partition, bool attach_part, const Context & query_context)
{
    // TODO: should get some locks to prevent race with 'alter … modify column'

    assertNotReadonly();

    String partition_id;

    if (attach_part)
        partition_id = partition->as<ASTLiteral &>().value.safeGet<String>();
    else
        partition_id = getPartitionIDFromQuery(partition, query_context);

    String source_dir = "detached/";

    /// Let's compose a list of parts that should be added.
    Strings parts;
    if (attach_part)
    {
        parts.push_back(partition_id);
    }
    else
    {
        LOG_DEBUG(log, "Looking for parts for partition " << partition_id << " in " << source_dir);
        ActiveDataPartSet active_parts(format_version);

        std::set<String> part_names;
        for (Poco::DirectoryIterator it = Poco::DirectoryIterator(full_path + source_dir); it != Poco::DirectoryIterator(); ++it)
        {
            String name = it.name();
            MergeTreePartInfo part_info;
            if (!MergeTreePartInfo::tryParsePartName(name, &part_info, format_version))
                continue;
            if (part_info.partition_id != partition_id)
                continue;
            LOG_DEBUG(log, "Found part " << name);
            active_parts.add(name);
            part_names.insert(name);
        }
        LOG_DEBUG(log, active_parts.size() << " of them are active");
        parts = active_parts.getParts();

        /// Inactive parts rename so they can not be attached in case of repeated ATTACH.
        for (const auto & name : part_names)
        {
            String containing_part = active_parts.getContainingPart(name);
            if (!containing_part.empty() && containing_part != name)
                Poco::File(full_path + source_dir + name).renameTo(full_path + source_dir + "inactive_" + name);
        }
    }

    /// Synchronously check that added parts exist and are not broken. We will write checksums.txt if it does not exist.
    LOG_DEBUG(log, "Checking parts");
    std::vector<MutableDataPartPtr> loaded_parts;
    for (const String & part : parts)
    {
        LOG_DEBUG(log, "Checking part " << part);
        loaded_parts.push_back(loadPartAndFixMetadata(source_dir + part));
    }

    ReplicatedMergeTreeBlockOutputStream output(*this, 0, 0, 0, false);   /// TODO Allow to use quorum here.
    for (auto & part : loaded_parts)
    {
        String old_name = part->name;
        output.writeExistingPart(part);
        LOG_DEBUG(log, "Attached part " << old_name << " as " << part->name);
    }
}


void StorageReplicatedMergeTree::checkTableCanBeDropped() const
{
    /// Consider only synchronized data
    const_cast<StorageReplicatedMergeTree &>(*this).recalculateColumnSizes();
    global_context.checkTableCanBeDropped(database_name, table_name, getTotalActiveSizeInBytes());
}


void StorageReplicatedMergeTree::checkPartitionCanBeDropped(const ASTPtr & partition)
{
    const_cast<StorageReplicatedMergeTree &>(*this).recalculateColumnSizes();

    const String partition_id = getPartitionIDFromQuery(partition, global_context);
    auto parts_to_remove = getDataPartsVectorInPartition(MergeTreeDataPartState::Committed, partition_id);

    UInt64 partition_size = 0;

    for (const auto & part : parts_to_remove)
        partition_size += part->bytes_on_disk;

    global_context.checkPartitionCanBeDropped(database_name, table_name, partition_size);
}


void StorageReplicatedMergeTree::drop()
{
    {
        auto zookeeper = tryGetZooKeeper();

        if (is_readonly || !zookeeper)
            throw Exception("Can't drop readonly replicated table (need to drop data in ZooKeeper as well)", ErrorCodes::TABLE_IS_READ_ONLY);

        shutdown();

        if (zookeeper->expired())
            throw Exception("Table was not dropped because ZooKeeper session has expired.", ErrorCodes::TABLE_WAS_NOT_DROPPED);

        LOG_INFO(log, "Removing replica " << replica_path);
        replica_is_active_node = nullptr;
        zookeeper->tryRemoveRecursive(replica_path);

        /// Check that `zookeeper_path` exists: it could have been deleted by another replica after execution of previous line.
        Strings replicas;
        if (zookeeper->tryGetChildren(zookeeper_path + "/replicas", replicas) == Coordination::ZOK && replicas.empty())
        {
            LOG_INFO(log, "Removing table " << zookeeper_path << " (this might take several minutes)");
            zookeeper->tryRemoveRecursive(zookeeper_path);
        }
    }

    dropAllData();
}


void StorageReplicatedMergeTree::rename(const String & new_path_to_db, const String & new_database_name, const String & new_table_name)
{
    std::string new_full_path = new_path_to_db + escapeForFileName(new_table_name) + '/';

    setPath(new_full_path);

    database_name = new_database_name;
    table_name = new_table_name;
    full_path = new_full_path;

    /// Update table name in zookeeper
    auto zookeeper = getZooKeeper();
    zookeeper->set(replica_path + "/host", getReplicatedMergeTreeAddress().toString());

    /// TODO: You can update names of loggers.
}


bool StorageReplicatedMergeTree::existsNodeCached(const std::string & path)
{
    {
        std::lock_guard lock(existing_nodes_cache_mutex);
        if (existing_nodes_cache.count(path))
            return true;
    }

    bool res = getZooKeeper()->exists(path);

    if (res)
    {
        std::lock_guard lock(existing_nodes_cache_mutex);
        existing_nodes_cache.insert(path);
    }

    return res;
}


std::optional<EphemeralLockInZooKeeper>
StorageReplicatedMergeTree::allocateBlockNumber(
    const String & partition_id, zkutil::ZooKeeperPtr & zookeeper, const String & zookeeper_block_id_path)
{
    /// Lets check for duplicates in advance, to avoid superfluous block numbers allocation
    Coordination::Requests deduplication_check_ops;
    if (!zookeeper_block_id_path.empty())
    {
        deduplication_check_ops.emplace_back(zkutil::makeCreateRequest(zookeeper_block_id_path, "", zkutil::CreateMode::Persistent));
        deduplication_check_ops.emplace_back(zkutil::makeRemoveRequest(zookeeper_block_id_path, -1));
    }

    String block_numbers_path = zookeeper_path + "/block_numbers";
    String partition_path = block_numbers_path + "/" + partition_id;

    if (!existsNodeCached(partition_path))
    {
        Coordination::Requests ops;
        ops.push_back(zkutil::makeCreateRequest(partition_path, "", zkutil::CreateMode::Persistent));
        /// We increment data version of the block_numbers node so that it becomes possible
        /// to check in a ZK transaction that the set of partitions didn't change
        /// (unfortunately there is no CheckChildren op).
        ops.push_back(zkutil::makeSetRequest(block_numbers_path, "", -1));

        Coordination::Responses responses;
        int code = zookeeper->tryMulti(ops, responses);
        if (code && code != Coordination::ZNODEEXISTS)
            zkutil::KeeperMultiException::check(code, ops, responses);
    }

    EphemeralLockInZooKeeper lock;
    /// 2 RTT
    try
    {
        lock = EphemeralLockInZooKeeper(
            partition_path + "/block-", zookeeper_path + "/temp", *zookeeper, &deduplication_check_ops);
    }
    catch (const zkutil::KeeperMultiException & e)
    {
        if (e.code == Coordination::ZNODEEXISTS && e.getPathForFirstFailedOp() == zookeeper_block_id_path)
            return {};

        throw Exception("Cannot allocate block number in ZooKeeper: " + e.displayText(), ErrorCodes::KEEPER_EXCEPTION);
    }
    catch (const Coordination::Exception & e)
    {
        throw Exception("Cannot allocate block number in ZooKeeper: " + e.displayText(), ErrorCodes::KEEPER_EXCEPTION);
    }

    return {std::move(lock)};
}


void StorageReplicatedMergeTree::waitForAllReplicasToProcessLogEntry(const ReplicatedMergeTreeLogEntryData & entry)
{
    LOG_DEBUG(log, "Waiting for all replicas to process " << entry.znode_name);

    Strings replicas = getZooKeeper()->getChildren(zookeeper_path + "/replicas");
    for (const String & replica : replicas)
        waitForReplicaToProcessLogEntry(replica, entry);

    LOG_DEBUG(log, "Finished waiting for all replicas to process " << entry.znode_name);
}


void StorageReplicatedMergeTree::waitForReplicaToProcessLogEntry(const String & replica, const ReplicatedMergeTreeLogEntryData & entry)
{
    String entry_str = entry.toString();
    String log_node_name;

    /** Two types of entries can be passed to this function
      * 1. (more often) From `log` directory - a common log, from where replicas copy entries to their queue.
      * 2. From the `queue` directory of one of the replicas.
      *
      * The problem is that the numbers (`sequential` node) of the queue elements in `log` and in `queue` do not match.
      * (And the numbers of the same log element for different replicas do not match in the `queue`.)
      *
      * Therefore, you should consider these cases separately.
      */

    /** First, you need to wait until replica takes `queue` element from the `log` to its queue,
      *  if it has not been done already (see the `pullLogsToQueue` function).
      *
      * To do this, check its node `log_pointer` - the maximum number of the element taken from `log` + 1.
      */

    if (startsWith(entry.znode_name, "log-"))
    {
        /** In this case, just take the number from the node name `log-xxxxxxxxxx`.
          */

        UInt64 log_index = parse<UInt64>(entry.znode_name.substr(entry.znode_name.size() - 10));
        log_node_name = entry.znode_name;

        LOG_DEBUG(log, "Waiting for " << replica << " to pull " << log_node_name << " to queue");

        /// Let's wait until entry gets into the replica queue.
        while (true)
        {
            zkutil::EventPtr event = std::make_shared<Poco::Event>();

            String log_pointer = getZooKeeper()->get(zookeeper_path + "/replicas/" + replica + "/log_pointer", nullptr, event);
            if (!log_pointer.empty() && parse<UInt64>(log_pointer) > log_index)
                break;

            event->wait();
        }
    }
    else if (startsWith(entry.znode_name, "queue-"))
    {
        /** In this case, the number of `log` node is unknown. You need look through everything from `log_pointer` to the end,
          *  looking for a node with the same content. And if we do not find it - then the replica has already taken this entry in its queue.
          */

        String log_pointer = getZooKeeper()->get(zookeeper_path + "/replicas/" + replica + "/log_pointer");

        Strings log_entries = getZooKeeper()->getChildren(zookeeper_path + "/log");
        UInt64 log_index = 0;
        bool found = false;

        for (const String & log_entry_name : log_entries)
        {
            log_index = parse<UInt64>(log_entry_name.substr(log_entry_name.size() - 10));

            if (!log_pointer.empty() && log_index < parse<UInt64>(log_pointer))
                continue;

            String log_entry_str;
            bool exists = getZooKeeper()->tryGet(zookeeper_path + "/log/" + log_entry_name, log_entry_str);
            if (exists && entry_str == log_entry_str)
            {
                found = true;
                log_node_name = log_entry_name;
                break;
            }
        }

        if (found)
        {
            LOG_DEBUG(log, "Waiting for " << replica << " to pull " << log_node_name << " to queue");

            /// Let's wait until the entry gets into the replica queue.
            while (true)
            {
                zkutil::EventPtr event = std::make_shared<Poco::Event>();

                String log_pointer_new = getZooKeeper()->get(zookeeper_path + "/replicas/" + replica + "/log_pointer", nullptr, event);
                if (!log_pointer_new.empty() && parse<UInt64>(log_pointer_new) > log_index)
                    break;

                event->wait();
            }
        }
    }
    else
        throw Exception("Logical error: unexpected name of log node: " + entry.znode_name, ErrorCodes::LOGICAL_ERROR);

    if (!log_node_name.empty())
        LOG_DEBUG(log, "Looking for node corresponding to " << log_node_name << " in " << replica << " queue");
    else
        LOG_DEBUG(log, "Looking for corresponding node in " << replica << " queue");

    /** Second - find the corresponding entry in the queue of the specified replica.
      * Its number may match neither the `log` node nor the `queue` node of the current replica (for us).
      * Therefore, we search by comparing the content.
      */

    Strings queue_entries = getZooKeeper()->getChildren(zookeeper_path + "/replicas/" + replica + "/queue");
    String queue_entry_to_wait_for;

    for (const String & entry_name : queue_entries)
    {
        String queue_entry_str;
        bool exists = getZooKeeper()->tryGet(zookeeper_path + "/replicas/" + replica + "/queue/" + entry_name, queue_entry_str);
        if (exists && queue_entry_str == entry_str)
        {
            queue_entry_to_wait_for = entry_name;
            break;
        }
    }

    /// While looking for the record, it has already been executed and deleted.
    if (queue_entry_to_wait_for.empty())
    {
        LOG_DEBUG(log, "No corresponding node found. Assuming it has been already processed." " Found " << queue_entries.size() << " nodes.");
        return;
    }

    LOG_DEBUG(log, "Waiting for " << queue_entry_to_wait_for << " to disappear from " << replica << " queue");

    /// Third - wait until the entry disappears from the replica queue.
    getZooKeeper()->waitForDisappear(zookeeper_path + "/replicas/" + replica + "/queue/" + queue_entry_to_wait_for);
}


void StorageReplicatedMergeTree::getStatus(Status & res, bool with_zk_fields)
{
    auto zookeeper = tryGetZooKeeper();

    res.is_leader = is_leader;
    res.can_become_leader = settings.replicated_can_become_leader;
    res.is_readonly = is_readonly;
    res.is_session_expired = !zookeeper || zookeeper->expired();

    res.queue = queue.getStatus();
    res.absolute_delay = getAbsoluteDelay(); /// NOTE: may be slightly inconsistent with queue status.

    res.parts_to_check = part_check_thread.size();

    res.zookeeper_path = zookeeper_path;
    res.replica_name = replica_name;
    res.replica_path = replica_path;
    res.columns_version = columns_version;

    if (res.is_session_expired || !with_zk_fields)
    {
        res.log_max_index = 0;
        res.log_pointer = 0;
        res.total_replicas = 0;
        res.active_replicas = 0;
    }
    else
    {
        auto log_entries = zookeeper->getChildren(zookeeper_path + "/log");

        if (log_entries.empty())
        {
            res.log_max_index = 0;
        }
        else
        {
            const String & last_log_entry = *std::max_element(log_entries.begin(), log_entries.end());
            res.log_max_index = parse<UInt64>(last_log_entry.substr(strlen("log-")));
        }

        String log_pointer_str = zookeeper->get(replica_path + "/log_pointer");
        res.log_pointer = log_pointer_str.empty() ? 0 : parse<UInt64>(log_pointer_str);

        auto all_replicas = zookeeper->getChildren(zookeeper_path + "/replicas");
        res.total_replicas = all_replicas.size();

        res.active_replicas = 0;
        for (const String & replica : all_replicas)
            if (zookeeper->exists(zookeeper_path + "/replicas/" + replica + "/is_active"))
                ++res.active_replicas;
    }
}


/// TODO: Probably it is better to have queue in ZK with tasks for leader (like DDL)
void StorageReplicatedMergeTree::sendRequestToLeaderReplica(const ASTPtr & query, const Context & query_context)
{
    auto live_replicas = getZooKeeper()->getChildren(zookeeper_path + "/leader_election");
    if (live_replicas.empty())
        throw Exception("No active replicas", ErrorCodes::NO_ACTIVE_REPLICAS);

    std::sort(live_replicas.begin(), live_replicas.end());
    const auto leader = getZooKeeper()->get(zookeeper_path + "/leader_election/" + live_replicas.front());

    if (leader == replica_name)
        throw Exception("Leader was suddenly changed or logical error.", ErrorCodes::LEADERSHIP_CHANGED);

    /// SECONDARY_QUERY here means, that we received query from DDLWorker
    /// there is no sense to send query to leader, because he will receive it from own DDLWorker
    if (query_context.getClientInfo().query_kind == ClientInfo::QueryKind::SECONDARY_QUERY)
    {
        LOG_DEBUG(log, "Not leader replica received query from DDLWorker, skipping it.");
        return;
    }

    ReplicatedMergeTreeAddress leader_address(getZooKeeper()->get(zookeeper_path + "/replicas/" + leader + "/host"));

    /// TODO: add setters and getters interface for database and table fields of AST
    auto new_query = query->clone();
    if (auto * alter = new_query->as<ASTAlterQuery>())
    {
        alter->database = leader_address.database;
        alter->table = leader_address.table;
    }
    else if (auto * optimize = new_query->as<ASTOptimizeQuery>())
    {
        optimize->database = leader_address.database;
        optimize->table = leader_address.table;
    }
    else if (auto * drop = new_query->as<ASTDropQuery>(); drop->kind == ASTDropQuery::Kind::Truncate)
    {
        drop->database = leader_address.database;
        drop->table    = leader_address.table;
    }
    else
        throw Exception("Can't proxy this query. Unsupported query type", ErrorCodes::NOT_IMPLEMENTED);

    auto timeouts = ConnectionTimeouts::getTCPTimeoutsWithoutFailover(global_context.getSettingsRef());

    const auto & query_settings = query_context.getSettingsRef();
    const auto & query_client_info = query_context.getClientInfo();
    String user = query_client_info.current_user;
    String password = query_client_info.current_password;

    if (auto address = findClusterAddress(leader_address); address)
    {
        user = address->user;
        password = address->password;
    }

    Connection connection(
        leader_address.host,
        leader_address.queries_port,
        leader_address.database,
        user, password, timeouts, "Follower replica");

    std::stringstream new_query_ss;
    formatAST(*new_query, new_query_ss, false, true);
    RemoteBlockInputStream stream(connection, new_query_ss.str(), {}, global_context, &query_settings);
    NullBlockOutputStream output({});

    copyData(stream, output);
    return;
}


std::optional<Cluster::Address> StorageReplicatedMergeTree::findClusterAddress(const ReplicatedMergeTreeAddress & leader_address) const
{
    for (auto & iter : global_context.getClusters().getContainer())
    {
        const auto & shards = iter.second->getShardsAddresses();

        for (size_t shard_num = 0; shard_num < shards.size(); ++shard_num)
        {
            for (size_t replica_num = 0; replica_num < shards[shard_num].size(); ++replica_num)
            {
                const Cluster::Address & address = shards[shard_num][replica_num];
                /// user is actually specified, not default
                if (address.host_name == leader_address.host && address.port == leader_address.queries_port && address.user_specified)
                    return address;
            }
        }
    }
    return {};
}

void StorageReplicatedMergeTree::getQueue(LogEntriesData & res, String & replica_name_)
{
    replica_name_ = replica_name;
    queue.getEntries(res);
}

time_t StorageReplicatedMergeTree::getAbsoluteDelay() const
{
    time_t min_unprocessed_insert_time = 0;
    time_t max_processed_insert_time = 0;
    queue.getInsertTimes(min_unprocessed_insert_time, max_processed_insert_time);

    /// Load start time, then finish time to avoid reporting false delay when start time is updated
    /// between loading of two variables.
    time_t queue_update_start_time = last_queue_update_start_time.load();
    time_t queue_update_finish_time = last_queue_update_finish_time.load();

    time_t current_time = time(nullptr);

    if (!queue_update_finish_time)
    {
        /// We have not updated queue even once yet (perhaps replica is readonly).
        /// As we have no info about the current state of replication log, return effectively infinite delay.
        return current_time;
    }
    else if (min_unprocessed_insert_time)
    {
        /// There are some unprocessed insert entries in queue.
        return (current_time > min_unprocessed_insert_time) ? (current_time - min_unprocessed_insert_time) : 0;
    }
    else if (queue_update_start_time > queue_update_finish_time)
    {
        /// Queue is empty, but there are some in-flight or failed queue update attempts
        /// (likely because of problems with connecting to ZooKeeper).
        /// Return the time passed since last attempt.
        return (current_time > queue_update_start_time) ? (current_time - queue_update_start_time) : 0;
    }
    else
    {
        /// Everything is up-to-date.
        return 0;
    }
}

void StorageReplicatedMergeTree::getReplicaDelays(time_t & out_absolute_delay, time_t & out_relative_delay)
{
    assertNotReadonly();

    time_t current_time = time(nullptr);

    out_absolute_delay = getAbsoluteDelay();
    out_relative_delay = 0;

    /** Relative delay is the maximum difference of absolute delay from any other replica,
      *  (if this replica lags behind any other live replica, or zero, otherwise).
      * Calculated only if the absolute delay is large enough.
      */

    if (out_absolute_delay < static_cast<time_t>(settings.min_relative_delay_to_yield_leadership))
        return;

    auto zookeeper = getZooKeeper();

    time_t max_replicas_unprocessed_insert_time = 0;
    bool have_replica_with_nothing_unprocessed = false;

    Strings replicas = zookeeper->getChildren(zookeeper_path + "/replicas");

    for (const auto & replica : replicas)
    {
        if (replica == replica_name)
            continue;

        /// Skip dead replicas.
        if (!zookeeper->exists(zookeeper_path + "/replicas/" + replica + "/is_active"))
            continue;

        String value;
        if (!zookeeper->tryGet(zookeeper_path + "/replicas/" + replica + "/min_unprocessed_insert_time", value))
            continue;

        time_t replica_time = value.empty() ? 0 : parse<time_t>(value);

        if (replica_time == 0)
        {
            /** Note
              * The conclusion that the replica does not lag may be incorrect,
              *  because the information about `min_unprocessed_insert_time` is taken
              *  only from that part of the log that has been moved to the queue.
              * If the replica for some reason has stalled `queueUpdatingTask`,
              *  then `min_unprocessed_insert_time` will be incorrect.
              */

            have_replica_with_nothing_unprocessed = true;
            break;
        }

        if (replica_time > max_replicas_unprocessed_insert_time)
            max_replicas_unprocessed_insert_time = replica_time;
    }

    if (have_replica_with_nothing_unprocessed)
        out_relative_delay = out_absolute_delay;
    else
    {
        max_replicas_unprocessed_insert_time = std::min(current_time, max_replicas_unprocessed_insert_time);
        time_t min_replicas_delay = current_time - max_replicas_unprocessed_insert_time;
        if (out_absolute_delay > min_replicas_delay)
            out_relative_delay = out_absolute_delay - min_replicas_delay;
    }
}


void StorageReplicatedMergeTree::fetchPartition(const ASTPtr & partition, const String & from_, const Context & query_context)
{
    String partition_id = getPartitionIDFromQuery(partition, query_context);

    String from = from_;
    if (from.back() == '/')
        from.resize(from.size() - 1);

    LOG_INFO(log, "Will fetch partition " << partition_id << " from shard " << from_);

    /** Let's check that there is no such partition in the `detached` directory (where we will write the downloaded parts).
      * Unreliable (there is a race condition) - such a partition may appear a little later.
      */
    Poco::DirectoryIterator dir_end;
    for (Poco::DirectoryIterator dir_it{getFullPath() + "detached/"}; dir_it != dir_end; ++dir_it)
    {
        MergeTreePartInfo part_info;
        if (MergeTreePartInfo::tryParsePartName(dir_it.name(), &part_info, format_version)
              && part_info.partition_id == partition_id)
            throw Exception("Detached partition " + partition_id + " already exists.", ErrorCodes::PARTITION_ALREADY_EXISTS);
    }

    zkutil::Strings replicas;
    zkutil::Strings active_replicas;
    String best_replica;

    {
        auto zookeeper = getZooKeeper();

        /// List of replicas of source shard.
        replicas = zookeeper->getChildren(from + "/replicas");

        /// Leave only active replicas.
        active_replicas.reserve(replicas.size());

        for (const String & replica : replicas)
            if (zookeeper->exists(from + "/replicas/" + replica + "/is_active"))
                active_replicas.push_back(replica);

        if (active_replicas.empty())
            throw Exception("No active replicas for shard " + from, ErrorCodes::NO_ACTIVE_REPLICAS);

        /** You must select the best (most relevant) replica.
        * This is a replica with the maximum `log_pointer`, then with the minimum `queue` size.
        * NOTE This is not exactly the best criteria. It does not make sense to download old partitions,
        *  and it would be nice to be able to choose the replica closest by network.
        * NOTE Of course, there are data races here. You can solve it by retrying.
        */
        Int64 max_log_pointer = -1;
        UInt64 min_queue_size = std::numeric_limits<UInt64>::max();

        for (const String & replica : active_replicas)
        {
            String current_replica_path = from + "/replicas/" + replica;

            String log_pointer_str = zookeeper->get(current_replica_path + "/log_pointer");
            Int64 log_pointer = log_pointer_str.empty() ? 0 : parse<UInt64>(log_pointer_str);

            Coordination::Stat stat;
            zookeeper->get(current_replica_path + "/queue", &stat);
            size_t queue_size = stat.numChildren;

            if (log_pointer > max_log_pointer
                || (log_pointer == max_log_pointer && queue_size < min_queue_size))
            {
                max_log_pointer = log_pointer;
                min_queue_size = queue_size;
                best_replica = replica;
            }
        }
    }

    if (best_replica.empty())
        throw Exception("Logical error: cannot choose best replica.", ErrorCodes::LOGICAL_ERROR);

    LOG_INFO(log, "Found " << replicas.size() << " replicas, " << active_replicas.size() << " of them are active."
        << " Selected " << best_replica << " to fetch from.");

    String best_replica_path = from + "/replicas/" + best_replica;

    /// Let's find out which parts are on the best replica.

    /** Trying to download these parts.
      * Some of them could be deleted due to the merge.
      * In this case, update the information about the available parts and try again.
      */

    unsigned try_no = 0;
    Strings missing_parts;
    do
    {
        if (try_no)
            LOG_INFO(log, "Some of parts (" << missing_parts.size() << ") are missing. Will try to fetch covering parts.");

        if (try_no >= query_context.getSettings().max_fetch_partition_retries_count)
            throw Exception("Too many retries to fetch parts from " + best_replica_path, ErrorCodes::TOO_MANY_RETRIES_TO_FETCH_PARTS);

        Strings parts = getZooKeeper()->getChildren(best_replica_path + "/parts");
        ActiveDataPartSet active_parts_set(format_version, parts);
        Strings parts_to_fetch;

        if (missing_parts.empty())
        {
            parts_to_fetch = active_parts_set.getParts();

            /// Leaving only the parts of the desired partition.
            Strings parts_to_fetch_partition;
            for (const String & part : parts_to_fetch)
            {
                if (MergeTreePartInfo::fromPartName(part, format_version).partition_id == partition_id)
                    parts_to_fetch_partition.push_back(part);
            }

            parts_to_fetch = std::move(parts_to_fetch_partition);

            if (parts_to_fetch.empty())
                throw Exception("Partition " + partition_id + " on " + best_replica_path + " doesn't exist", ErrorCodes::PARTITION_DOESNT_EXIST);
        }
        else
        {
            for (const String & missing_part : missing_parts)
            {
                String containing_part = active_parts_set.getContainingPart(missing_part);
                if (!containing_part.empty())
                    parts_to_fetch.push_back(containing_part);
                else
                    LOG_WARNING(log, "Part " << missing_part << " on replica " << best_replica_path << " has been vanished.");
            }
        }

        LOG_INFO(log, "Parts to fetch: " << parts_to_fetch.size());

        missing_parts.clear();
        for (const String & part : parts_to_fetch)
        {
            try
            {
                fetchPart(part, best_replica_path, true, 0);
            }
            catch (const DB::Exception & e)
            {
                if (e.code() != ErrorCodes::RECEIVED_ERROR_FROM_REMOTE_IO_SERVER && e.code() != ErrorCodes::RECEIVED_ERROR_TOO_MANY_REQUESTS
                    && e.code() != ErrorCodes::CANNOT_READ_ALL_DATA)
                    throw;

                LOG_INFO(log, e.displayText());
                missing_parts.push_back(part);
            }
        }

        ++try_no;
    } while (!missing_parts.empty());
}


void StorageReplicatedMergeTree::mutate(const MutationCommands & commands, const Context &)
{
    /// Overview of the mutation algorithm.
    ///
    /// When the client executes a mutation, this method is called. It acquires block numbers in all
    /// partitions, saves them in the mutation entry and writes the mutation entry to a new ZK node in
    /// the /mutations folder. This block numbers are needed to determine which parts should be mutated and
    /// which shouldn't (parts inserted after the mutation will have the block number higher than the
    /// block number acquired by the mutation in that partition and so will not be mutatied).
    /// This block number is called "mutation version" in that partition.
    ///
    /// Mutation versions are acquired atomically in all partitions, so the case when an insert in some
    /// partition has the block number higher than the mutation version but the following insert into another
    /// partition acquires the block number lower than the mutation version in that partition is impossible.
    /// Another important invariant: mutation entries appear in /mutations in the order of their mutation
    /// versions (in any partition). This means that mutations form a sequence and we can execute them in
    /// the order of their mutation versions and not worry that some mutation with the smaller version
    /// will suddenly appear.
    ///
    /// During mutations individual parts are immutable - when we want to change the contents of a part
    /// we prepare the new part and add it to MergeTreeData (the original part gets replaced). The fact that
    /// we have mutated the part is recorded in the part->info.mutation field of MergeTreePartInfo.
    /// The relation with the original part is preserved because the new part covers the same block range
    /// as the original one.
    ///
    /// We then can for each part determine its "mutation version": the version of the last mutation in
    /// the mutation sequence that we regard as already applied to that part. All mutations with the greater
    /// version number will still need to be applied to that part.
    ///
    /// Execution of mutations is done asynchronously. All replicas watch the /mutations directory and
    /// load new mutation entries as they appear (see mutationsUpdatingTask()). Next we need to determine
    /// how to mutate individual parts consistently with part merges. This is done by the leader replica
    /// (see mergeSelectingTask() and class ReplicatedMergeTreeMergePredicate for details). Important
    /// invariants here are that a) all source parts for a single merge must have the same mutation version
    /// and b) any part can be mutated only once or merged only once (e.g. once we have decided to mutate
    /// a part then we need to execute that mutation and can assign merges only to the new part and not to the
    /// original part). Multiple consecutive mutations can be executed at once (without writing the
    /// intermediate result to a part).
    ///
    /// Leader replica records its decisions to the replication log (/log directory in ZK) in the form of
    /// MUTATE_PART entries and all replicas then execute them in the background pool
    /// (see tryExecutePartMutation() function). When a replica encounters a MUTATE_PART command, it is
    /// guaranteed that the corresponding mutation entry is already loaded (when we pull entries from
    /// replication log into the replica queue, we also load mutation entries). Note that just as with merges
    /// the replica can decide not to do the mutation locally and fetch the mutated part from another replica
    /// instead.
    ///
    /// Mutations of individual parts are in fact pretty similar to merges, e.g. their assignment and execution
    /// is governed by the same settings. TODO: support a single "merge-mutation" operation when the data
    /// read from the the source parts is first mutated on the fly to some uniform mutation version and then
    /// merged to a resulting part.
    ///
    /// After all needed parts are mutated (i.e. all active parts have the mutation version greater than
    /// the version of this mutation), the mutation is considered done and can be deleted.

    ReplicatedMergeTreeMutationEntry entry;
    entry.source_replica = replica_name;
    entry.commands = commands;

    String mutations_path = zookeeper_path + "/mutations";

    /// Update the mutations_path node when creating the mutation and check its version to ensure that
    /// nodes for mutations are created in the same order as the corresponding block numbers.
    /// Should work well if the number of concurrent mutation requests is small.
    while (true)
    {
        auto zookeeper = getZooKeeper();

        Coordination::Stat mutations_stat;
        zookeeper->get(mutations_path, &mutations_stat);

        EphemeralLocksInAllPartitions block_number_locks(
            zookeeper_path + "/block_numbers", "block-", zookeeper_path + "/temp", *zookeeper);

        for (const auto & lock : block_number_locks.getLocks())
            entry.block_numbers[lock.partition_id] = lock.number;

        entry.create_time = time(nullptr);

        Coordination::Requests requests;
        requests.emplace_back(zkutil::makeSetRequest(mutations_path, String(), mutations_stat.version));
        requests.emplace_back(zkutil::makeCreateRequest(
            mutations_path + "/", entry.toString(), zkutil::CreateMode::PersistentSequential));

        Coordination::Responses responses;
        int32_t rc = zookeeper->tryMulti(requests, responses);

        if (rc == Coordination::ZOK)
        {
            const String & path_created =
                dynamic_cast<const Coordination::CreateResponse *>(responses[1].get())->path_created;
            entry.znode_name = path_created.substr(path_created.find_last_of('/') + 1);
            LOG_TRACE(log, "Created mutation with ID " << entry.znode_name);
            break;
        }
        else if (rc == Coordination::ZBADVERSION)
        {
            LOG_TRACE(log, "Version conflict when trying to create a mutation node, retrying...");
            continue;
        }
        else
            throw Coordination::Exception("Unable to create a mutation znode", rc);
    }
}

std::vector<MergeTreeMutationStatus> StorageReplicatedMergeTree::getMutationsStatus() const
{
    return queue.getMutationsStatus();
}

CancellationCode StorageReplicatedMergeTree::killMutation(const String & mutation_id)
{
    assertNotReadonly();

    zkutil::ZooKeeperPtr zookeeper = getZooKeeper();

    LOG_TRACE(log, "Killing mutation " << mutation_id);

    auto mutation_entry = queue.removeMutation(zookeeper, mutation_id);
    if (!mutation_entry)
        return CancellationCode::NotFound;

    /// After this point no new part mutations will start and part mutations that still exist
    /// in the queue will be skipped.

    /// Cancel already running part mutations.
    for (const auto & pair : mutation_entry->block_numbers)
    {
        const String & partition_id = pair.first;
        Int64 block_number = pair.second;
        global_context.getMergeList().cancelPartMutations(partition_id, block_number);
    }
    return CancellationCode::CancelSent;
}


void StorageReplicatedMergeTree::clearOldPartsAndRemoveFromZK()
{
    /// Critical section is not required (since grabOldParts() returns unique part set on each call)

    auto table_lock = lockStructureForShare(false, RWLockImpl::NO_QUERY);
    auto zookeeper = getZooKeeper();

    DataPartsVector parts = grabOldParts();
    if (parts.empty())
        return;

    DataPartsVector parts_to_delete_only_from_filesystem;    // Only duplicates
    DataPartsVector parts_to_delete_completely;              // All parts except duplicates
    DataPartsVector parts_to_retry_deletion;                 // Parts that should be retried due to network problems
    DataPartsVector parts_to_remove_from_filesystem;         // Parts removed from ZK

    for (const auto & part : parts)
    {
        if (!part->is_duplicate)
            parts_to_delete_completely.emplace_back(part);
        else
            parts_to_delete_only_from_filesystem.emplace_back(part);
    }
    parts.clear();

    auto remove_parts_from_filesystem = [log=log] (const DataPartsVector & parts_to_remove)
    {
        for (auto & part : parts_to_remove)
        {
            try
            {
                part->remove();
            }
            catch (...)
            {
                tryLogCurrentException(log, "There is a problem with deleting part " + part->name + " from filesystem");
            }
        }
    };

    /// Delete duplicate parts from filesystem
    if (!parts_to_delete_only_from_filesystem.empty())
    {
        remove_parts_from_filesystem(parts_to_delete_only_from_filesystem);
        removePartsFinally(parts_to_delete_only_from_filesystem);

        LOG_DEBUG(log, "Removed " << parts_to_delete_only_from_filesystem.size() << " old duplicate parts");
    }

    /// Delete normal parts from ZooKeeper
    NameSet part_names_to_retry_deletion;
    try
    {
        Strings part_names_to_delete_completely;
        for (const auto & part : parts_to_delete_completely)
            part_names_to_delete_completely.emplace_back(part->name);

        LOG_DEBUG(log, "Removing " << parts_to_delete_completely.size() << " old parts from ZooKeeper");
        removePartsFromZooKeeper(zookeeper, part_names_to_delete_completely, &part_names_to_retry_deletion);
    }
    catch (...)
    {
        LOG_ERROR(log, "There is a problem with deleting parts from ZooKeeper: " << getCurrentExceptionMessage(true));
    }

    /// Part names that were reliably deleted from ZooKeeper should be deleted from filesystem
    auto num_reliably_deleted_parts = parts_to_delete_completely.size() - part_names_to_retry_deletion.size();
    LOG_DEBUG(log, "Removed " << num_reliably_deleted_parts << " old parts from ZooKeeper. Removing them from filesystem.");

    /// Delete normal parts on two sets
    for (auto & part : parts_to_delete_completely)
    {
        if (part_names_to_retry_deletion.count(part->name) == 0)
            parts_to_remove_from_filesystem.emplace_back(part);
        else
            parts_to_retry_deletion.emplace_back(part);
    }

    /// Will retry deletion
    if (!parts_to_retry_deletion.empty())
    {
        rollbackDeletingParts(parts_to_retry_deletion);
        LOG_DEBUG(log, "Will retry deletion of " << parts_to_retry_deletion.size() << " parts in the next time");
    }

    /// Remove parts from filesystem and finally from data_parts
    if (!parts_to_remove_from_filesystem.empty())
    {
        remove_parts_from_filesystem(parts_to_remove_from_filesystem);
        removePartsFinally(parts_to_remove_from_filesystem);

        LOG_DEBUG(log, "Removed " << parts_to_remove_from_filesystem.size() << " old parts");
    }
}


bool StorageReplicatedMergeTree::tryRemovePartsFromZooKeeperWithRetries(DataPartsVector & parts, size_t max_retries)
{
    Strings part_names_to_remove;
    for (const auto & part : parts)
        part_names_to_remove.emplace_back(part->name);

    return tryRemovePartsFromZooKeeperWithRetries(part_names_to_remove, max_retries);
}

bool StorageReplicatedMergeTree::tryRemovePartsFromZooKeeperWithRetries(const Strings & part_names, size_t max_retries)
{
    size_t num_tries = 0;
    bool success = false;

    while (!success && (max_retries == 0 || num_tries < max_retries))
    {
        try
        {
            ++num_tries;
            success = true;

            auto zookeeper = getZooKeeper();

            std::vector<std::future<Coordination::ExistsResponse>> exists_futures;
            exists_futures.reserve(part_names.size());
            for (const String & part_name : part_names)
            {
                String part_path = replica_path + "/parts/" + part_name;
                exists_futures.emplace_back(zookeeper->asyncExists(part_path));
            }

            std::vector<std::future<Coordination::MultiResponse>> remove_futures;
            remove_futures.reserve(part_names.size());
            for (size_t i = 0; i < part_names.size(); ++i)
            {
                Coordination::ExistsResponse exists_resp = exists_futures[i].get();
                if (!exists_resp.error)
                {
                    Coordination::Requests ops;
                    removePartFromZooKeeper(part_names[i], ops, exists_resp.stat.numChildren > 0);
                    remove_futures.emplace_back(zookeeper->tryAsyncMulti(ops));
                }
            }

            for (auto & future : remove_futures)
            {
                auto response = future.get();

                if (response.error == 0 || response.error == Coordination::ZNONODE)
                    continue;

                if (Coordination::isHardwareError(response.error))
                {
                    success = false;
                    continue;
                }

                throw Coordination::Exception(response.error);
            }
        }
        catch (Coordination::Exception & e)
        {
            success = false;

            if (Coordination::isHardwareError(e.code))
                tryLogCurrentException(log, __PRETTY_FUNCTION__);
            else
                throw;
        }

        if (!success && num_tries < max_retries)
            std::this_thread::sleep_for(std::chrono::milliseconds(1000));
    }

    return success;
}

void StorageReplicatedMergeTree::removePartsFromZooKeeper(
    zkutil::ZooKeeperPtr & zookeeper, const Strings & part_names, NameSet * parts_should_be_retried)
{
    std::vector<std::future<Coordination::ExistsResponse>> exists_futures;
    exists_futures.reserve(part_names.size());
    for (const String & part_name : part_names)
    {
        String part_path = replica_path + "/parts/" + part_name;
        exists_futures.emplace_back(zookeeper->asyncExists(part_path));
    }

    std::vector<std::future<Coordination::MultiResponse>> remove_futures;
    remove_futures.reserve(part_names.size());
    try
    {
        for (size_t i = 0; i < part_names.size(); ++i)
        {
            Coordination::ExistsResponse exists_resp = exists_futures[i].get();
            if (!exists_resp.error)
            {
                Coordination::Requests ops;
                removePartFromZooKeeper(part_names[i], ops, exists_resp.stat.numChildren > 0);
                remove_futures.emplace_back(zookeeper->tryAsyncMulti(ops));
            }
            else
            {
                LOG_DEBUG(log,
                    "There is no part " << part_names[i] << " in ZooKeeper, it was only in filesystem");
                // emplace invalid future so that the total number of futures is the same as part_names.size();
                remove_futures.emplace_back();
            }
        }
    }
    catch (const Coordination::Exception & e)
    {
        if (parts_should_be_retried && Coordination::isHardwareError(e.code))
            parts_should_be_retried->insert(part_names.begin(), part_names.end());
        throw;
    }

    for (size_t i = 0; i < remove_futures.size(); ++i)
    {
        auto & future = remove_futures[i];

        if (!future.valid())
            continue;

        auto response = future.get();
        if (response.error == Coordination::ZOK)
            continue;
        else if (response.error == Coordination::ZNONODE)
        {
            LOG_DEBUG(log,
                "There is no part " << part_names[i] << " in ZooKeeper, it was only in filesystem");
            continue;
        }
        else if (Coordination::isHardwareError(response.error))
        {
            if (parts_should_be_retried)
                parts_should_be_retried->insert(part_names[i]);
            continue;
        }
        else
            LOG_WARNING(log, "Cannot remove part " << part_names[i] << " from ZooKeeper: "
                << zkutil::ZooKeeper::error2string(response.error));
    }
}


void StorageReplicatedMergeTree::clearBlocksInPartition(
    zkutil::ZooKeeper & zookeeper, const String & partition_id, Int64 min_block_num, Int64 max_block_num)
{
    Strings blocks;
    if (zookeeper.tryGetChildren(zookeeper_path + "/blocks", blocks))
        throw Exception(zookeeper_path + "/blocks doesn't exist", ErrorCodes::NOT_FOUND_NODE);

    String partition_prefix = partition_id + "_";
    zkutil::AsyncResponses<Coordination::GetResponse> get_futures;
    for (const String & block_id : blocks)
    {
        if (startsWith(block_id, partition_prefix))
        {
            String path = zookeeper_path + "/blocks/" + block_id;
            get_futures.emplace_back(path, zookeeper.asyncTryGet(path));
        }
    }

    zkutil::AsyncResponses<Coordination::RemoveResponse> to_delete_futures;
    for (auto & pair : get_futures)
    {
        const String & path = pair.first;
        auto result = pair.second.get();

        if (result.error == Coordination::ZNONODE)
            continue;

        ReadBufferFromString buf(result.data);
        Int64 block_num = 0;
        bool parsed = tryReadIntText(block_num, buf) && buf.eof();
        if (!parsed || (min_block_num <= block_num && block_num <= max_block_num))
            to_delete_futures.emplace_back(path, zookeeper.asyncTryRemove(path));
    }

    for (auto & pair : to_delete_futures)
    {
        const String & path = pair.first;
        int32_t rc = pair.second.get().error;
        if (rc == Coordination::ZNOTEMPTY)
        {
             /// Can happen if there are leftover block nodes with children created by previous server versions.
            zookeeper.removeRecursive(path);
        }
        else if (rc)
            LOG_WARNING(log,
                "Error while deleting ZooKeeper path `" << path << "`: " + zkutil::ZooKeeper::error2string(rc) << ", ignoring.");
    }

    LOG_TRACE(log, "Deleted " << to_delete_futures.size() << " deduplication block IDs in partition ID " << partition_id);
}

void StorageReplicatedMergeTree::replacePartitionFrom(const StoragePtr & source_table, const ASTPtr & partition, bool replace,
                                                      const Context & context)
{
    auto lock1 = lockStructureForShare(false, context.getCurrentQueryId());
    auto lock2 = source_table->lockStructureForShare(false, context.getCurrentQueryId());

    Stopwatch watch;
    MergeTreeData & src_data = checkStructureAndGetMergeTreeData(source_table);
    String partition_id = getPartitionIDFromQuery(partition, context);

    DataPartsVector src_all_parts = src_data.getDataPartsVectorInPartition(MergeTreeDataPartState::Committed, partition_id);
    DataPartsVector src_parts;
    MutableDataPartsVector dst_parts;
    Strings block_id_paths;
    Strings part_checksums;
    std::vector<EphemeralLockInZooKeeper> ephemeral_locks;

    LOG_DEBUG(log, "Cloning " << src_all_parts.size() << " parts");

    static const String TMP_PREFIX = "tmp_replace_from_";
    auto zookeeper = getZooKeeper();

    /// Firstly, generate last block number and compute drop_range
    /// NOTE: Even if we make ATTACH PARTITION instead of REPLACE PARTITION drop_range will not be empty, it will contain a block.
    /// So, such case has special meaning, if drop_range contains only one block it means that nothing to drop.
    MergeTreePartInfo drop_range;
    drop_range.partition_id = partition_id;
    drop_range.max_block = allocateBlockNumber(partition_id, zookeeper)->getNumber();
    drop_range.min_block = replace ? 0 : drop_range.max_block;
    drop_range.level = std::numeric_limits<decltype(drop_range.level)>::max();

    String drop_range_fake_part_name = getPartNamePossiblyFake(format_version, drop_range);

    if (drop_range.getBlocksCount() > 1)
    {
        /// We have to prohibit merges in drop_range, since new merge log entry appeared after this REPLACE FROM entry
        ///  could produce new merged part instead in place of just deleted parts.
        /// It is better to prohibit them on leader replica (like DROP PARTITION makes),
        ///  but it is inconvenient for a user since he could actually use source table from this replica.
        /// Therefore prohibit merges on the initializer server now and on the remaining servers when log entry will be executed.
        /// It does not provides strong guarantees, but is suitable for intended use case (assume merges are quite rare).

        {
            std::lock_guard merge_selecting_lock(merge_selecting_mutex);
            queue.disableMergesInRange(drop_range_fake_part_name);
        }
    }

    for (size_t i = 0; i < src_all_parts.size(); ++i)
    {
        /// We also make some kind of deduplication to avoid duplicated parts in case of ATTACH PARTITION
        /// Assume that merges in the partition are quite rare
        /// Save deduplication block ids with special prefix replace_partition

        auto & src_part = src_all_parts[i];
        String hash_hex = src_part->checksums.getTotalChecksumHex();
        String block_id_path = replace ? "" : (zookeeper_path + "/blocks/" + partition_id + "_replace_from_" + hash_hex);

        auto lock = allocateBlockNumber(partition_id, zookeeper, block_id_path);
        if (!lock)
        {
            LOG_INFO(log, "Part " << src_part->name << " (hash " << hash_hex << ") has been already attached");
            continue;
        }

        UInt64 index = lock->getNumber();
        MergeTreePartInfo dst_part_info(partition_id, index, index, src_part->info.level);
        auto dst_part = cloneAndLoadDataPart(src_part, TMP_PREFIX, dst_part_info);

        src_parts.emplace_back(src_part);
        dst_parts.emplace_back(dst_part);
        ephemeral_locks.emplace_back(std::move(*lock));
        block_id_paths.emplace_back(block_id_path);
        part_checksums.emplace_back(hash_hex);
    }

    ReplicatedMergeTreeLogEntryData entry;
    {
        entry.type = ReplicatedMergeTreeLogEntryData::REPLACE_RANGE;
        entry.source_replica = replica_name;
        entry.create_time = time(nullptr);
        entry.replace_range_entry = std::make_shared<ReplicatedMergeTreeLogEntryData::ReplaceRangeEntry>();

        auto & entry_replace = *entry.replace_range_entry;
        entry_replace.drop_range_part_name = drop_range_fake_part_name;
        entry_replace.from_database = src_data.database_name;
        entry_replace.from_table = src_data.table_name;
        for (const auto & part : src_parts)
            entry_replace.src_part_names.emplace_back(part->name);
        for (const auto & part : dst_parts)
            entry_replace.new_part_names.emplace_back(part->name);
        for (const String & checksum : part_checksums)
            entry_replace.part_names_checksums.emplace_back(checksum);
        entry_replace.columns_version = columns_version;
    }

    /// We are almost ready to commit changes, remove fetches and merges from drop range
    queue.removePartProducingOpsInRange(zookeeper, drop_range, entry);

    /// Remove deduplication block_ids of replacing parts
    if (replace)
        clearBlocksInPartition(*zookeeper, drop_range.partition_id, drop_range.max_block, drop_range.max_block);

    DataPartsVector parts_to_remove;
    Coordination::Responses op_results;

    try
    {
        Coordination::Requests ops;
        for (size_t i = 0; i < dst_parts.size(); ++i)
        {
            getCommitPartOps(ops, dst_parts[i], block_id_paths[i]);
            ephemeral_locks[i].getUnlockOps(ops);

            if (ops.size() > zkutil::MULTI_BATCH_SIZE)
            {
                /// It is unnecessary to add parts to working set until we commit log entry
                zookeeper->multi(ops);
                ops.clear();
            }
        }

        ops.emplace_back(zkutil::makeCreateRequest(zookeeper_path + "/log/log-", entry.toString(), zkutil::CreateMode::PersistentSequential));

        Transaction transaction(*this);
        {
            auto data_parts_lock = lockParts();

            for (MutableDataPartPtr & part : dst_parts)
                renameTempPartAndReplace(part, nullptr, &transaction, data_parts_lock);
        }

        op_results = zookeeper->multi(ops);

        {
            auto data_parts_lock = lockParts();

            transaction.commit(&data_parts_lock);
            if (replace)
                parts_to_remove = removePartsInRangeFromWorkingSet(drop_range, true, false, data_parts_lock);
        }

        PartLog::addNewParts(global_context, dst_parts, watch.elapsed());
    }
    catch (...)
    {
        PartLog::addNewParts(global_context, dst_parts, watch.elapsed(), ExecutionStatus::fromCurrentException());
        throw;
    }

    String log_znode_path = dynamic_cast<const Coordination::CreateResponse &>(*op_results.back()).path_created;
    entry.znode_name = log_znode_path.substr(log_znode_path.find_last_of('/') + 1);

    for (auto & lock : ephemeral_locks)
        lock.assumeUnlocked();

    /// Forcibly remove replaced parts from ZooKeeper
    tryRemovePartsFromZooKeeperWithRetries(parts_to_remove);

    /// Speedup removing of replaced parts from filesystem
    parts_to_remove.clear();
    cleanup_thread.wakeup();

    /// If necessary, wait until the operation is performed on all replicas.
    if (context.getSettingsRef().replication_alter_partitions_sync > 1)
        waitForAllReplicasToProcessLogEntry(entry);
}

void StorageReplicatedMergeTree::getCommitPartOps(
    Coordination::Requests & ops,
    MutableDataPartPtr & part,
    const String & block_id_path) const
{
    const String & part_name = part->name;

    if (!block_id_path.empty())
    {
        /// Make final duplicate check and commit block_id
        ops.emplace_back(
            zkutil::makeCreateRequest(
                block_id_path,
                part_name,  /// We will be able to know original part number for duplicate blocks, if we want.
                zkutil::CreateMode::Persistent));
    }

    /// Information about the part, in the replica

    ops.emplace_back(zkutil::makeCheckRequest(
        zookeeper_path + "/columns",
        columns_version));

    if (settings.use_minimalistic_part_header_in_zookeeper)
    {
        ops.emplace_back(zkutil::makeCreateRequest(
            replica_path + "/parts/" + part->name,
            ReplicatedMergeTreePartHeader::fromColumnsAndChecksums(part->columns, part->checksums).toString(),
            zkutil::CreateMode::Persistent));
    }
    else
    {
        ops.emplace_back(zkutil::makeCreateRequest(
            replica_path + "/parts/" + part->name,
            "",
            zkutil::CreateMode::Persistent));
        ops.emplace_back(zkutil::makeCreateRequest(
            replica_path + "/parts/" + part->name + "/columns",
            part->columns.toString(),
            zkutil::CreateMode::Persistent));
        ops.emplace_back(zkutil::makeCreateRequest(
            replica_path + "/parts/" + part->name + "/checksums",
            getChecksumsForZooKeeper(part->checksums),
            zkutil::CreateMode::Persistent));
    }
}

void StorageReplicatedMergeTree::updatePartHeaderInZooKeeperAndCommit(
    const zkutil::ZooKeeperPtr & zookeeper,
    AlterDataPartTransaction & transaction)
{
    String part_path = replica_path + "/parts/" + transaction.getPartName();

    bool need_delete_columns_and_checksums_nodes = false;
    try
    {
        if (settings.use_minimalistic_part_header_in_zookeeper)
        {
            auto part_header = ReplicatedMergeTreePartHeader::fromColumnsAndChecksums(
                transaction.getNewColumns(), transaction.getNewChecksums());
            Coordination::Stat stat;
            zookeeper->set(part_path, part_header.toString(), -1, &stat);

            need_delete_columns_and_checksums_nodes = stat.numChildren > 0;
        }
        else
        {
            Coordination::Requests ops;
            ops.emplace_back(zkutil::makeSetRequest(
                    part_path, String(), -1));
            ops.emplace_back(zkutil::makeSetRequest(
                    part_path + "/columns", transaction.getNewColumns().toString(), -1));
            ops.emplace_back(zkutil::makeSetRequest(
                    part_path + "/checksums", getChecksumsForZooKeeper(transaction.getNewChecksums()), -1));
            zookeeper->multi(ops);
        }
    }
    catch (const Coordination::Exception & e)
    {
        /// The part does not exist in ZK. We will add to queue for verification - maybe the part is superfluous, and it must be removed locally.
        if (e.code == Coordination::ZNONODE)
            enqueuePartForCheck(transaction.getPartName());

        throw;
    }

    /// Apply file changes.
    transaction.commit();

    /// Legacy <part_path>/columns and <part_path>/checksums znodes are not needed anymore and can be deleted.
    if (need_delete_columns_and_checksums_nodes)
    {
        Coordination::Requests ops;
        ops.emplace_back(zkutil::makeRemoveRequest(part_path + "/columns", -1));
        ops.emplace_back(zkutil::makeRemoveRequest(part_path + "/checksums", -1));
        zookeeper->multi(ops);
    }
}

ReplicatedMergeTreeAddress StorageReplicatedMergeTree::getReplicatedMergeTreeAddress() const
{
    auto host_port = global_context.getInterserverIOAddress();

    ReplicatedMergeTreeAddress res;
    res.host = host_port.first;
    res.replication_port = host_port.second;
    res.queries_port = global_context.getTCPPort();
    res.database = database_name;
    res.table = table_name;
    res.scheme = global_context.getInterserverScheme();
    return res;
}

ActionLock StorageReplicatedMergeTree::getActionLock(StorageActionBlockType action_type)
{
    if (action_type == ActionLocks::PartsMerge)
        return merger_mutator.actions_blocker.cancel();

    if (action_type == ActionLocks::PartsFetch)
        return fetcher.blocker.cancel();

    if (action_type == ActionLocks::PartsSend)
        return data_parts_exchange_endpoint_holder ? data_parts_exchange_endpoint_holder->getBlocker().cancel() : ActionLock();

    if (action_type == ActionLocks::ReplicationQueue)
        return queue.actions_blocker.cancel();

    return {};
}


bool StorageReplicatedMergeTree::waitForShrinkingQueueSize(size_t queue_size, UInt64 max_wait_milliseconds)
{
    /// Let's fetch new log entries firstly
    queue.pullLogsToQueue(getZooKeeper());

    Stopwatch watch;
    Poco::Event event;
    std::atomic<bool> cond_reached{false};

    auto callback = [&event, &cond_reached, queue_size] (size_t new_queue_size)
    {
        if (new_queue_size <= queue_size)
            cond_reached.store(true, std::memory_order_relaxed);

        event.set();
    };

    auto handler = queue.addSubscriber(std::move(callback));

    while (true)
    {
        event.tryWait(50);

        if (max_wait_milliseconds && watch.elapsedMilliseconds() > max_wait_milliseconds)
            break;

        if (cond_reached)
            break;

        if (partial_shutdown_called)
            throw Exception("Shutdown is called for table", ErrorCodes::ABORTED);
    }

    return cond_reached.load(std::memory_order_relaxed);
}


bool StorageReplicatedMergeTree::dropPartsInPartition(
    zkutil::ZooKeeper & zookeeper, String & partition_id, StorageReplicatedMergeTree::LogEntry & entry, bool detach)
{
    MergeTreePartInfo drop_range_info;
    if (!getFakePartCoveringAllPartsInPartition(partition_id, drop_range_info))
    {
        LOG_INFO(log, "Will not drop partition " << partition_id << ", it is empty.");
        return false;
    }

    clearBlocksInPartition(zookeeper, partition_id, drop_range_info.min_block, drop_range_info.max_block);

    /** Forbid to choose the parts to be deleted for merging.
      * Invariant: after the `DROP_RANGE` entry appears in the log, merge of deleted parts will not appear in the log.
      */
    String drop_range_fake_part_name = getPartNamePossiblyFake(format_version, drop_range_info);
    {
        std::lock_guard merge_selecting_lock(merge_selecting_mutex);
        queue.disableMergesInRange(drop_range_fake_part_name);
    }

    LOG_DEBUG(log, "Disabled merges covered by range " << drop_range_fake_part_name);

    /// Finally, having achieved the necessary invariants, you can put an entry in the log.
    entry.type = LogEntry::DROP_RANGE;
    entry.source_replica = replica_name;
    entry.new_part_name = drop_range_fake_part_name;
    entry.detach = detach;
    entry.create_time = time(nullptr);

    String log_znode_path = zookeeper.create(zookeeper_path + "/log/log-", entry.toString(), zkutil::CreateMode::PersistentSequential);
    entry.znode_name = log_znode_path.substr(log_znode_path.find_last_of('/') + 1);

    return true;
}

}<|MERGE_RESOLUTION|>--- conflicted
+++ resolved
@@ -104,8 +104,6 @@
     extern const int TOO_MANY_FETCHES;
     extern const int BAD_DATA_PART_NAME;
     extern const int PART_IS_TEMPORARILY_LOCKED;
-<<<<<<< HEAD
-=======
     extern const int INCORRECT_FILE_NAME;
     extern const int CANNOT_ASSIGN_OPTIMIZE;
     extern const int KEEPER_EXCEPTION;
@@ -119,7 +117,6 @@
     extern const StorageActionBlockType PartsFetch;
     extern const StorageActionBlockType PartsSend;
     extern const StorageActionBlockType ReplicationQueue;
->>>>>>> aabee36d
 }
 
 
@@ -555,12 +552,8 @@
     /// Parts in ZK.
     NameSet expected_parts(expected_parts_vec.begin(), expected_parts_vec.end());
 
-<<<<<<< HEAD
-    auto parts = data.getDataParts({MergeTreeDataPartState::PreCommitted, MergeTreeDataPartState::Committed, MergeTreeDataPartState::Outdated});
-=======
     /// There are no PreCommitted parts at startup.
     auto parts = getDataParts({MergeTreeDataPartState::Committed, MergeTreeDataPartState::Outdated});
->>>>>>> aabee36d
 
     /** Local parts that are not in ZK.
       * In very rare cases they may cover missing parts
@@ -1102,26 +1095,7 @@
         {
             if (MergeTreeDataPartChecksums::isBadChecksumsErrorCode(e.code()))
             {
-<<<<<<< HEAD
-                merger.renameMergedTemporaryPart(part, parts, &transaction);
-
-                /// Do not commit if the part is obsolete
-                if (!transaction.isEmpty())
-                {
-                    getZooKeeper()->multi(ops); /// After long merge, get fresh ZK handle, because previous session may be expired.
-                    transaction.commit();
-                }
-
-                /** Removing old chunks from ZK and from the disk is delayed - see ReplicatedMergeTreeCleanupThread, clearOldParts.
-                  */
-
-                /** With `ZCONNECTIONLOSS` or `ZOPERATIONTIMEOUT`, we can inadvertently roll back local changes to the parts.
-                  * This is not a problem, because in this case the merge will remain in the queue, and we will try again.
-                  */
-                merge_selecting_event.set();
-=======
                 transaction.rollback();
->>>>>>> aabee36d
 
                 ProfileEvents::increment(ProfileEvents::DataAfterMergeDiffersFromReplica);
 
@@ -1153,11 +1127,6 @@
         /** Removing old parts from ZK and from the disk is delayed - see ReplicatedMergeTreeCleanupThread, clearOldParts.
           */
 
-<<<<<<< HEAD
-                ProfileEvents::increment(ProfileEvents::ReplicatedPartMerges);
-            }
-        }
-=======
         /** With `ZSESSIONEXPIRED` or `ZOPERATIONTIMEOUT`, we can inadvertently roll back local changes to the parts.
           * This is not a problem, because in this case the merge will remain in the queue, and we will try again.
           */
@@ -1167,7 +1136,6 @@
         write_part_log({});
 
         return true;
->>>>>>> aabee36d
     }
     catch (...)
     {
@@ -1490,18 +1458,6 @@
     ///  after adding a new replica, this new replica downloads them, but does not delete them.
     /// And, if you do not, the parts will come to life after the server is restarted.
     /// Therefore, we use all data parts.
-<<<<<<< HEAD
-    auto parts = data.getDataParts({MergeTreeDataPartState::PreCommitted, MergeTreeDataPartState::Committed, MergeTreeDataPartState::Outdated});
-
-    for (const auto & part : parts)
-    {
-        if (!entry_part_info.contains(part->info))
-            continue;
-
-        LOG_DEBUG(log, "Removing part " << part->name);
-        ++removed_parts;
-=======
->>>>>>> aabee36d
 
     DataPartsVector parts_to_remove;
     {
@@ -1720,16 +1676,6 @@
                 std::shared_lock<std::shared_mutex> part_lock(src_part->columns_lock);
                 checksum_hex = src_part->checksums.getTotalChecksumHex();
             }
-<<<<<<< HEAD
-            else if (e.code() == ErrorCodes::PART_IS_TEMPORARILY_LOCKED)
-            {
-                /// Part cannot be added temporarily
-                LOG_INFO(log, e.displayText());
-            }
-            else
-                tryLogCurrentException(__PRETTY_FUNCTION__);
-=======
->>>>>>> aabee36d
 
             if (checksum_hex != part_desc->checksum_hex)
             {
@@ -2769,18 +2715,7 @@
         covered_part_info.mutation = 0;
         auto source_part = getActiveContainingPart(covered_part_info);
 
-<<<<<<< HEAD
-        /// Do not commit if the part is obsolete
-        if (!transaction.isEmpty())
-        {
-            getZooKeeper()->multi(ops);
-            transaction.commit();
-        }
-
-        if (auto part_log = context.getPartLog(database_name, table_name))
-=======
         if (source_part)
->>>>>>> aabee36d
         {
             MinimalisticDataPartChecksums source_part_checksums;
             source_part_checksums.computeTotalChecksums(source_part->checksums);
@@ -2804,13 +2739,6 @@
             }
         }
 
-<<<<<<< HEAD
-        /** If a quorum is tracked for this part, you must update it.
-          * If you do not have time, in case of losing the session, when you restart the server - see the `ReplicatedMergeTreeRestartingThread::updateQuorumIfWeHavePart` method.
-          */
-        if (quorum)
-            updateQuorum(part_name);
-=======
     }
 
     std::function<MutableDataPartPtr()> get_part;
@@ -2850,7 +2778,6 @@
         {
             Transaction transaction(*this);
             renameTempPartAndReplace(part, nullptr, &transaction);
->>>>>>> aabee36d
 
             /** NOTE
               * Here, an error occurs if ALTER occurred with a change in the column type or column deletion,
