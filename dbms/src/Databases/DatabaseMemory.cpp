--- conflicted
+++ resolved
@@ -72,34 +72,12 @@
     throw Exception("There is no CREATE TABLE query for DatabaseMemory tables", ErrorCodes::CANNOT_GET_CREATE_TABLE_QUERY);
 }
 
-<<<<<<< HEAD
-=======
-ASTPtr DatabaseMemory::getCreateDatabaseQuery(const Context &) const
+ASTPtr DatabaseMemory::getCreateDatabaseQuery(
+    const Context &) const
 {
     throw Exception("There is no CREATE DATABASE query for DatabaseMemory", ErrorCodes::CANNOT_GET_CREATE_TABLE_QUERY);
 }
 
-void DatabaseMemory::shutdown()
-{
-    /// You can not hold a lock during shutdown.
-    /// Because inside `shutdown` function tables can work with database, and mutex is not recursive.
-
-    Tables tables_snapshot;
-    {
-        std::lock_guard<std::mutex> lock(mutex);
-        tables_snapshot = tables;
-    }
-
-    for (const auto & kv: tables_snapshot)
-    {
-        kv.second->shutdown();
-    }
-
-    std::lock_guard<std::mutex> lock(mutex);
-    tables.clear();
-}
-
->>>>>>> 0d70314e
 void DatabaseMemory::drop()
 {
     /// Additional actions to delete database are not required.
